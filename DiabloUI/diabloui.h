--- conflicted
+++ resolved
@@ -1,102 +1,67 @@
-//HEADER_GOES_HERE
-#ifndef __DIABLOUI_H__
-#define __DIABLOUI_H__
-
-namespace dvl {
-
-//#if defined(__GNUC__) || defined(__cplusplus)
-//extern "C" {
-//#endif
-
-struct FontStruct {
-	unsigned char fontbin[258];
-	HANDLE fonttrans[256];
-	BOOL active;
-};
-
-struct ProfileStruct {
-	char *name;
-	char field_4;
-	int msg;
-	int field_C;
-};
-
-struct ProfFntStruct {
-	int size;
-	char *fontname;
-	int field_8;
-};
-
-<<<<<<< HEAD
-void UiDestroy();
-void UiTitleDialog();
-void UiSetSpawned(BOOL bSpawned);
-void UiInitialize();
-BOOL UiCopyProtError(int *pdwResult);
-void UiAppActivate(BOOL bActive);
-BOOL UiValidPlayerName(char *name); /* check */
-BOOL UiSelHeroMultDialog(BOOL (*fninfo)(BOOL (*fninfofunc)(_uiheroinfo *)), BOOL (*fncreate)(_uiheroinfo *), BOOL (*fnremove)(_uiheroinfo *), BOOL (*fnstats)(unsigned int, _uidefaultstats *), int *dlgresult, BOOL *hero_is_created, char *name);
-BOOL UiSelHeroSingDialog(BOOL (*fninfo)(BOOL (*fninfofunc)(_uiheroinfo *)), BOOL (*fncreate)(_uiheroinfo *), BOOL (*fnremove)(_uiheroinfo *), BOOL (*fnstats)(unsigned int, _uidefaultstats *), int *dlgresult, char *name, int *difficulty);
-BOOL UiCreditsDialog(int a1);
-BOOL UiMainMenuDialog(char *name, int *pdwResult, void (*fnSound)(char *file), int attractTimeOut);
-BOOL UiProgressDialog(HWND window, char *msg, int enable, int (*fnfunc)(), int rate);
-int UiProfileGetString();
-void UiProfileCallback();
-void UiProfileDraw();
-BOOL UiCategoryCallback(int a1, int a2, int a3, int a4, int a5, DWORD *a6, DWORD *a7);
-BOOL UiGetDataCallback(int game_type, int data_code, void *a3, int a4, int a5);
-BOOL UiAuthCallback(int a1, char *a2, char *a3, char a4, char *a5, LPSTR lpBuffer, int cchBufferMax);
-BOOL UiSoundCallback(int a1, int type, int a3);
-void UiMessageBoxCallback(HWND hWnd, char *lpText, LPCSTR lpCaption, UINT uType);
-BOOL UiDrawDescCallback(int game_type, DWORD color, LPCSTR lpString, char *a4, int a5, UINT align, time_t a7, HDC *a8);
-BOOL UiCreateGameCallback(int a1, int a2, int a3, int a4, int a5, int a6);
-BOOL UiArtCallback(int game_type, unsigned int art_code, SDL_Color *pPalette, BYTE *pBuffer, DWORD dwBuffersize, DWORD *pdwWidth, DWORD *pdwHeight, DWORD *pdwBpp);
-int UiSelectGame(int a1, _SNETPROGRAMDATA *client_info, _SNETPLAYERDATA *user_info, _SNETUIDATA *ui_info, _SNETVERSIONDATA *file_info, int *a6);
-int UiSelectProvider(int a1, _SNETPROGRAMDATA *client_info, _SNETPLAYERDATA *user_info, _SNETUIDATA *ui_info, _SNETVERSIONDATA *file_info, int *type);
-BOOL UiCreatePlayerDescription(_uiheroinfo *info, DWORD mode, char *desc);
-void UiSetupPlayerInfo(char *infostr, _uiheroinfo *pInfo, DWORD type);
-void UiCreateGameCriteria(_uiheroinfo *pInfo, char *str);
-BOOL UiGetDefaultStats(int pclass, _uidefaultstats *pStats);
-BOOL UiBetaDisclaimer(int a1);
-
-//#if defined(__GNUC__) || defined(__cplusplus)
-//}
-//#endif
-
-=======
-void __stdcall UiDestroy();
-BOOL __stdcall UiTitleDialog(int a1);
-void __stdcall UiSetSpawned(BOOL bSpawned);
-void __stdcall UiInitialize();
-BOOL __stdcall UiCopyProtError(int *pdwResult);
-void __stdcall UiAppActivate(BOOL bActive);
-BOOL __fastcall UiValidPlayerName(char *name); /* check __stdcall */
-BOOL __stdcall UiSelHeroMultDialog(BOOL(__stdcall *fninfo)(BOOL(__stdcall *fninfofunc)(_uiheroinfo *)), BOOL(__stdcall *fncreate)(_uiheroinfo *), BOOL(__stdcall *fnremove)(_uiheroinfo *), BOOL(__stdcall *fnstats)(unsigned int, _uidefaultstats *), int *dlgresult, BOOL *hero_is_created, char *name);
-BOOL __stdcall UiSelHeroSingDialog(BOOL(__stdcall *fninfo)(BOOL(__stdcall *fninfofunc)(_uiheroinfo *)), BOOL(__stdcall *fncreate)(_uiheroinfo *), BOOL(__stdcall *fnremove)(_uiheroinfo *), BOOL(__stdcall *fnstats)(unsigned int, _uidefaultstats *), int *dlgresult, char *name, int *difficulty);
-BOOL __stdcall UiCreditsDialog(int a1);
-BOOL __stdcall UiMainMenuDialog(char *name, int *pdwResult, void(__stdcall *fnSound)(char *file), int a4);
-BOOL __stdcall UiProgressDialog(HWND window, char *msg, int enable, int(*fnfunc)(), int rate);
-const char **__stdcall UiProfileGetString();
-void __cdecl UiProfileCallback();
-void __cdecl UiProfileDraw();
-BOOL __stdcall UiCategoryCallback(int a1, int a2, int a3, int a4, int a5, DWORD *a6, DWORD *a7);
-BOOL __stdcall UiGetDataCallback(int game_type, int data_code, void *a3, int a4, int a5);
-BOOL __stdcall UiAuthCallback(int a1, char *a2, char *a3, char a4, char *a5, LPSTR lpBuffer, int cchBufferMax);
-BOOL __stdcall UiSoundCallback(int a1, int type, int a3);
-void __stdcall UiMessageBoxCallback(HWND hWnd, char *lpText, LPCSTR lpCaption, UINT uType);
-BOOL __stdcall UiDrawDescCallback(int arg0, COLORREF color, LPCSTR lpString, char *a4, int a5, UINT align, time_t a7, HDC *a8);
-BOOL __stdcall UiCreateGameCallback(int a1, int a2, int a3, int a4, int a5, int a6);
-BOOL __stdcall UiArtCallback(int game_type, unsigned int art_code, PALETTEENTRY *pPalette, BYTE *pBuffer, DWORD dwBuffersize, DWORD *pdwWidth, DWORD *pdwHeight, DWORD *pdwBpp);
-int __stdcall UiSelectGame(int a1, _SNETPROGRAMDATA *client_info, _SNETPLAYERDATA *user_info, _SNETUIDATA *ui_info, _SNETVERSIONDATA *file_info, int *a6);
-int __stdcall UiSelectProvider(int a1, _SNETPROGRAMDATA *client_info, _SNETPLAYERDATA *user_info, _SNETUIDATA *ui_info, _SNETVERSIONDATA *file_info, int *type);
-BOOL __stdcall UiCreatePlayerDescription(_uiheroinfo *info, int mode, char *desc);
-void __stdcall UiSetupPlayerInfo(char *infostr, _uiheroinfo *pInfo, int type);
-void __stdcall UiCreateGameCriteria(_uiheroinfo *pInfo, char *str);
-BOOL __stdcall UiGetDefaultStats(int pclass, _uidefaultstats *pStats);
-BOOL __stdcall UiBetaDisclaimer(int a1);
-
-#if defined(__GNUC__) || defined(__cplusplus)
->>>>>>> 09c41c66
-}
-
-#endif /* __DIABLOUI_H__ */
+//HEADER_GOES_HERE
+#ifndef __DIABLOUI_H__
+#define __DIABLOUI_H__
+
+namespace dvl {
+
+//#if defined(__GNUC__) || defined(__cplusplus)
+//extern "C" {
+//#endif
+
+struct FontStruct {
+	unsigned char fontbin[258];
+	HANDLE fonttrans[256];
+	BOOL active;
+};
+
+struct ProfileStruct {
+	char *name;
+	char field_4;
+	int msg;
+	int field_C;
+};
+
+struct ProfFntStruct {
+	int size;
+	char *fontname;
+	int field_8;
+};
+
+void UiDestroy();
+void UiTitleDialog();
+void UiSetSpawned(BOOL bSpawned);
+void UiInitialize();
+BOOL UiCopyProtError(int *pdwResult);
+void UiAppActivate(BOOL bActive);
+BOOL UiValidPlayerName(char *name); /* check */
+BOOL UiSelHeroMultDialog(BOOL (*fninfo)(BOOL (*fninfofunc)(_uiheroinfo *)), BOOL (*fncreate)(_uiheroinfo *), BOOL (*fnremove)(_uiheroinfo *), BOOL (*fnstats)(unsigned int, _uidefaultstats *), int *dlgresult, BOOL *hero_is_created, char *name);
+BOOL UiSelHeroSingDialog(BOOL (*fninfo)(BOOL (*fninfofunc)(_uiheroinfo *)), BOOL (*fncreate)(_uiheroinfo *), BOOL (*fnremove)(_uiheroinfo *), BOOL (*fnstats)(unsigned int, _uidefaultstats *), int *dlgresult, char *name, int *difficulty);
+BOOL UiCreditsDialog(int a1);
+BOOL UiMainMenuDialog(char *name, int *pdwResult, void (*fnSound)(char *file), int attractTimeOut);
+BOOL UiProgressDialog(HWND window, char *msg, int enable, int (*fnfunc)(), int rate);
+const char **UiProfileGetString();
+void UiProfileCallback();
+void UiProfileDraw();
+BOOL UiCategoryCallback(int a1, int a2, int a3, int a4, int a5, DWORD *a6, DWORD *a7);
+BOOL UiGetDataCallback(int game_type, int data_code, void *a3, int a4, int a5);
+BOOL UiAuthCallback(int a1, char *a2, char *a3, char a4, char *a5, LPSTR lpBuffer, int cchBufferMax);
+BOOL UiSoundCallback(int a1, int type, int a3);
+void UiMessageBoxCallback(HWND hWnd, char *lpText, LPCSTR lpCaption, UINT uType);
+BOOL UiDrawDescCallback(int game_type, DWORD color, LPCSTR lpString, char *a4, int a5, UINT align, time_t a7, HDC *a8);
+BOOL UiCreateGameCallback(int a1, int a2, int a3, int a4, int a5, int a6);
+BOOL UiArtCallback(int game_type, unsigned int art_code, SDL_Color *pPalette, BYTE *pBuffer, DWORD dwBuffersize, DWORD *pdwWidth, DWORD *pdwHeight, DWORD *pdwBpp);
+int UiSelectGame(int a1, _SNETPROGRAMDATA *client_info, _SNETPLAYERDATA *user_info, _SNETUIDATA *ui_info, _SNETVERSIONDATA *file_info, int *a6);
+int UiSelectProvider(int a1, _SNETPROGRAMDATA *client_info, _SNETPLAYERDATA *user_info, _SNETUIDATA *ui_info, _SNETVERSIONDATA *file_info, int *type);
+BOOL UiCreatePlayerDescription(_uiheroinfo *info, DWORD mode, char *desc);
+void UiSetupPlayerInfo(char *infostr, _uiheroinfo *pInfo, DWORD type);
+void UiCreateGameCriteria(_uiheroinfo *pInfo, char *str);
+BOOL UiGetDefaultStats(int pclass, _uidefaultstats *pStats);
+BOOL UiBetaDisclaimer(int a1);
+
+//#if defined(__GNUC__) || defined(__cplusplus)
+//}
+//#endif
+
+}
+
+#endif /* __DIABLOUI_H__ */
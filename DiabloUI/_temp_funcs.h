void __fastcall artfont_SetArtFont(int nFont);
void __cdecl artfont_InitAllFonts();
void __cdecl artfont_FreeAllFonts();
void __fastcall artfont_FreeArtFont(FontStruct *pFont);
BOOL __cdecl artfont_LoadAllFonts();
void __fastcall artfont_LoadArtFont(FontStruct *pFont, const char *pszBinFile, const char *pszFileName);
int __cdecl artfont_GetFontMaxHeight();
int __cdecl artfont_GetFontDefWidth();
int __fastcall artfont_GetFontWidth(char *str);
void __cdecl j_artfont_cpp_init();
void __cdecl artfont_cpp_init();
int __fastcall artfont_GetFontBreak(char *str);
void __cdecl artfont_delete_operator(void *ptr);
void __fastcall artfont_PrintFontStr(char *str, DWORD **pSurface, int sx, int sy);

signed int bn_prof_100014E8();
//const char *UiProfileGetString();
//BOOL __stdcall UiProfileCallback(int a1, int a2, int a3, int a4, LPARAM a5, int a6, int a7, int a8, int (__stdcall *a9)(DWORD, DWORD, DWORD, DWORD));
HGDIOBJ __stdcall bn_prof_1000155F(HWND hWnd, UINT Msg, WPARAM wParam, LPARAM lParam);
void UNKCALL bn_prof_100016DD(HWND arg);
void __fastcall bn_prof_100018CE(int a1, int a2);
int __fastcall bn_prof_10001938(HDC a1, DWORD *a2, char *a3, int a4, int a5);
int __fastcall bn_prof_10001A10(HWND a1, HWND a2);
HINSTANCE __fastcall bn_prof_10001B0A(HWND a1, const CHAR *a2);
HWND UNKCALL bn_prof_10001C0E(HWND hWnd);
void __fastcall bn_prof_10001CB9(DWORD *a1, int a2, void(__fastcall *a3)(BYTE *, DWORD, int), int a4);
BOOL UNKCALL bn_prof_10001CF3(HWND hWnd);
HFONT __fastcall bn_prof_10001D81(HWND hWnd, int a2, int a3);
void UNKCALL bn_prof_10001E34(void *arg);
void __fastcall bn_prof_10001E4C(char *a1, LPARAM lParam, HWND hDlg);
void __fastcall bn_prof_10001ED0(char *a1, BYTE *a2, int a3);
void *bn_prof_10001F29();
BYTE *bn_prof_10001F84();
//int __stdcall UiProfileDraw(int, int, int, int, HGDIOBJ ho, int, int, int, int, int, int); // idb
BOOL bn_prof_100021C4();
void *bn_prof_10002247();
int j_bn_prof_10002282();
DWORD *bn_prof_10002282();
void __cdecl bn_prof_10002298();         // idb
int UNKCALL bn_prof_100022A2(HWND hWnd); // idb
int UNKCALL bn_prof_10002353(HGDIOBJ h); // idb
HGDIOBJ bn_prof_100023D8();
DWORD *__fastcall bn_prof_10002410(HDC hdc, DWORD *a2);
signed int __fastcall bn_prof_10002456(int a1, const CHAR *a2, char a3, DWORD *a4);
signed int bn_prof_100026B9();
signed int UNKCALL bn_prof_100026C4(DWORD *arg);
void UNKCALL bn_prof_100026F0(DWORD *arg);
int UNKCALL bn_prof_10002749(DWORD *arg, DWORD *location);
DWORD *UNKCALL bn_prof_10002782(int *arg, int a2, int a3, char a4);
DWORD *UNKCALL bn_prof_100027CE(DWORD *arg);
void UNKCALL bn_prof_100027D8(DWORD *arg);
DWORD *UNKCALL bn_prof_1000280C(int *arg, DWORD *a2, int a3, DWORD *a4);
void UNKCALL bn_prof_1000287D(DWORD *arg);
void UNKCALL bn_prof_10002890(DWORD *arg);

void UNKCALL BNetGW_100028C2(DWORD *arg);
void UNKCALL BNetGW_100029BF(DWORD *arg, int a2);
void *UNKCALL BNetGW_10002A07(DWORD *arg);
DWORD *UNKCALL BNetGW_10002A84(DWORD *arg, signed int a2);
signed int BNetGW_10002AE5();
int UNKCALL BNetGW_10002AF0(DWORD *arg, char *a2);
BYTE *UNKCALL BNetGW_10002B21(DWORD *arg, signed int a2);
void UNKCALL BNetGW_10002B51(DWORD *arg, signed int a2);
char *UNKCALL BNetGW_10002B78(void *arg, char *a2);
char *UNKCALL BNetGW_10002C23(DWORD *arg);
int UNKCALL BNetGW_10002C51(DWORD *arg);
int UNKCALL BNetGW_10002DBF(DWORD *arg);
char *__stdcall BNetGW_10002DEB(char *a1, unsigned int a2);
char *__stdcall BNetGW_10002E0B(char *a1, unsigned int a2);

void __cdecl Connect_FreeConnectData();
BOOL __cdecl Connect_LoadGFXAndStuff();
BOOL __stdcall UiArtCallback(int game_type, unsigned int art_code, PALETTEENTRY *pPalette, BYTE *pBuffer, DWORD dwBuffersize, DWORD *pdwWidth, DWORD *pdwHeight, DWORD *pdwBpp);
void __cdecl j_Connect_cpp_init();
void __cdecl Connect_cpp_init();
BOOL __stdcall UiGetDataCallback(int game_type, int data_code, void *a3, int a4, int a5);
BOOL __stdcall UiSoundCallback(int a1, int type, int a3);
BOOL __stdcall UiAuthCallback(int a1, char *a2, char *a3, char a4, char *a5, LPSTR lpBuffer, int cchBufferMax);
<<<<<<< HEAD
BOOL __stdcall UiDrawDescCallback(int game_type, COLORREF color, LPCSTR lpString, char *a4, int a5, UINT align, time_t a7, HDC *a8);
BOOL __stdcall UiCategoryCallback(int a1, int a2, int a3, int a4, int a5, _DWORD *a6, _DWORD *a7);
=======
BOOL __stdcall UiDrawDescCallback(int arg0, COLORREF color, LPCSTR lpString, char *a4, int a5, UINT align, time_t a7, HDC *a8);
BOOL __stdcall UiCategoryCallback(int a1, int a2, int a3, int a4, int a5, DWORD *a6, DWORD *a7);
>>>>>>> 6a4142fb
int __fastcall Connect_GetRankFromLevel(char *str);
BOOL __fastcall Connect_DiffFromString(char *str, _gamedata *gamedata, int a3, int a4);
void __fastcall Connect_SetDiffString(_gamedata *gamedata, const char *str1, char *str2, char *str3, int size);
BOOL __fastcall Connect_GetHeroInfoConc(const char *a1, _uiheroinfo *pInfo);
void __fastcall Connect_MakeDescString(_uiheroinfo *a1, char *name, size_t size);
void __stdcall UiCreateGameCriteria(_uiheroinfo *pInfo, char *str);
BOOL __stdcall UiCreatePlayerDescription(_uiheroinfo *info, DWORD mode, char *desc);
void __stdcall UiSetupPlayerInfo(char *infostr, _uiheroinfo *pInfo, DWORD type);
void __fastcall Connect_CopyPlrDescStrings(char *str1, int size1, char *str2, int size2);

BOOL __stdcall UiCopyProtError(int *pdwResult);
LRESULT __stdcall CopyProt_WndProc(HWND hWnd, UINT Msg, WPARAM wParam, LPARAM lParam);
void __cdecl CopyProt_FreeCopyResrcs();
BOOL __fastcall CopyProt_LoadCopyStuff(HWND hWnd, int a2);
void __fastcall CopyProt_EndCopyDlg(HWND hWnd, int a2);
void __cdecl j_CopyProt_cpp_init();
void __cdecl CopyProt_cpp_init();

void __cdecl j_cr8game_cpp_init();
void __cdecl cr8game_cpp_init();
BOOL __fastcall cr8game_GetSnetCreaGame(HWND hWnd);
BOOL __stdcall UiCreateGameCallback(int a1, int a2, int a3, int a4, int a5, int a6);
LRESULT __stdcall cr8game_WndProc(HWND hWnd, UINT Msg, WPARAM wParam, LPARAM lParam);
void __cdecl cr8game_FreeCreaStuff();
BOOL __fastcall cr8game_LoadCreaGFX(HWND hWnd);
void __fastcall cr8game_FreeMainMem(HWND hWnd);
void __fastcall cr8game_AllocMainMem(HWND hWnd);
void __fastcall cr8game_DoAROP3Blit(HWND hWnd, int frame, int size);
void __fastcall cr8game_SendMessageF5(HWND hWnd);
void __fastcall cr8game_BlitCr8Dialog(HWND hWnd, int a2);
void __fastcall cr8game_SetWindowStr(HWND hWnd, int dlgitem, int a3);
int __fastcall cr8game_CheckValidGameName(char *name);
HFONT __fastcall cr8game_GetCr8Object(HWND hWnd);

void __fastcall CreaDung_SetDelSpin(int a1);
void __cdecl j_CreaDung_cpp_init();
void __cdecl CreaDung_cpp_init();
LRESULT __stdcall CreaDung_WndProc(HWND hWnd, UINT Msg, WPARAM wParam, LPARAM lParam);
void __fastcall CreaDung_ParseDungProcs(HWND hWnd, int dlg);
void __fastcall CreaDung_FreeDungProcs(HWND hWnd);
void __fastcall CreaDung_LoadDungGFX(HWND hWnd);
void __fastcall CreaDung_PlaySndAndKill(HWND hWnd, int a2);
void __fastcall CreaDung_DoAllPlaySnd(HWND hWnd);
void __fastcall CreaDung_DoSnetCreaGame(HWND hWnd);
void __fastcall CreaDung_CheckDlgForSnd(HWND hWnd, int a2, int a3);
BOOL __fastcall CreaDung_SelDungDiff(int a1, int a2, int a3, int a4, int a5, int a6, int a7, int a8);

BOOL __stdcall UiGetDefaultStats(int pclass, _uidefaultstats *pStats);
void __cdecl j_CreaStat_cpp_init();
void __cdecl CreaStat_cpp_init();

void __cdecl j_credits_cpp_init();
void __cdecl credits_cpp_init();
BOOL __stdcall UiCreditsDialog(int a1);
LRESULT __stdcall credits_WndProc(HWND hWnd, UINT Msg, WPARAM wParam, LPARAM lParam);
void __fastcall credits_FreeCreditResrc(HWND hWnd);
void __fastcall credits_LoadImgCreditTxt(HWND hWnd, LPARAM lParam);
void __fastcall credits_CalcPosROP3(HWND hWnd);
void __fastcall credits_PrintCredLines(HWND hWnd);
int __fastcall credits_GetCredLineBreak(char *str);
char *__fastcall credits_GetAdjustText(char *str, int len);

void __fastcall DiabEdit_DoPaintBMP(HWND hWnd);
void __cdecl j_DiabEdit_cpp_init();
void __cdecl DiabEdit_cpp_init();
void __cdecl DiabEdit_SetupWindow();
LRESULT __stdcall DiabEdit_WndProc(HWND hWnd, UINT Msg, WPARAM wParam, LPARAM lParam);
void __fastcall DiabEdit_SendWndCommand(HWND hWnd, WORD a2);
void __fastcall DiabEdit_GetCursorProp(HWND hWnd);
void __fastcall DiabEdit_RestrictAndLimit(HWND hWnd, WPARAM wParam, LPARAM lParam);
void __fastcall DiabEdit_SetTextAndProp(HWND hWnd, WPARAM wParam, LPARAM lParam);
void __fastcall DiabEdit_SetRestrictString(HWND hWnd, LPARAM lParam);
void __fastcall DiabEdit_SetRestrictTimer(HWND hWnd);
void __fastcall DiabEdit_RemoveAllProps(HWND hWnd);

int __cdecl DiabloUI_GetSpawned();
void __stdcall UiOnPaint(int a1);
void __stdcall UiSetBackgroundBitmap(int a1, PALETTEENTRY *a2, int a3, int a4, int a5);
void __stdcall UiSetSpawned(BOOL bSpawned);
void __stdcall UiInitialize();
void __stdcall UiDestroy();
void __stdcall UiAppActivate(BOOL bActive);
BOOL __stdcall DllMain(HINSTANCE hinstDLL, DWORD fdwReason, LPVOID lpvReserved);
void __cdecl j_DiabloUI_cpp_init();
void __cdecl DiabloUI_cpp_init();

signed int DirLink_10005CFA();
BOOL __fastcall DirLink_10005D05(int a1, int a2, int a3, DWORD *a4, int a5, int playerid);
int __stdcall DirLink_10005D63(HWND hWnd, UINT Msg, WPARAM wParam, unsigned int lParam);
int __fastcall DirLink_10005EB2(HWND hDlg, int a2);
int UNKCALL DirLink_10005F1F(HWND hDlg); // idb
int UNKCALL DirLink_10005F7B(HWND hWnd); // idb
int __fastcall DirLink_10006047(int a1, int a2);
void UNKCALL DirLink_10006073(void *arg);
HWND UNKCALL DirLink_100060D1(HWND arg);
int UNKCALL DirLink_10006141(void *arg);
int UNKCALL DirLink_100061E1(void *arg);
int UNKCALL DirLink_100062BF(void *arg, int a2, char *a3, char *a4);
signed int __stdcall DirLink_1000632B(int a1, char *a2, char *a3);
HWND __fastcall DirLink_10006359(HWND hWnd, int a2, int height);

BOOL __stdcall UiBetaDisclaimer(int a1);
LRESULT __stdcall disclaim_WndProc(HWND hWnd, UINT Msg, WPARAM wParam, LPARAM lParam);
void __fastcall disclaim_DelDisclaimProcs(HWND hWnd);
void __fastcall disclaim_LoadDisclaimGFX(HWND hWnd);
void __fastcall disclaim_FadeFromDisclaim(HWND hWnd);
void __cdecl j_disclaim_cpp_init();
void __cdecl disclaim_cpp_init();

void __cdecl j_Doom_cpp_init();
void __cdecl Doom_cpp_init();
void __fastcall Doom_ParseWndProcs(HWND hWnd, int *msgtbl, int nFont, int a4);
void __fastcall Doom_GetSetWndText(HWND hWnd, int msg, int nFont, int a4);
void __fastcall Doom_PrintStrWithSpin(HWND hWnd, BOOL a2);
void __fastcall Doom_AllocAndSetBMP(HWND hWnd, int a2, int bmp_flags); /* check args, __stdcall? */
void __fastcall Doom_GetWindowROP3(HWND hWnd1, HWND hWnd2);
void __fastcall Doom_ParseWndProc2(HWND hWnd, int *msgtbl, int nFont, int a4);
void __fastcall Doom_GetSetWndTxt2(HWND hWnd, int msg, int nFont, int a4);
void __fastcall Doom_ParseWndProc3(HWND hWnd, int *msgtbl, int nFont);
void __fastcall Doom_GetSetWndTxt3(HWND hWnd, int msg, int nFont);
void __fastcall Doom_PrintStrWithSpn2(HWND hWnd, int justify_type);
void __fastcall Doom_ParseWndProc4(HWND hWnd, int *msgtbl, int nFont);
void __fastcall Doom_GetSetWndTxt4(HWND hWnd, int msg, int nFont);
void __fastcall Doom_ParseWndProc5(HWND hWnd, int *msgtbl, int nFont);
void __fastcall Doom_GetSetWndTxt5(HWND hWnd, int msg, int nFont);
void __fastcall Doom_PrintTextMsg403(HWND hWnd);
void __fastcall Doom_ParseWndProc6(HWND hWnd, int *msgtbl, int nFont);
void __fastcall Doom_GetSetWndTxt6(HWND hWnd, int msg, int nFont);
void __fastcall Doom_DeleteFreeProcs(HWND hWnd, int *msgtbl);

int __stdcall EntDial_10006C96(HWND hDlg, UINT Msg, WPARAM wParam, LPARAM lParam); // idb
HWND UNKCALL EntDial_10006D78(HWND hDlg);
HWND USERCALL EntDial_10006DB8(HWND hWnd, int a2);
int __fastcall EntDial_10006EA7(HWND hDlg, int a2);
void __fastcall EntDial_10006EE8(HWND hWnd, unsigned int a2, int a3);
int __fastcall EntDial_10006F16(HWND hDlg, int, int); // idb
signed int EntDial_10006F71();

LRESULT __stdcall EntName_WndProc(HWND hWnd, UINT Msg, WPARAM wParam, LPARAM lParam);
void __fastcall EntName_DelEntNameMsgs(HWND hWnd);
void __fastcall EntName_LoadFocusChkName(HWND hWnd);
void __fastcall EntName_SetCharName(HWND hWnd, int a2);
void __fastcall EntName_GetMessageName(HWND hWnd, unsigned int a2, int a3);
void __cdecl j_EntName_cpp_init();
void __cdecl EntName_cpp_init();

void __fastcall Fade_ApplyPaletteRange(int range1, int range2);
void __fastcall Fade_UpdatePaletteRange(int range);
BOOL __cdecl Fade_CheckRange5();
void __cdecl Fade_Range5SetZero();
void __fastcall Fade_NoInputAndArt(HWND hWnd, BOOL bShowCurs);
void __fastcall Fade_SetInputWindow(HWND hWnd);
void __fastcall Fade_SetFadeTimer(int nTime);
void __stdcall Fade_TimerFunctionDlg(int a1, int a2, int a3, int a4);
void __cdecl j_Fade_cpp_init();
void __cdecl Fade_cpp_init();

void __fastcall Focus_CheckPlayMove(LPARAM lParam);
int __cdecl Focus_GetSpinWidthOrZero();
void __fastcall Focus_BlitSpinner(HWND hWnd1, HWND hWnd2);
void __fastcall Focus_CenterSpinFromSide(HWND hWnd);
void __fastcall Focus_GetAndBlitSpin(HWND hWnd, LPARAM lParam);
BOOL __fastcall Focus_DoBlitSpinIncFrame(HWND hWnd1, HWND hWnd2);
void __cdecl Focus_DeleteSpinners();
void __cdecl Focus_ResetSpinToZero();
void __cdecl j_Focus_cpp_init();
void __cdecl Focus_cpp_init();
void __fastcall Focus_LoadSpinner(const char *pszFileName);
void __fastcall Focus_SetFocusTimer(HWND hWnd, const char *pszFileName);
void __stdcall Focus_SetFocusAndBlit(int hWnd, int a2, int a3, int a4);
void __fastcall Focus_KillFocusTimer(HWND hWnd);

void __cdecl local_InitUiPalette();
void __cdecl local_DelUiPalette();
tagPALETTEENTRY *__fastcall local_GetArtPalEntry(int entry);
void __fastcall local_ClearPalette(PALETTEENTRY *pPal);
void __cdecl local_ClearSurface();
BOOL __fastcall local_LoadArtImage(const char *pszFileName, BYTE **pBuffer, DWORD *pdwSize);
BOOL __fastcall local_LoadArtWithPal(HWND hWnd, int a2, char *src, int mask, int flags, const char *pszFileName, BYTE **pBuffer, DWORD *pdwSize, BOOL a9);
void __fastcall local_AdjustRectSize(tagRECT *pRect, int a2, int a3);
BOOL __fastcall local_SetStaticBmp(HWND hWnd, int nIDDlgItem, BYTE *pBuffer, DWORD *pdwSize);
void __cdecl j_local_cpp_init();
void __cdecl local_cpp_init();
BOOL __fastcall local_SetButtonBmp(HWND hWnd, int flags, int a7, void *pBuffer, DWORD *pdwSize);
void __fastcall local_FitButtonDlg(HWND hWnd, int *a2, void *pBuffer, DWORD *pdwSize);
void __fastcall local_SetWhiteText(HDC hdc);
BOOL __fastcall local_GetBottomRect(HWND hWnd1, HWND hWnd2, int width, int height);
void __fastcall local_DlgDoPaint(HWND hWnd);
void __fastcall local_DoUiWndProc(HWND hWnd, DWORD *pdwMsgTbl);
LRESULT __stdcall local_PostUiWndProc(HWND hWnd, UINT uMsg, WPARAM wParam, LPARAM lParam);
void __fastcall local_DoUiWndProc2(HWND hWnd, DWORD *pdwMsgTbl);
LRESULT __stdcall local_PostUiWndProc2(HWND hWnd, UINT uMsg, WPARAM wParam, LPARAM lParam);
BOOL __fastcall local_DisableKeyWaitMouse(HWND hWnd);
DWORD *__cdecl local_AllocWndLongData();
void __fastcall local_FreeMemPtr(void **p);
void __fastcall local_SetWndLongStr(int WndLongData, const char *pszStr);
void __cdecl local_LoadArtCursor();
void __cdecl local_InitArtCursor();
void __cdecl local_FreeArtCursor();
void __cdecl local_SetCursorArt();
void __cdecl local_SetCursorDefault();
void __fastcall local_SetDiabloCursor(HWND hWnd);

void __cdecl j_MainMenu_cpp_init();
void __cdecl MainMenu_cpp_init();
BOOL __stdcall UiMainMenuDialog(char *name, int *pdwResult, void(__stdcall *fnSound)(char *file), int a4);
LRESULT __stdcall MainMenu_WndProc(HWND hWnd, UINT Msg, WPARAM wParam, LPARAM lParam);
void __fastcall MainMenu_KillAndFreeMenu(HWND hWnd);
void __fastcall MainMenu_SetMenuTimer(HWND hWnd);
void __fastcall MainMenu_LoadMenuGFX(HWND hWnd);
void __fastcall MainMenu_DoOptions(HWND hWnd, int option, int PlaySelect);
BOOL __cdecl MainMenu_CheckEnoughMemory();
void __fastcall MainMenu_CheckWParamFocus(HWND hWnd, WPARAM wParam);

int Modem_1000855D();
HWND __fastcall Modem_10008563(HWND hDlg, const char *edx0, int a2);
int __stdcall Modem_100085D8(int, char *, char *); // idb
BOOL Modem_10008606();
char *Modem_1000863D();
signed int Modem_10008648();
int Modem_10008653();
int Modem_10008659();
int UNKCALL Modem_1000865F(char *); // idb
BOOL __fastcall Modem_10008680(int a1, int a2, int a3, DWORD *a4, int a5, int playerid);
int __stdcall Modem_100086DE(HWND hWnd, UINT Msg, WPARAM wParam, LPARAM lParam); // idb
void **UNKCALL Modem_1000879E(HWND hDlg);
BOOL UNKCALL Modem_100087DB(HWND hWnd);
int Modem_10008888();
int UNKCALL Modem_100088DB(HWND hWnd);         // idb
int UNKCALL Modem_1000893D(HWND hWnd);         // idb
int __fastcall Modem_10008A38(HWND hWnd, int); // idb
void __cdecl Modem_10008B42(char *a1);
int UNKCALL Modem_10008BB7(HWND hWnd); // idb
int UNKCALL Modem_10008BFE(HWND hWnd); // idb

int __stdcall ModmStat_10008C62(char *, int, int, int, int); // idb
int UNKCALL ModmStat_10008C87(void *arg);
int __stdcall ModmStat_10008CA0(HWND hWnd, UINT Msg, WPARAM wParam, LPARAM lParam); // idb
int UNKCALL ModmStat_10008DB3(HWND hDlg);                                           // idb
BOOL UNKCALL ModmStat_10008DE4(HWND hWnd);
int __fastcall ModmStat_10008E89(int a1, int a2);
void UNKCALL ModmStat_10008EBF(HWND hDlg);
signed int ModmStat_10008F26();

BOOL __fastcall OkCancel_DrawString(HWND hWnd, char *str);
void __cdecl j_OkCancel_cpp_init();
void __cdecl OkCancel_cpp_init();
LRESULT __stdcall OkCancel_WndProc(HWND hWnd, UINT Msg, WPARAM wParam, LPARAM lParam);
void __fastcall OkCancel_FreeDlgBmp(HWND hWnd);
BOOL __fastcall OkCancel_LoadOkCancGFX(HWND hWnd, DWORD *lParam);
void __fastcall OkCancel_PlaySndEndDlg(HWND hWnd, int a2);
void __fastcall OkCancel_DoOkDialog(HWND hWnd, char *str, int a3);
void __stdcall UiMessageBoxCallback(HWND hWnd, char *lpText, LPCSTR lpCaption, UINT uType);

signed int Progress_10009480();
//BOOL __stdcall UiProgressDialog(int a1, int a2, BOOL a3, int (*a4)(void), int a5);
int __stdcall Progress_100094F4(HWND hWnd, UINT Msg, WPARAM wParam, LPARAM lParam); // idb
void *Progress_100095EC();
BOOL __fastcall Progress_10009675(HWND hWnd, const CHAR *edx0);
BOOL __fastcall Progress_10009805(HWND hWnd, int a2);
void Progress_100098B0();
void UNKCALL Progress_100098C5(HWND hWnd);
BOOL UNKCALL Progress_1000991C(HWND hWnd);

void __cdecl j_Sbar_cpp_init();
void __cdecl Sbar_cpp_init();
BOOL __fastcall Sbar_CheckIfNextHero(HWND hWnd);
int __fastcall Sbar_NumScrollLines(HWND hWnd, int width, int height);
void __fastcall Sbar_DrawScrollBar(HWND hWnd, int nIDDlgItem, int width, int height);
void __fastcall Sbar_LoadScrBarGFX(HWND hWnd, int nIDDlgItem);
void __cdecl j_Sbar_cpp_init2();
void __cdecl Sbar_cpp_init2();
void __fastcall Sbar_FreeScrollBar(HWND hWnd, int nIDDlgItem);

LRESULT __stdcall SelClass_WndProc(HWND hWnd, UINT Msg, WPARAM wParam, LPARAM lParam);
void __fastcall SelClass_FreeClassMsgTbl(HWND hWnd);
void __fastcall SelClass_LoadClassFocus(HWND hWnd);
void __fastcall SelClass_SetDefaultStats(HWND hWnd, int a2);
void __fastcall SelClass_CheckClassSpawn(HWND hWnd, int a2);
void __cdecl j_SelClass_cpp_init();
void __cdecl SelClass_cpp_init();

void *SelConn_1000A082();
signed int SelConn_1000A09B();
int __stdcall SelConn_1000A0A6(HWND hWnd, UINT Msg, WPARAM wParam, unsigned int lParam);
HWND __fastcall SelConn_1000A226(HWND hDlg, int nIDDlgItem);
HWND UNKCALL SelConn_1000A3E2(HWND hDlg);
int SelConn_1000A3FF();
void UNKCALL SelConn_1000A43A(HWND hDlg);
BOOL __fastcall SelConn_1000A4B9(DWORD *a1);
BOOL UNKCALL SelConn_1000A4CD(void *location);
HWND UNKCALL SelConn_1000A4E4(HWND hWnd, char *a2, int a3);
signed int __stdcall SelConn_1000A5F3(int a1, char *a2, char *a3, int a4);
int __fastcall SelConn_1000A670(HWND a1, const char *a2);
void UNKCALL SelConn_1000A6EC(HWND hDlg);
LRESULT __stdcall SelConn_1000A73E(HWND hWnd, UINT Msg, WPARAM wParam, LPARAM lParam);
HWND UNKCALL SelConn_1000A866(HWND hWnd);
HWND UNKCALL SelConn_1000A8D7(HWND hWnd);
HWND UNKCALL SelConn_1000A948(HWND hWnd);
int UNKCALL SelConn_1000A9F3(HWND hWnd); // idb
DWORD *__fastcall SelConn_1000AA28(int a1);
HWND UNKCALL SelConn_1000AA3B(HWND hWnd);
HWND UNKCALL SelConn_1000AAEB(HWND hWnd);
HWND UNKCALL SelConn_1000AB83(HWND hWnd);
int __fastcall SelConn_1000AC07(int a1, int a2);
int UNKCALL SelConn_1000AC30(HWND arg);
int UNKCALL SelConn_1000AC9E(HWND hWnd); // idb
int UNKCALL SelConn_1000ADA8(HWND hWnd); // idb
BOOL UNKCALL SelConn_1000ADD0(HWND hWnd);
int __fastcall SelConn_1000AE19(int a1, UINT a2);
HWND __fastcall SelConn_1000AE59(HWND hWnd, int a2, int height);
//signed int __stdcall UiSelectProvider(int a1, int a2, int a3, int a4, char *a5, int *a6);

int UNKCALL SelDial_1000B011(char *arg);
signed int SelDial_1000B0C4();
int __stdcall SelDial_1000B0CF(HWND hWnd, UINT Msg, WPARAM wParam, LPARAM lParam); // idb
HWND __fastcall SelDial_1000B1FB(HWND hWnd, int a2);
HWND UNKCALL SelDial_1000B29A(HWND hDlg);
int __fastcall SelDial_1000B2D8(int a1, int a2);
HWND UNKCALL SelDial_1000B354(HWND hDlg);
HWND UNKCALL SelDial_1000B3D8(HWND hDlg);
HWND UNKCALL SelDial_1000B44C(HWND hDlg);
HWND USERCALL SelDial_1000B483(HWND hWnd, int a2);
int SelDial_1000B5D9();
int __fastcall SelDial_1000B614(HWND hWnd, int, int); // idb

void UNKCALL SelGame_1000B66A(void *arg);
int SelGame_1000B671();
void UNKCALL SelGame_1000B677(void *arg);
int SelGame_1000B67E();
//int __stdcall UiSelectGame(int, int, void *, int, int, int); // idb
signed int SelGame_1000B795();

_uiheroinfo *__cdecl SelHero_GetCurrentHeroInfo();
int __cdecl SelHero_GetNumHeroesLeft();
void __fastcall SelHero_SetHeroDifficulty(int diff);
char *__cdecl SelHero_GetHeroNameStr();
_uiheroinfo *__cdecl SelHero_AllocHeroInfo();
int __cdecl SelHero_GetHeroIsGood();
int __fastcall SelHero_SetClassStats(int heroclass, _uidefaultstats *pStats);
void __cdecl j_SelHero_cpp_init();
void __cdecl SelHero_cpp_init();
void __fastcall SelHero_SetStaticBMP(HWND hWnd, int adjust_size);
void __fastcall SelHero_PrintHeroInfo(HWND hWnd, _uiheroinfo *pInfo);
void __fastcall SelHero_SetStringWithMsg(HWND hWnd, const char *str);
BOOL __fastcall SelHero_IsNameReserved(char *name);
void __fastcall SelHero_SetLastNamePos(char *name);
BOOL __fastcall SelHero_NameHasChar(char *name, char *illegalchrs);
BOOL __fastcall UiValidPlayerName(char *name);
BOOL __stdcall UiSelHeroMultDialog(BOOL(__stdcall *fninfo)(BOOL(__stdcall *fninfofunc)(_uiheroinfo *)), BOOL(__stdcall *fncreate)(_uiheroinfo *), BOOL(__stdcall *fnremove)(_uiheroinfo *), BOOL(__stdcall *fnstats)(int, _uidefaultstats *), int *dlgresult, int *a6, char *name);
LRESULT __stdcall SelHero_WndProc(HWND hWnd, UINT Msg, WPARAM wParam, LPARAM lParam);
void __fastcall SelHero_DoStuffWithStrings(HWND hWnd);
_uiheroinfo *__fastcall SelHero_GetNextHeroFromStr(_uiheroinfo *pInfo, char *name);
void __fastcall SelHero_FreeSomeMemory(void *ptr);
_uiheroinfo *__fastcall SelHero_GetHeroSlotFromName(_uiheroinfo *pInfo, const char *name);
void __fastcall SelHero_DoHeroSelList(HWND hWnd);
void __fastcall SelHero_DoHeroSelClass(HWND hWnd);
void __fastcall SelHero_DoEnterName(HWND hWnd);
BOOL __fastcall SelHero_CreateHero(HWND hWnd, char *name);
void __fastcall SelHero_DoSelLoad(HWND hWnd);
void __fastcall SelHero_DoSelDiff(HWND hWnd);
void __fastcall SelHero_DeleteAndFree(HWND hWnd);
void __fastcall SelHero_FreeAllHeroes(_uiheroinfo *pInfo);
void __fastcall SelHero_DoHeroEndFade(HWND hWnd, int a2);
void __fastcall SelHero_LoadHeroGFX(HWND hWnd);
void __fastcall SelHero_SelectHeroRegion(HWND hWnd);
BOOL __stdcall SelHero_GetHeroInfo(_uiheroinfo *pInfo);
BOOL __stdcall UiSelHeroSingDialog(BOOL(__stdcall *fninfo)(BOOL(__stdcall *fninfofunc)(_uiheroinfo *)), BOOL(__stdcall *fncreate)(_uiheroinfo *), BOOL(__stdcall *fnremove)(_uiheroinfo *), BOOL(__stdcall *fnstats)(int, _uidefaultstats *), int *dlgresult, char *name, int *difficulty);

void *SelIPX_1000C610();
signed int SelIPX_1000C629();
BOOL __fastcall SelIPX_1000C634(int a1, int a2, int a3, DWORD *a4, int a5, int playerid);
int __stdcall SelIPX_1000C692(HWND hWnd, UINT Msg, WPARAM wParam, LPARAM lParam); // idb
LONG __fastcall SelIPX_1000C818(HWND hDlg, int nIDDlgItem);
HWND UNKCALL SelIPX_1000C982(HWND hDlg);
int SelIPX_1000C99F();
const char *UNKCALL SelIPX_1000C9DA(HWND hDlg);
void __fastcall SelIPX_1000CA64(DWORD *a1);
DWORD **__fastcall SelIPX_1000CA71(DWORD *a1);
BOOL UNKCALL SelIPX_1000CAC1(void *location);
void *__stdcall SelIPX_1000CAD5(int a1, char *a2, char *a3);
DWORD *__fastcall SelIPX_1000CB50(DWORD *a1, DWORD *a2);
DWORD *__fastcall SelIPX_1000CB73(DWORD *a1, int a2);
int __fastcall SelIPX_1000CB83(HWND a1, const char *a2);
int UNKCALL SelIPX_1000CC41(HWND hDlg); // idb
BOOL __fastcall SelIPX_1000CCC5(DWORD *a1);
HWND UNKCALL SelIPX_1000CCD9(HWND hWnd);
HWND UNKCALL SelIPX_1000CD4A(HWND hWnd);
void UNKCALL SelIPX_1000CEE6(HWND hDlg);
LRESULT __stdcall SelIPX_1000CF38(HWND hWnd, UINT Msg, WPARAM wParam, LPARAM lParam);
HWND UNKCALL SelIPX_1000D070(HWND hWnd);
HWND UNKCALL SelIPX_1000D0E1(HWND hWnd);
int UNKCALL SelIPX_1000D18C(HWND hWnd); // idb
DWORD *__fastcall SelIPX_1000D1C1(int a1);
HWND UNKCALL SelIPX_1000D1D4(HWND hWnd);
HWND UNKCALL SelIPX_1000D284(HWND hWnd);
HWND UNKCALL SelIPX_1000D31C(HWND hWnd);
int __fastcall SelIPX_1000D3A0(int a1, int a2);
HWND USERCALL SelIPX_1000D3C5(HWND hDlg, int a2);
BOOL __fastcall SelIPX_1000D4CA(HWND hDlg, int a2);
char *UNKCALL SelIPX_1000D520(char *arg);
const char *__fastcall SelIPX_1000D58D(const char *a1, const char *a2);
int __fastcall SelIPX_1000D5B0(int a1, int a2);
HWND __fastcall SelIPX_1000D696(HWND hDlg, int a2, int height);

void __cdecl j_SelList_cpp_init();
void __cdecl SelList_cpp_init();
LRESULT __stdcall SelList_WndProc(HWND hWnd, UINT Msg, WPARAM wParam, LPARAM lParam);
void __fastcall SelList_DeleteFreeProcs(HWND hWnd);
void __fastcall SelList_GetHeroStats(HWND hWnd, int nIDDlgItem);
void __fastcall SelList_CountHeroList(HWND hWnd);
int __fastcall SelList_GetNextHeroLong(HWND hWnd);
void __fastcall SelList_LoadFocus16(HWND hWnd);
void __fastcall SelList_KillFocus16(HWND hWnd);
void __fastcall SelList_ShowListWindow(HWND hWnd);
void __fastcall SelList_SetHeroDlgLong(HWND hWnd, _uiheroinfo *pInfo);
void __fastcall SelList_DoListOldProc(HWND hWnd);
LRESULT __stdcall SelList_OldListWndProc(HWND hWnd, UINT Msg, WPARAM wParam, LPARAM lParam);
void __fastcall SelList_ShiftHeroDlgItems(HWND hWnd);
void __fastcall SelList_ShiftHeroDlgItm2(HWND hWnd);
void __fastcall SelList_HeroesWithBigDialogs(HWND hWnd);
_uiheroinfo *__fastcall SelList_GetHeroFromNum(int heronum);
void __fastcall SelList_HeroesWithHugeDlg(HWND hWnd);
void __fastcall SelList_HeroDlgWithSound(HWND hWnd);
void __fastcall SelList_HeroDlgWithSnd2(HWND hWnd);
void __fastcall SelList_ChooseDlgFromSize(HWND hWnd, int width, int height);

LRESULT __stdcall SelLoad_WndProc(HWND hWnd, UINT Msg, WPARAM wParam, LPARAM lParam);
void __fastcall SelLoad_DeleteProcsAndSpin(HWND hWnd);
void __fastcall SelLoad_LoadFocusAndMsg(HWND hWnd);
void __fastcall SelLoad_SelectSndLoad(HWND hWnd, int a2);
void __cdecl j_SelLoad_cpp_init();
void __cdecl SelLoad_cpp_init();

signed int SelModem_1000E42A();
int __fastcall SelModem_1000E435(void *a1, int a2, int a3, char *a4, char *a5);
char *__stdcall SelModem_1000E497(int a1, char *a2, char *a3);
void *SelModem_1000E4EC();
DWORD *__fastcall SelModem_1000E500(int a1, DWORD *a2);
signed int UNKCALL SelModem_1000E505(void *arg);
signed int SelModem_1000E51E();
BOOL __fastcall SelModem_1000E553(DWORD *a1);
BOOL UNKCALL SelModem_1000E567(void *location);
int __fastcall SelModem_1000E57B(int a1, int a2);
signed int SelModem_1000E5CC();
int __stdcall SelModem_1000E63E(HWND hDlg, UINT Msg, WPARAM wParam, LPARAM lParam); // idb
void UNKCALL SelModem_1000E783(HWND hDlg);
HWND UNKCALL SelModem_1000E7E9(HWND hDlg);
int UNKCALL SelModem_1000E80E(HWND hWnd); // idb
HWND UNKCALL SelModem_1000E843(HWND hWnd);
int __fastcall SelModem_1000E932(HWND a1, const char *a2);
void UNKCALL SelModem_1000E9B2(HWND hDlg);
LRESULT __stdcall SelModem_1000EA04(HWND hWnd, UINT Msg, WPARAM wParam, LPARAM lParam);
HWND UNKCALL SelModem_1000EB2C(HWND hWnd);
HWND UNKCALL SelModem_1000EB9D(HWND hWnd);
HWND UNKCALL SelModem_1000EC0E(HWND hWnd);
DWORD *__fastcall SelModem_1000EC9F(int a1);
HWND UNKCALL SelModem_1000ECB2(HWND hWnd);
HWND UNKCALL SelModem_1000ED3B(HWND hWnd);
HWND UNKCALL SelModem_1000EDBC(HWND hWnd);
int __fastcall SelModem_1000EE29(int a1, int a2);
HWND __fastcall SelModem_1000EE78(HWND hWnd, int a2, int height);

void *SelRegn_1000EF42();
_uiheroinfo *__fastcall SelRegn_SetNextHero(_uiheroinfo *pNext, _uiheroinfo *pCurrent);
signed int SelRegn_1000EF60();
int __stdcall SelRegn_1000EF6B(HWND hWnd, UINT Msg, WPARAM wParam, LPARAM lParam); // idb
HWND __fastcall SelRegn_1000F0D7(HWND hDlg, int nIDDlgItem);
HWND UNKCALL SelRegn_1000F109(HWND hDlg);
int SelRegn_1000F126();
void UNKCALL SelRegn_1000F161(HWND hDlg);
BOOL __fastcall SelRegn_1000F1D4(DWORD *a1);
BOOL UNKCALL SelRegn_1000F1E8(void *location);
HWND UNKCALL SelRegn_1000F1FC(HWND hWnd);
signed int SelRegn_1000F2ED();
int __fastcall SelRegn_1000F346(HWND a1, const char *a2);
void UNKCALL SelRegn_1000F3C2(HWND hDlg);
LRESULT __stdcall SelRegn_1000F414(HWND hWnd, UINT Msg, WPARAM wParam, LPARAM lParam);
HWND UNKCALL SelRegn_1000F53C(HWND hWnd);
HWND UNKCALL SelRegn_1000F5AD(HWND hWnd);
HWND UNKCALL SelRegn_1000F61E(HWND hWnd);
int UNKCALL SelRegn_1000F6C9(HWND hWnd); // idb
DWORD *__fastcall SelRegn_1000F6FE(int a1);
HWND UNKCALL SelRegn_1000F711(HWND hWnd);
HWND UNKCALL SelRegn_1000F7C1(HWND hWnd);
HWND UNKCALL SelRegn_1000F859(HWND hWnd);
signed int UNKCALL SelRegn_1000F8DD(void *arg);
signed int SelRegn_1000F8F6();
HWND __fastcall SelRegn_1000F929(HWND hWnd, int a2, int height);
//signed int __stdcall UiSelectRegion(DWORD *a1);

int __fastcall SelYesNo_YesNoDialog(HWND hWnd, char *dialogstr, char *hero, int nofocus); /* void */
LRESULT __stdcall SelYesNo_WndProc(HWND hWnd, UINT Msg, WPARAM wParam, LPARAM lParam);
void __fastcall SelYesNo_RemoveYNDialog(HWND hWnd);
void __fastcall SelYesNo_LoadSelYN_GFX(HWND hWnd);
void __fastcall SelYesNo_DoSelectYesNo(HWND hWnd, int option);
int __fastcall SelYesNo_SelOkDialog(HWND hWnd, char *dialogstr, char *hero, int nofocus); /* void */
int __fastcall SelYesNo_SpawnErrDialog(HWND hWnd, int string_rsrc, int is_popup);         /* void */
void __cdecl j_SelYesNo_cpp_init();
void __cdecl SelYesNo_cpp_init();

void __fastcall Title_BlitTitleBuffer(HWND hWnd);
void __cdecl Title_DeletePhTrans();
void __fastcall Title_FreeTransMem(HWND hWnd);
void __fastcall Title_SetTitleBMP(HWND hWnd);
void __fastcall Title_LoadTitleImage(HWND hWnd, const char *pszFileName);
void __fastcall Title_LoadImgSetTimer(HWND hWnd, const char *pszFileName);
void __stdcall Title_BlitTitleBufFnc(int hWnd, int a2, int a3, int a4);
void __cdecl j_Title_cpp_init();
void __cdecl Title_cpp_init();
void __fastcall Title_KillTitleTimer(HWND hWnd);
BOOL __stdcall UiTitleDialog(int a1);
LRESULT __stdcall Title_MainProc(HWND hWnd, UINT uMsg, WPARAM wParam, LPARAM lParam);
void __fastcall Title_KillTimerAndFree(HWND hWnd);
void __fastcall Title_LoadAllTitleImgs(HWND hWnd, int time);
void __fastcall Title_KillAndFadeDlg(HWND hWnd);

void __fastcall TitleSnd_SetSoundFunction(void(__stdcall *func)(char *file));
void __cdecl TitleSnd_InitSoundFunc();
void __cdecl TitleSnd_PlayMoveSound();
void __cdecl TitleSnd_PlaySelectSound();
void __cdecl j_TitleSnd_cpp_init();
void __cdecl TitleSnd_cpp_init();
<|MERGE_RESOLUTION|>--- conflicted
+++ resolved
@@ -1,608 +1,603 @@
-void __fastcall artfont_SetArtFont(int nFont);
-void __cdecl artfont_InitAllFonts();
-void __cdecl artfont_FreeAllFonts();
-void __fastcall artfont_FreeArtFont(FontStruct *pFont);
-BOOL __cdecl artfont_LoadAllFonts();
-void __fastcall artfont_LoadArtFont(FontStruct *pFont, const char *pszBinFile, const char *pszFileName);
-int __cdecl artfont_GetFontMaxHeight();
-int __cdecl artfont_GetFontDefWidth();
-int __fastcall artfont_GetFontWidth(char *str);
-void __cdecl j_artfont_cpp_init();
-void __cdecl artfont_cpp_init();
-int __fastcall artfont_GetFontBreak(char *str);
-void __cdecl artfont_delete_operator(void *ptr);
-void __fastcall artfont_PrintFontStr(char *str, DWORD **pSurface, int sx, int sy);
-
-signed int bn_prof_100014E8();
-//const char *UiProfileGetString();
-//BOOL __stdcall UiProfileCallback(int a1, int a2, int a3, int a4, LPARAM a5, int a6, int a7, int a8, int (__stdcall *a9)(DWORD, DWORD, DWORD, DWORD));
-HGDIOBJ __stdcall bn_prof_1000155F(HWND hWnd, UINT Msg, WPARAM wParam, LPARAM lParam);
-void UNKCALL bn_prof_100016DD(HWND arg);
-void __fastcall bn_prof_100018CE(int a1, int a2);
-int __fastcall bn_prof_10001938(HDC a1, DWORD *a2, char *a3, int a4, int a5);
-int __fastcall bn_prof_10001A10(HWND a1, HWND a2);
-HINSTANCE __fastcall bn_prof_10001B0A(HWND a1, const CHAR *a2);
-HWND UNKCALL bn_prof_10001C0E(HWND hWnd);
-void __fastcall bn_prof_10001CB9(DWORD *a1, int a2, void(__fastcall *a3)(BYTE *, DWORD, int), int a4);
-BOOL UNKCALL bn_prof_10001CF3(HWND hWnd);
-HFONT __fastcall bn_prof_10001D81(HWND hWnd, int a2, int a3);
-void UNKCALL bn_prof_10001E34(void *arg);
-void __fastcall bn_prof_10001E4C(char *a1, LPARAM lParam, HWND hDlg);
-void __fastcall bn_prof_10001ED0(char *a1, BYTE *a2, int a3);
-void *bn_prof_10001F29();
-BYTE *bn_prof_10001F84();
-//int __stdcall UiProfileDraw(int, int, int, int, HGDIOBJ ho, int, int, int, int, int, int); // idb
-BOOL bn_prof_100021C4();
-void *bn_prof_10002247();
-int j_bn_prof_10002282();
-DWORD *bn_prof_10002282();
-void __cdecl bn_prof_10002298();         // idb
-int UNKCALL bn_prof_100022A2(HWND hWnd); // idb
-int UNKCALL bn_prof_10002353(HGDIOBJ h); // idb
-HGDIOBJ bn_prof_100023D8();
-DWORD *__fastcall bn_prof_10002410(HDC hdc, DWORD *a2);
-signed int __fastcall bn_prof_10002456(int a1, const CHAR *a2, char a3, DWORD *a4);
-signed int bn_prof_100026B9();
-signed int UNKCALL bn_prof_100026C4(DWORD *arg);
-void UNKCALL bn_prof_100026F0(DWORD *arg);
-int UNKCALL bn_prof_10002749(DWORD *arg, DWORD *location);
-DWORD *UNKCALL bn_prof_10002782(int *arg, int a2, int a3, char a4);
-DWORD *UNKCALL bn_prof_100027CE(DWORD *arg);
-void UNKCALL bn_prof_100027D8(DWORD *arg);
-DWORD *UNKCALL bn_prof_1000280C(int *arg, DWORD *a2, int a3, DWORD *a4);
-void UNKCALL bn_prof_1000287D(DWORD *arg);
-void UNKCALL bn_prof_10002890(DWORD *arg);
-
-void UNKCALL BNetGW_100028C2(DWORD *arg);
-void UNKCALL BNetGW_100029BF(DWORD *arg, int a2);
-void *UNKCALL BNetGW_10002A07(DWORD *arg);
-DWORD *UNKCALL BNetGW_10002A84(DWORD *arg, signed int a2);
-signed int BNetGW_10002AE5();
-int UNKCALL BNetGW_10002AF0(DWORD *arg, char *a2);
-BYTE *UNKCALL BNetGW_10002B21(DWORD *arg, signed int a2);
-void UNKCALL BNetGW_10002B51(DWORD *arg, signed int a2);
-char *UNKCALL BNetGW_10002B78(void *arg, char *a2);
-char *UNKCALL BNetGW_10002C23(DWORD *arg);
-int UNKCALL BNetGW_10002C51(DWORD *arg);
-int UNKCALL BNetGW_10002DBF(DWORD *arg);
-char *__stdcall BNetGW_10002DEB(char *a1, unsigned int a2);
-char *__stdcall BNetGW_10002E0B(char *a1, unsigned int a2);
-
-void __cdecl Connect_FreeConnectData();
-BOOL __cdecl Connect_LoadGFXAndStuff();
-BOOL __stdcall UiArtCallback(int game_type, unsigned int art_code, PALETTEENTRY *pPalette, BYTE *pBuffer, DWORD dwBuffersize, DWORD *pdwWidth, DWORD *pdwHeight, DWORD *pdwBpp);
-void __cdecl j_Connect_cpp_init();
-void __cdecl Connect_cpp_init();
-BOOL __stdcall UiGetDataCallback(int game_type, int data_code, void *a3, int a4, int a5);
-BOOL __stdcall UiSoundCallback(int a1, int type, int a3);
-BOOL __stdcall UiAuthCallback(int a1, char *a2, char *a3, char a4, char *a5, LPSTR lpBuffer, int cchBufferMax);
-<<<<<<< HEAD
-BOOL __stdcall UiDrawDescCallback(int game_type, COLORREF color, LPCSTR lpString, char *a4, int a5, UINT align, time_t a7, HDC *a8);
-BOOL __stdcall UiCategoryCallback(int a1, int a2, int a3, int a4, int a5, _DWORD *a6, _DWORD *a7);
-=======
-BOOL __stdcall UiDrawDescCallback(int arg0, COLORREF color, LPCSTR lpString, char *a4, int a5, UINT align, time_t a7, HDC *a8);
-BOOL __stdcall UiCategoryCallback(int a1, int a2, int a3, int a4, int a5, DWORD *a6, DWORD *a7);
->>>>>>> 6a4142fb
-int __fastcall Connect_GetRankFromLevel(char *str);
-BOOL __fastcall Connect_DiffFromString(char *str, _gamedata *gamedata, int a3, int a4);
-void __fastcall Connect_SetDiffString(_gamedata *gamedata, const char *str1, char *str2, char *str3, int size);
-BOOL __fastcall Connect_GetHeroInfoConc(const char *a1, _uiheroinfo *pInfo);
-void __fastcall Connect_MakeDescString(_uiheroinfo *a1, char *name, size_t size);
-void __stdcall UiCreateGameCriteria(_uiheroinfo *pInfo, char *str);
-BOOL __stdcall UiCreatePlayerDescription(_uiheroinfo *info, DWORD mode, char *desc);
-void __stdcall UiSetupPlayerInfo(char *infostr, _uiheroinfo *pInfo, DWORD type);
-void __fastcall Connect_CopyPlrDescStrings(char *str1, int size1, char *str2, int size2);
-
-BOOL __stdcall UiCopyProtError(int *pdwResult);
-LRESULT __stdcall CopyProt_WndProc(HWND hWnd, UINT Msg, WPARAM wParam, LPARAM lParam);
-void __cdecl CopyProt_FreeCopyResrcs();
-BOOL __fastcall CopyProt_LoadCopyStuff(HWND hWnd, int a2);
-void __fastcall CopyProt_EndCopyDlg(HWND hWnd, int a2);
-void __cdecl j_CopyProt_cpp_init();
-void __cdecl CopyProt_cpp_init();
-
-void __cdecl j_cr8game_cpp_init();
-void __cdecl cr8game_cpp_init();
-BOOL __fastcall cr8game_GetSnetCreaGame(HWND hWnd);
-BOOL __stdcall UiCreateGameCallback(int a1, int a2, int a3, int a4, int a5, int a6);
-LRESULT __stdcall cr8game_WndProc(HWND hWnd, UINT Msg, WPARAM wParam, LPARAM lParam);
-void __cdecl cr8game_FreeCreaStuff();
-BOOL __fastcall cr8game_LoadCreaGFX(HWND hWnd);
-void __fastcall cr8game_FreeMainMem(HWND hWnd);
-void __fastcall cr8game_AllocMainMem(HWND hWnd);
-void __fastcall cr8game_DoAROP3Blit(HWND hWnd, int frame, int size);
-void __fastcall cr8game_SendMessageF5(HWND hWnd);
-void __fastcall cr8game_BlitCr8Dialog(HWND hWnd, int a2);
-void __fastcall cr8game_SetWindowStr(HWND hWnd, int dlgitem, int a3);
-int __fastcall cr8game_CheckValidGameName(char *name);
-HFONT __fastcall cr8game_GetCr8Object(HWND hWnd);
-
-void __fastcall CreaDung_SetDelSpin(int a1);
-void __cdecl j_CreaDung_cpp_init();
-void __cdecl CreaDung_cpp_init();
-LRESULT __stdcall CreaDung_WndProc(HWND hWnd, UINT Msg, WPARAM wParam, LPARAM lParam);
-void __fastcall CreaDung_ParseDungProcs(HWND hWnd, int dlg);
-void __fastcall CreaDung_FreeDungProcs(HWND hWnd);
-void __fastcall CreaDung_LoadDungGFX(HWND hWnd);
-void __fastcall CreaDung_PlaySndAndKill(HWND hWnd, int a2);
-void __fastcall CreaDung_DoAllPlaySnd(HWND hWnd);
-void __fastcall CreaDung_DoSnetCreaGame(HWND hWnd);
-void __fastcall CreaDung_CheckDlgForSnd(HWND hWnd, int a2, int a3);
-BOOL __fastcall CreaDung_SelDungDiff(int a1, int a2, int a3, int a4, int a5, int a6, int a7, int a8);
-
-BOOL __stdcall UiGetDefaultStats(int pclass, _uidefaultstats *pStats);
-void __cdecl j_CreaStat_cpp_init();
-void __cdecl CreaStat_cpp_init();
-
-void __cdecl j_credits_cpp_init();
-void __cdecl credits_cpp_init();
-BOOL __stdcall UiCreditsDialog(int a1);
-LRESULT __stdcall credits_WndProc(HWND hWnd, UINT Msg, WPARAM wParam, LPARAM lParam);
-void __fastcall credits_FreeCreditResrc(HWND hWnd);
-void __fastcall credits_LoadImgCreditTxt(HWND hWnd, LPARAM lParam);
-void __fastcall credits_CalcPosROP3(HWND hWnd);
-void __fastcall credits_PrintCredLines(HWND hWnd);
-int __fastcall credits_GetCredLineBreak(char *str);
-char *__fastcall credits_GetAdjustText(char *str, int len);
-
-void __fastcall DiabEdit_DoPaintBMP(HWND hWnd);
-void __cdecl j_DiabEdit_cpp_init();
-void __cdecl DiabEdit_cpp_init();
-void __cdecl DiabEdit_SetupWindow();
-LRESULT __stdcall DiabEdit_WndProc(HWND hWnd, UINT Msg, WPARAM wParam, LPARAM lParam);
-void __fastcall DiabEdit_SendWndCommand(HWND hWnd, WORD a2);
-void __fastcall DiabEdit_GetCursorProp(HWND hWnd);
-void __fastcall DiabEdit_RestrictAndLimit(HWND hWnd, WPARAM wParam, LPARAM lParam);
-void __fastcall DiabEdit_SetTextAndProp(HWND hWnd, WPARAM wParam, LPARAM lParam);
-void __fastcall DiabEdit_SetRestrictString(HWND hWnd, LPARAM lParam);
-void __fastcall DiabEdit_SetRestrictTimer(HWND hWnd);
-void __fastcall DiabEdit_RemoveAllProps(HWND hWnd);
-
-int __cdecl DiabloUI_GetSpawned();
-void __stdcall UiOnPaint(int a1);
-void __stdcall UiSetBackgroundBitmap(int a1, PALETTEENTRY *a2, int a3, int a4, int a5);
-void __stdcall UiSetSpawned(BOOL bSpawned);
-void __stdcall UiInitialize();
-void __stdcall UiDestroy();
-void __stdcall UiAppActivate(BOOL bActive);
-BOOL __stdcall DllMain(HINSTANCE hinstDLL, DWORD fdwReason, LPVOID lpvReserved);
-void __cdecl j_DiabloUI_cpp_init();
-void __cdecl DiabloUI_cpp_init();
-
-signed int DirLink_10005CFA();
-BOOL __fastcall DirLink_10005D05(int a1, int a2, int a3, DWORD *a4, int a5, int playerid);
-int __stdcall DirLink_10005D63(HWND hWnd, UINT Msg, WPARAM wParam, unsigned int lParam);
-int __fastcall DirLink_10005EB2(HWND hDlg, int a2);
-int UNKCALL DirLink_10005F1F(HWND hDlg); // idb
-int UNKCALL DirLink_10005F7B(HWND hWnd); // idb
-int __fastcall DirLink_10006047(int a1, int a2);
-void UNKCALL DirLink_10006073(void *arg);
-HWND UNKCALL DirLink_100060D1(HWND arg);
-int UNKCALL DirLink_10006141(void *arg);
-int UNKCALL DirLink_100061E1(void *arg);
-int UNKCALL DirLink_100062BF(void *arg, int a2, char *a3, char *a4);
-signed int __stdcall DirLink_1000632B(int a1, char *a2, char *a3);
-HWND __fastcall DirLink_10006359(HWND hWnd, int a2, int height);
-
-BOOL __stdcall UiBetaDisclaimer(int a1);
-LRESULT __stdcall disclaim_WndProc(HWND hWnd, UINT Msg, WPARAM wParam, LPARAM lParam);
-void __fastcall disclaim_DelDisclaimProcs(HWND hWnd);
-void __fastcall disclaim_LoadDisclaimGFX(HWND hWnd);
-void __fastcall disclaim_FadeFromDisclaim(HWND hWnd);
-void __cdecl j_disclaim_cpp_init();
-void __cdecl disclaim_cpp_init();
-
-void __cdecl j_Doom_cpp_init();
-void __cdecl Doom_cpp_init();
-void __fastcall Doom_ParseWndProcs(HWND hWnd, int *msgtbl, int nFont, int a4);
-void __fastcall Doom_GetSetWndText(HWND hWnd, int msg, int nFont, int a4);
-void __fastcall Doom_PrintStrWithSpin(HWND hWnd, BOOL a2);
-void __fastcall Doom_AllocAndSetBMP(HWND hWnd, int a2, int bmp_flags); /* check args, __stdcall? */
-void __fastcall Doom_GetWindowROP3(HWND hWnd1, HWND hWnd2);
-void __fastcall Doom_ParseWndProc2(HWND hWnd, int *msgtbl, int nFont, int a4);
-void __fastcall Doom_GetSetWndTxt2(HWND hWnd, int msg, int nFont, int a4);
-void __fastcall Doom_ParseWndProc3(HWND hWnd, int *msgtbl, int nFont);
-void __fastcall Doom_GetSetWndTxt3(HWND hWnd, int msg, int nFont);
-void __fastcall Doom_PrintStrWithSpn2(HWND hWnd, int justify_type);
-void __fastcall Doom_ParseWndProc4(HWND hWnd, int *msgtbl, int nFont);
-void __fastcall Doom_GetSetWndTxt4(HWND hWnd, int msg, int nFont);
-void __fastcall Doom_ParseWndProc5(HWND hWnd, int *msgtbl, int nFont);
-void __fastcall Doom_GetSetWndTxt5(HWND hWnd, int msg, int nFont);
-void __fastcall Doom_PrintTextMsg403(HWND hWnd);
-void __fastcall Doom_ParseWndProc6(HWND hWnd, int *msgtbl, int nFont);
-void __fastcall Doom_GetSetWndTxt6(HWND hWnd, int msg, int nFont);
-void __fastcall Doom_DeleteFreeProcs(HWND hWnd, int *msgtbl);
-
-int __stdcall EntDial_10006C96(HWND hDlg, UINT Msg, WPARAM wParam, LPARAM lParam); // idb
-HWND UNKCALL EntDial_10006D78(HWND hDlg);
-HWND USERCALL EntDial_10006DB8(HWND hWnd, int a2);
-int __fastcall EntDial_10006EA7(HWND hDlg, int a2);
-void __fastcall EntDial_10006EE8(HWND hWnd, unsigned int a2, int a3);
-int __fastcall EntDial_10006F16(HWND hDlg, int, int); // idb
-signed int EntDial_10006F71();
-
-LRESULT __stdcall EntName_WndProc(HWND hWnd, UINT Msg, WPARAM wParam, LPARAM lParam);
-void __fastcall EntName_DelEntNameMsgs(HWND hWnd);
-void __fastcall EntName_LoadFocusChkName(HWND hWnd);
-void __fastcall EntName_SetCharName(HWND hWnd, int a2);
-void __fastcall EntName_GetMessageName(HWND hWnd, unsigned int a2, int a3);
-void __cdecl j_EntName_cpp_init();
-void __cdecl EntName_cpp_init();
-
-void __fastcall Fade_ApplyPaletteRange(int range1, int range2);
-void __fastcall Fade_UpdatePaletteRange(int range);
-BOOL __cdecl Fade_CheckRange5();
-void __cdecl Fade_Range5SetZero();
-void __fastcall Fade_NoInputAndArt(HWND hWnd, BOOL bShowCurs);
-void __fastcall Fade_SetInputWindow(HWND hWnd);
-void __fastcall Fade_SetFadeTimer(int nTime);
-void __stdcall Fade_TimerFunctionDlg(int a1, int a2, int a3, int a4);
-void __cdecl j_Fade_cpp_init();
-void __cdecl Fade_cpp_init();
-
-void __fastcall Focus_CheckPlayMove(LPARAM lParam);
-int __cdecl Focus_GetSpinWidthOrZero();
-void __fastcall Focus_BlitSpinner(HWND hWnd1, HWND hWnd2);
-void __fastcall Focus_CenterSpinFromSide(HWND hWnd);
-void __fastcall Focus_GetAndBlitSpin(HWND hWnd, LPARAM lParam);
-BOOL __fastcall Focus_DoBlitSpinIncFrame(HWND hWnd1, HWND hWnd2);
-void __cdecl Focus_DeleteSpinners();
-void __cdecl Focus_ResetSpinToZero();
-void __cdecl j_Focus_cpp_init();
-void __cdecl Focus_cpp_init();
-void __fastcall Focus_LoadSpinner(const char *pszFileName);
-void __fastcall Focus_SetFocusTimer(HWND hWnd, const char *pszFileName);
-void __stdcall Focus_SetFocusAndBlit(int hWnd, int a2, int a3, int a4);
-void __fastcall Focus_KillFocusTimer(HWND hWnd);
-
-void __cdecl local_InitUiPalette();
-void __cdecl local_DelUiPalette();
-tagPALETTEENTRY *__fastcall local_GetArtPalEntry(int entry);
-void __fastcall local_ClearPalette(PALETTEENTRY *pPal);
-void __cdecl local_ClearSurface();
-BOOL __fastcall local_LoadArtImage(const char *pszFileName, BYTE **pBuffer, DWORD *pdwSize);
-BOOL __fastcall local_LoadArtWithPal(HWND hWnd, int a2, char *src, int mask, int flags, const char *pszFileName, BYTE **pBuffer, DWORD *pdwSize, BOOL a9);
-void __fastcall local_AdjustRectSize(tagRECT *pRect, int a2, int a3);
-BOOL __fastcall local_SetStaticBmp(HWND hWnd, int nIDDlgItem, BYTE *pBuffer, DWORD *pdwSize);
-void __cdecl j_local_cpp_init();
-void __cdecl local_cpp_init();
-BOOL __fastcall local_SetButtonBmp(HWND hWnd, int flags, int a7, void *pBuffer, DWORD *pdwSize);
-void __fastcall local_FitButtonDlg(HWND hWnd, int *a2, void *pBuffer, DWORD *pdwSize);
-void __fastcall local_SetWhiteText(HDC hdc);
-BOOL __fastcall local_GetBottomRect(HWND hWnd1, HWND hWnd2, int width, int height);
-void __fastcall local_DlgDoPaint(HWND hWnd);
-void __fastcall local_DoUiWndProc(HWND hWnd, DWORD *pdwMsgTbl);
-LRESULT __stdcall local_PostUiWndProc(HWND hWnd, UINT uMsg, WPARAM wParam, LPARAM lParam);
-void __fastcall local_DoUiWndProc2(HWND hWnd, DWORD *pdwMsgTbl);
-LRESULT __stdcall local_PostUiWndProc2(HWND hWnd, UINT uMsg, WPARAM wParam, LPARAM lParam);
-BOOL __fastcall local_DisableKeyWaitMouse(HWND hWnd);
-DWORD *__cdecl local_AllocWndLongData();
-void __fastcall local_FreeMemPtr(void **p);
-void __fastcall local_SetWndLongStr(int WndLongData, const char *pszStr);
-void __cdecl local_LoadArtCursor();
-void __cdecl local_InitArtCursor();
-void __cdecl local_FreeArtCursor();
-void __cdecl local_SetCursorArt();
-void __cdecl local_SetCursorDefault();
-void __fastcall local_SetDiabloCursor(HWND hWnd);
-
-void __cdecl j_MainMenu_cpp_init();
-void __cdecl MainMenu_cpp_init();
-BOOL __stdcall UiMainMenuDialog(char *name, int *pdwResult, void(__stdcall *fnSound)(char *file), int a4);
-LRESULT __stdcall MainMenu_WndProc(HWND hWnd, UINT Msg, WPARAM wParam, LPARAM lParam);
-void __fastcall MainMenu_KillAndFreeMenu(HWND hWnd);
-void __fastcall MainMenu_SetMenuTimer(HWND hWnd);
-void __fastcall MainMenu_LoadMenuGFX(HWND hWnd);
-void __fastcall MainMenu_DoOptions(HWND hWnd, int option, int PlaySelect);
-BOOL __cdecl MainMenu_CheckEnoughMemory();
-void __fastcall MainMenu_CheckWParamFocus(HWND hWnd, WPARAM wParam);
-
-int Modem_1000855D();
-HWND __fastcall Modem_10008563(HWND hDlg, const char *edx0, int a2);
-int __stdcall Modem_100085D8(int, char *, char *); // idb
-BOOL Modem_10008606();
-char *Modem_1000863D();
-signed int Modem_10008648();
-int Modem_10008653();
-int Modem_10008659();
-int UNKCALL Modem_1000865F(char *); // idb
-BOOL __fastcall Modem_10008680(int a1, int a2, int a3, DWORD *a4, int a5, int playerid);
-int __stdcall Modem_100086DE(HWND hWnd, UINT Msg, WPARAM wParam, LPARAM lParam); // idb
-void **UNKCALL Modem_1000879E(HWND hDlg);
-BOOL UNKCALL Modem_100087DB(HWND hWnd);
-int Modem_10008888();
-int UNKCALL Modem_100088DB(HWND hWnd);         // idb
-int UNKCALL Modem_1000893D(HWND hWnd);         // idb
-int __fastcall Modem_10008A38(HWND hWnd, int); // idb
-void __cdecl Modem_10008B42(char *a1);
-int UNKCALL Modem_10008BB7(HWND hWnd); // idb
-int UNKCALL Modem_10008BFE(HWND hWnd); // idb
-
-int __stdcall ModmStat_10008C62(char *, int, int, int, int); // idb
-int UNKCALL ModmStat_10008C87(void *arg);
-int __stdcall ModmStat_10008CA0(HWND hWnd, UINT Msg, WPARAM wParam, LPARAM lParam); // idb
-int UNKCALL ModmStat_10008DB3(HWND hDlg);                                           // idb
-BOOL UNKCALL ModmStat_10008DE4(HWND hWnd);
-int __fastcall ModmStat_10008E89(int a1, int a2);
-void UNKCALL ModmStat_10008EBF(HWND hDlg);
-signed int ModmStat_10008F26();
-
-BOOL __fastcall OkCancel_DrawString(HWND hWnd, char *str);
-void __cdecl j_OkCancel_cpp_init();
-void __cdecl OkCancel_cpp_init();
-LRESULT __stdcall OkCancel_WndProc(HWND hWnd, UINT Msg, WPARAM wParam, LPARAM lParam);
-void __fastcall OkCancel_FreeDlgBmp(HWND hWnd);
-BOOL __fastcall OkCancel_LoadOkCancGFX(HWND hWnd, DWORD *lParam);
-void __fastcall OkCancel_PlaySndEndDlg(HWND hWnd, int a2);
-void __fastcall OkCancel_DoOkDialog(HWND hWnd, char *str, int a3);
-void __stdcall UiMessageBoxCallback(HWND hWnd, char *lpText, LPCSTR lpCaption, UINT uType);
-
-signed int Progress_10009480();
-//BOOL __stdcall UiProgressDialog(int a1, int a2, BOOL a3, int (*a4)(void), int a5);
-int __stdcall Progress_100094F4(HWND hWnd, UINT Msg, WPARAM wParam, LPARAM lParam); // idb
-void *Progress_100095EC();
-BOOL __fastcall Progress_10009675(HWND hWnd, const CHAR *edx0);
-BOOL __fastcall Progress_10009805(HWND hWnd, int a2);
-void Progress_100098B0();
-void UNKCALL Progress_100098C5(HWND hWnd);
-BOOL UNKCALL Progress_1000991C(HWND hWnd);
-
-void __cdecl j_Sbar_cpp_init();
-void __cdecl Sbar_cpp_init();
-BOOL __fastcall Sbar_CheckIfNextHero(HWND hWnd);
-int __fastcall Sbar_NumScrollLines(HWND hWnd, int width, int height);
-void __fastcall Sbar_DrawScrollBar(HWND hWnd, int nIDDlgItem, int width, int height);
-void __fastcall Sbar_LoadScrBarGFX(HWND hWnd, int nIDDlgItem);
-void __cdecl j_Sbar_cpp_init2();
-void __cdecl Sbar_cpp_init2();
-void __fastcall Sbar_FreeScrollBar(HWND hWnd, int nIDDlgItem);
-
-LRESULT __stdcall SelClass_WndProc(HWND hWnd, UINT Msg, WPARAM wParam, LPARAM lParam);
-void __fastcall SelClass_FreeClassMsgTbl(HWND hWnd);
-void __fastcall SelClass_LoadClassFocus(HWND hWnd);
-void __fastcall SelClass_SetDefaultStats(HWND hWnd, int a2);
-void __fastcall SelClass_CheckClassSpawn(HWND hWnd, int a2);
-void __cdecl j_SelClass_cpp_init();
-void __cdecl SelClass_cpp_init();
-
-void *SelConn_1000A082();
-signed int SelConn_1000A09B();
-int __stdcall SelConn_1000A0A6(HWND hWnd, UINT Msg, WPARAM wParam, unsigned int lParam);
-HWND __fastcall SelConn_1000A226(HWND hDlg, int nIDDlgItem);
-HWND UNKCALL SelConn_1000A3E2(HWND hDlg);
-int SelConn_1000A3FF();
-void UNKCALL SelConn_1000A43A(HWND hDlg);
-BOOL __fastcall SelConn_1000A4B9(DWORD *a1);
-BOOL UNKCALL SelConn_1000A4CD(void *location);
-HWND UNKCALL SelConn_1000A4E4(HWND hWnd, char *a2, int a3);
-signed int __stdcall SelConn_1000A5F3(int a1, char *a2, char *a3, int a4);
-int __fastcall SelConn_1000A670(HWND a1, const char *a2);
-void UNKCALL SelConn_1000A6EC(HWND hDlg);
-LRESULT __stdcall SelConn_1000A73E(HWND hWnd, UINT Msg, WPARAM wParam, LPARAM lParam);
-HWND UNKCALL SelConn_1000A866(HWND hWnd);
-HWND UNKCALL SelConn_1000A8D7(HWND hWnd);
-HWND UNKCALL SelConn_1000A948(HWND hWnd);
-int UNKCALL SelConn_1000A9F3(HWND hWnd); // idb
-DWORD *__fastcall SelConn_1000AA28(int a1);
-HWND UNKCALL SelConn_1000AA3B(HWND hWnd);
-HWND UNKCALL SelConn_1000AAEB(HWND hWnd);
-HWND UNKCALL SelConn_1000AB83(HWND hWnd);
-int __fastcall SelConn_1000AC07(int a1, int a2);
-int UNKCALL SelConn_1000AC30(HWND arg);
-int UNKCALL SelConn_1000AC9E(HWND hWnd); // idb
-int UNKCALL SelConn_1000ADA8(HWND hWnd); // idb
-BOOL UNKCALL SelConn_1000ADD0(HWND hWnd);
-int __fastcall SelConn_1000AE19(int a1, UINT a2);
-HWND __fastcall SelConn_1000AE59(HWND hWnd, int a2, int height);
-//signed int __stdcall UiSelectProvider(int a1, int a2, int a3, int a4, char *a5, int *a6);
-
-int UNKCALL SelDial_1000B011(char *arg);
-signed int SelDial_1000B0C4();
-int __stdcall SelDial_1000B0CF(HWND hWnd, UINT Msg, WPARAM wParam, LPARAM lParam); // idb
-HWND __fastcall SelDial_1000B1FB(HWND hWnd, int a2);
-HWND UNKCALL SelDial_1000B29A(HWND hDlg);
-int __fastcall SelDial_1000B2D8(int a1, int a2);
-HWND UNKCALL SelDial_1000B354(HWND hDlg);
-HWND UNKCALL SelDial_1000B3D8(HWND hDlg);
-HWND UNKCALL SelDial_1000B44C(HWND hDlg);
-HWND USERCALL SelDial_1000B483(HWND hWnd, int a2);
-int SelDial_1000B5D9();
-int __fastcall SelDial_1000B614(HWND hWnd, int, int); // idb
-
-void UNKCALL SelGame_1000B66A(void *arg);
-int SelGame_1000B671();
-void UNKCALL SelGame_1000B677(void *arg);
-int SelGame_1000B67E();
-//int __stdcall UiSelectGame(int, int, void *, int, int, int); // idb
-signed int SelGame_1000B795();
-
-_uiheroinfo *__cdecl SelHero_GetCurrentHeroInfo();
-int __cdecl SelHero_GetNumHeroesLeft();
-void __fastcall SelHero_SetHeroDifficulty(int diff);
-char *__cdecl SelHero_GetHeroNameStr();
-_uiheroinfo *__cdecl SelHero_AllocHeroInfo();
-int __cdecl SelHero_GetHeroIsGood();
-int __fastcall SelHero_SetClassStats(int heroclass, _uidefaultstats *pStats);
-void __cdecl j_SelHero_cpp_init();
-void __cdecl SelHero_cpp_init();
-void __fastcall SelHero_SetStaticBMP(HWND hWnd, int adjust_size);
-void __fastcall SelHero_PrintHeroInfo(HWND hWnd, _uiheroinfo *pInfo);
-void __fastcall SelHero_SetStringWithMsg(HWND hWnd, const char *str);
-BOOL __fastcall SelHero_IsNameReserved(char *name);
-void __fastcall SelHero_SetLastNamePos(char *name);
-BOOL __fastcall SelHero_NameHasChar(char *name, char *illegalchrs);
-BOOL __fastcall UiValidPlayerName(char *name);
-BOOL __stdcall UiSelHeroMultDialog(BOOL(__stdcall *fninfo)(BOOL(__stdcall *fninfofunc)(_uiheroinfo *)), BOOL(__stdcall *fncreate)(_uiheroinfo *), BOOL(__stdcall *fnremove)(_uiheroinfo *), BOOL(__stdcall *fnstats)(int, _uidefaultstats *), int *dlgresult, int *a6, char *name);
-LRESULT __stdcall SelHero_WndProc(HWND hWnd, UINT Msg, WPARAM wParam, LPARAM lParam);
-void __fastcall SelHero_DoStuffWithStrings(HWND hWnd);
-_uiheroinfo *__fastcall SelHero_GetNextHeroFromStr(_uiheroinfo *pInfo, char *name);
-void __fastcall SelHero_FreeSomeMemory(void *ptr);
-_uiheroinfo *__fastcall SelHero_GetHeroSlotFromName(_uiheroinfo *pInfo, const char *name);
-void __fastcall SelHero_DoHeroSelList(HWND hWnd);
-void __fastcall SelHero_DoHeroSelClass(HWND hWnd);
-void __fastcall SelHero_DoEnterName(HWND hWnd);
-BOOL __fastcall SelHero_CreateHero(HWND hWnd, char *name);
-void __fastcall SelHero_DoSelLoad(HWND hWnd);
-void __fastcall SelHero_DoSelDiff(HWND hWnd);
-void __fastcall SelHero_DeleteAndFree(HWND hWnd);
-void __fastcall SelHero_FreeAllHeroes(_uiheroinfo *pInfo);
-void __fastcall SelHero_DoHeroEndFade(HWND hWnd, int a2);
-void __fastcall SelHero_LoadHeroGFX(HWND hWnd);
-void __fastcall SelHero_SelectHeroRegion(HWND hWnd);
-BOOL __stdcall SelHero_GetHeroInfo(_uiheroinfo *pInfo);
-BOOL __stdcall UiSelHeroSingDialog(BOOL(__stdcall *fninfo)(BOOL(__stdcall *fninfofunc)(_uiheroinfo *)), BOOL(__stdcall *fncreate)(_uiheroinfo *), BOOL(__stdcall *fnremove)(_uiheroinfo *), BOOL(__stdcall *fnstats)(int, _uidefaultstats *), int *dlgresult, char *name, int *difficulty);
-
-void *SelIPX_1000C610();
-signed int SelIPX_1000C629();
-BOOL __fastcall SelIPX_1000C634(int a1, int a2, int a3, DWORD *a4, int a5, int playerid);
-int __stdcall SelIPX_1000C692(HWND hWnd, UINT Msg, WPARAM wParam, LPARAM lParam); // idb
-LONG __fastcall SelIPX_1000C818(HWND hDlg, int nIDDlgItem);
-HWND UNKCALL SelIPX_1000C982(HWND hDlg);
-int SelIPX_1000C99F();
-const char *UNKCALL SelIPX_1000C9DA(HWND hDlg);
-void __fastcall SelIPX_1000CA64(DWORD *a1);
-DWORD **__fastcall SelIPX_1000CA71(DWORD *a1);
-BOOL UNKCALL SelIPX_1000CAC1(void *location);
-void *__stdcall SelIPX_1000CAD5(int a1, char *a2, char *a3);
-DWORD *__fastcall SelIPX_1000CB50(DWORD *a1, DWORD *a2);
-DWORD *__fastcall SelIPX_1000CB73(DWORD *a1, int a2);
-int __fastcall SelIPX_1000CB83(HWND a1, const char *a2);
-int UNKCALL SelIPX_1000CC41(HWND hDlg); // idb
-BOOL __fastcall SelIPX_1000CCC5(DWORD *a1);
-HWND UNKCALL SelIPX_1000CCD9(HWND hWnd);
-HWND UNKCALL SelIPX_1000CD4A(HWND hWnd);
-void UNKCALL SelIPX_1000CEE6(HWND hDlg);
-LRESULT __stdcall SelIPX_1000CF38(HWND hWnd, UINT Msg, WPARAM wParam, LPARAM lParam);
-HWND UNKCALL SelIPX_1000D070(HWND hWnd);
-HWND UNKCALL SelIPX_1000D0E1(HWND hWnd);
-int UNKCALL SelIPX_1000D18C(HWND hWnd); // idb
-DWORD *__fastcall SelIPX_1000D1C1(int a1);
-HWND UNKCALL SelIPX_1000D1D4(HWND hWnd);
-HWND UNKCALL SelIPX_1000D284(HWND hWnd);
-HWND UNKCALL SelIPX_1000D31C(HWND hWnd);
-int __fastcall SelIPX_1000D3A0(int a1, int a2);
-HWND USERCALL SelIPX_1000D3C5(HWND hDlg, int a2);
-BOOL __fastcall SelIPX_1000D4CA(HWND hDlg, int a2);
-char *UNKCALL SelIPX_1000D520(char *arg);
-const char *__fastcall SelIPX_1000D58D(const char *a1, const char *a2);
-int __fastcall SelIPX_1000D5B0(int a1, int a2);
-HWND __fastcall SelIPX_1000D696(HWND hDlg, int a2, int height);
-
-void __cdecl j_SelList_cpp_init();
-void __cdecl SelList_cpp_init();
-LRESULT __stdcall SelList_WndProc(HWND hWnd, UINT Msg, WPARAM wParam, LPARAM lParam);
-void __fastcall SelList_DeleteFreeProcs(HWND hWnd);
-void __fastcall SelList_GetHeroStats(HWND hWnd, int nIDDlgItem);
-void __fastcall SelList_CountHeroList(HWND hWnd);
-int __fastcall SelList_GetNextHeroLong(HWND hWnd);
-void __fastcall SelList_LoadFocus16(HWND hWnd);
-void __fastcall SelList_KillFocus16(HWND hWnd);
-void __fastcall SelList_ShowListWindow(HWND hWnd);
-void __fastcall SelList_SetHeroDlgLong(HWND hWnd, _uiheroinfo *pInfo);
-void __fastcall SelList_DoListOldProc(HWND hWnd);
-LRESULT __stdcall SelList_OldListWndProc(HWND hWnd, UINT Msg, WPARAM wParam, LPARAM lParam);
-void __fastcall SelList_ShiftHeroDlgItems(HWND hWnd);
-void __fastcall SelList_ShiftHeroDlgItm2(HWND hWnd);
-void __fastcall SelList_HeroesWithBigDialogs(HWND hWnd);
-_uiheroinfo *__fastcall SelList_GetHeroFromNum(int heronum);
-void __fastcall SelList_HeroesWithHugeDlg(HWND hWnd);
-void __fastcall SelList_HeroDlgWithSound(HWND hWnd);
-void __fastcall SelList_HeroDlgWithSnd2(HWND hWnd);
-void __fastcall SelList_ChooseDlgFromSize(HWND hWnd, int width, int height);
-
-LRESULT __stdcall SelLoad_WndProc(HWND hWnd, UINT Msg, WPARAM wParam, LPARAM lParam);
-void __fastcall SelLoad_DeleteProcsAndSpin(HWND hWnd);
-void __fastcall SelLoad_LoadFocusAndMsg(HWND hWnd);
-void __fastcall SelLoad_SelectSndLoad(HWND hWnd, int a2);
-void __cdecl j_SelLoad_cpp_init();
-void __cdecl SelLoad_cpp_init();
-
-signed int SelModem_1000E42A();
-int __fastcall SelModem_1000E435(void *a1, int a2, int a3, char *a4, char *a5);
-char *__stdcall SelModem_1000E497(int a1, char *a2, char *a3);
-void *SelModem_1000E4EC();
-DWORD *__fastcall SelModem_1000E500(int a1, DWORD *a2);
-signed int UNKCALL SelModem_1000E505(void *arg);
-signed int SelModem_1000E51E();
-BOOL __fastcall SelModem_1000E553(DWORD *a1);
-BOOL UNKCALL SelModem_1000E567(void *location);
-int __fastcall SelModem_1000E57B(int a1, int a2);
-signed int SelModem_1000E5CC();
-int __stdcall SelModem_1000E63E(HWND hDlg, UINT Msg, WPARAM wParam, LPARAM lParam); // idb
-void UNKCALL SelModem_1000E783(HWND hDlg);
-HWND UNKCALL SelModem_1000E7E9(HWND hDlg);
-int UNKCALL SelModem_1000E80E(HWND hWnd); // idb
-HWND UNKCALL SelModem_1000E843(HWND hWnd);
-int __fastcall SelModem_1000E932(HWND a1, const char *a2);
-void UNKCALL SelModem_1000E9B2(HWND hDlg);
-LRESULT __stdcall SelModem_1000EA04(HWND hWnd, UINT Msg, WPARAM wParam, LPARAM lParam);
-HWND UNKCALL SelModem_1000EB2C(HWND hWnd);
-HWND UNKCALL SelModem_1000EB9D(HWND hWnd);
-HWND UNKCALL SelModem_1000EC0E(HWND hWnd);
-DWORD *__fastcall SelModem_1000EC9F(int a1);
-HWND UNKCALL SelModem_1000ECB2(HWND hWnd);
-HWND UNKCALL SelModem_1000ED3B(HWND hWnd);
-HWND UNKCALL SelModem_1000EDBC(HWND hWnd);
-int __fastcall SelModem_1000EE29(int a1, int a2);
-HWND __fastcall SelModem_1000EE78(HWND hWnd, int a2, int height);
-
-void *SelRegn_1000EF42();
-_uiheroinfo *__fastcall SelRegn_SetNextHero(_uiheroinfo *pNext, _uiheroinfo *pCurrent);
-signed int SelRegn_1000EF60();
-int __stdcall SelRegn_1000EF6B(HWND hWnd, UINT Msg, WPARAM wParam, LPARAM lParam); // idb
-HWND __fastcall SelRegn_1000F0D7(HWND hDlg, int nIDDlgItem);
-HWND UNKCALL SelRegn_1000F109(HWND hDlg);
-int SelRegn_1000F126();
-void UNKCALL SelRegn_1000F161(HWND hDlg);
-BOOL __fastcall SelRegn_1000F1D4(DWORD *a1);
-BOOL UNKCALL SelRegn_1000F1E8(void *location);
-HWND UNKCALL SelRegn_1000F1FC(HWND hWnd);
-signed int SelRegn_1000F2ED();
-int __fastcall SelRegn_1000F346(HWND a1, const char *a2);
-void UNKCALL SelRegn_1000F3C2(HWND hDlg);
-LRESULT __stdcall SelRegn_1000F414(HWND hWnd, UINT Msg, WPARAM wParam, LPARAM lParam);
-HWND UNKCALL SelRegn_1000F53C(HWND hWnd);
-HWND UNKCALL SelRegn_1000F5AD(HWND hWnd);
-HWND UNKCALL SelRegn_1000F61E(HWND hWnd);
-int UNKCALL SelRegn_1000F6C9(HWND hWnd); // idb
-DWORD *__fastcall SelRegn_1000F6FE(int a1);
-HWND UNKCALL SelRegn_1000F711(HWND hWnd);
-HWND UNKCALL SelRegn_1000F7C1(HWND hWnd);
-HWND UNKCALL SelRegn_1000F859(HWND hWnd);
-signed int UNKCALL SelRegn_1000F8DD(void *arg);
-signed int SelRegn_1000F8F6();
-HWND __fastcall SelRegn_1000F929(HWND hWnd, int a2, int height);
-//signed int __stdcall UiSelectRegion(DWORD *a1);
-
-int __fastcall SelYesNo_YesNoDialog(HWND hWnd, char *dialogstr, char *hero, int nofocus); /* void */
-LRESULT __stdcall SelYesNo_WndProc(HWND hWnd, UINT Msg, WPARAM wParam, LPARAM lParam);
-void __fastcall SelYesNo_RemoveYNDialog(HWND hWnd);
-void __fastcall SelYesNo_LoadSelYN_GFX(HWND hWnd);
-void __fastcall SelYesNo_DoSelectYesNo(HWND hWnd, int option);
-int __fastcall SelYesNo_SelOkDialog(HWND hWnd, char *dialogstr, char *hero, int nofocus); /* void */
-int __fastcall SelYesNo_SpawnErrDialog(HWND hWnd, int string_rsrc, int is_popup);         /* void */
-void __cdecl j_SelYesNo_cpp_init();
-void __cdecl SelYesNo_cpp_init();
-
-void __fastcall Title_BlitTitleBuffer(HWND hWnd);
-void __cdecl Title_DeletePhTrans();
-void __fastcall Title_FreeTransMem(HWND hWnd);
-void __fastcall Title_SetTitleBMP(HWND hWnd);
-void __fastcall Title_LoadTitleImage(HWND hWnd, const char *pszFileName);
-void __fastcall Title_LoadImgSetTimer(HWND hWnd, const char *pszFileName);
-void __stdcall Title_BlitTitleBufFnc(int hWnd, int a2, int a3, int a4);
-void __cdecl j_Title_cpp_init();
-void __cdecl Title_cpp_init();
-void __fastcall Title_KillTitleTimer(HWND hWnd);
-BOOL __stdcall UiTitleDialog(int a1);
-LRESULT __stdcall Title_MainProc(HWND hWnd, UINT uMsg, WPARAM wParam, LPARAM lParam);
-void __fastcall Title_KillTimerAndFree(HWND hWnd);
-void __fastcall Title_LoadAllTitleImgs(HWND hWnd, int time);
-void __fastcall Title_KillAndFadeDlg(HWND hWnd);
-
-void __fastcall TitleSnd_SetSoundFunction(void(__stdcall *func)(char *file));
-void __cdecl TitleSnd_InitSoundFunc();
-void __cdecl TitleSnd_PlayMoveSound();
-void __cdecl TitleSnd_PlaySelectSound();
-void __cdecl j_TitleSnd_cpp_init();
-void __cdecl TitleSnd_cpp_init();
+void __fastcall artfont_SetArtFont(int nFont);
+void __cdecl artfont_InitAllFonts();
+void __cdecl artfont_FreeAllFonts();
+void __fastcall artfont_FreeArtFont(FontStruct *pFont);
+BOOL __cdecl artfont_LoadAllFonts();
+void __fastcall artfont_LoadArtFont(FontStruct *pFont, const char *pszBinFile, const char *pszFileName);
+int __cdecl artfont_GetFontMaxHeight();
+int __cdecl artfont_GetFontDefWidth();
+int __fastcall artfont_GetFontWidth(char *str);
+void __cdecl j_artfont_cpp_init();
+void __cdecl artfont_cpp_init();
+int __fastcall artfont_GetFontBreak(char *str);
+void __cdecl artfont_delete_operator(void *ptr);
+void __fastcall artfont_PrintFontStr(char *str, DWORD **pSurface, int sx, int sy);
+
+signed int bn_prof_100014E8();
+//const char *UiProfileGetString();
+//BOOL __stdcall UiProfileCallback(int a1, int a2, int a3, int a4, LPARAM a5, int a6, int a7, int a8, int (__stdcall *a9)(DWORD, DWORD, DWORD, DWORD));
+HGDIOBJ __stdcall bn_prof_1000155F(HWND hWnd, UINT Msg, WPARAM wParam, LPARAM lParam);
+void UNKCALL bn_prof_100016DD(HWND arg);
+void __fastcall bn_prof_100018CE(int a1, int a2);
+int __fastcall bn_prof_10001938(HDC a1, DWORD *a2, char *a3, int a4, int a5);
+int __fastcall bn_prof_10001A10(HWND a1, HWND a2);
+HINSTANCE __fastcall bn_prof_10001B0A(HWND a1, const CHAR *a2);
+HWND UNKCALL bn_prof_10001C0E(HWND hWnd);
+void __fastcall bn_prof_10001CB9(DWORD *a1, int a2, void(__fastcall *a3)(BYTE *, DWORD, int), int a4);
+BOOL UNKCALL bn_prof_10001CF3(HWND hWnd);
+HFONT __fastcall bn_prof_10001D81(HWND hWnd, int a2, int a3);
+void UNKCALL bn_prof_10001E34(void *arg);
+void __fastcall bn_prof_10001E4C(char *a1, LPARAM lParam, HWND hDlg);
+void __fastcall bn_prof_10001ED0(char *a1, BYTE *a2, int a3);
+void *bn_prof_10001F29();
+BYTE *bn_prof_10001F84();
+//int __stdcall UiProfileDraw(int, int, int, int, HGDIOBJ ho, int, int, int, int, int, int); // idb
+BOOL bn_prof_100021C4();
+void *bn_prof_10002247();
+int j_bn_prof_10002282();
+DWORD *bn_prof_10002282();
+void __cdecl bn_prof_10002298();         // idb
+int UNKCALL bn_prof_100022A2(HWND hWnd); // idb
+int UNKCALL bn_prof_10002353(HGDIOBJ h); // idb
+HGDIOBJ bn_prof_100023D8();
+DWORD *__fastcall bn_prof_10002410(HDC hdc, DWORD *a2);
+signed int __fastcall bn_prof_10002456(int a1, const CHAR *a2, char a3, DWORD *a4);
+signed int bn_prof_100026B9();
+signed int UNKCALL bn_prof_100026C4(DWORD *arg);
+void UNKCALL bn_prof_100026F0(DWORD *arg);
+int UNKCALL bn_prof_10002749(DWORD *arg, DWORD *location);
+DWORD *UNKCALL bn_prof_10002782(int *arg, int a2, int a3, char a4);
+DWORD *UNKCALL bn_prof_100027CE(DWORD *arg);
+void UNKCALL bn_prof_100027D8(DWORD *arg);
+DWORD *UNKCALL bn_prof_1000280C(int *arg, DWORD *a2, int a3, DWORD *a4);
+void UNKCALL bn_prof_1000287D(DWORD *arg);
+void UNKCALL bn_prof_10002890(DWORD *arg);
+
+void UNKCALL BNetGW_100028C2(DWORD *arg);
+void UNKCALL BNetGW_100029BF(DWORD *arg, int a2);
+void *UNKCALL BNetGW_10002A07(DWORD *arg);
+DWORD *UNKCALL BNetGW_10002A84(DWORD *arg, signed int a2);
+signed int BNetGW_10002AE5();
+int UNKCALL BNetGW_10002AF0(DWORD *arg, char *a2);
+BYTE *UNKCALL BNetGW_10002B21(DWORD *arg, signed int a2);
+void UNKCALL BNetGW_10002B51(DWORD *arg, signed int a2);
+char *UNKCALL BNetGW_10002B78(void *arg, char *a2);
+char *UNKCALL BNetGW_10002C23(DWORD *arg);
+int UNKCALL BNetGW_10002C51(DWORD *arg);
+int UNKCALL BNetGW_10002DBF(DWORD *arg);
+char *__stdcall BNetGW_10002DEB(char *a1, unsigned int a2);
+char *__stdcall BNetGW_10002E0B(char *a1, unsigned int a2);
+
+void __cdecl Connect_FreeConnectData();
+BOOL __cdecl Connect_LoadGFXAndStuff();
+BOOL __stdcall UiArtCallback(int game_type, unsigned int art_code, PALETTEENTRY *pPalette, BYTE *pBuffer, DWORD dwBuffersize, DWORD *pdwWidth, DWORD *pdwHeight, DWORD *pdwBpp);
+void __cdecl j_Connect_cpp_init();
+void __cdecl Connect_cpp_init();
+BOOL __stdcall UiGetDataCallback(int game_type, int data_code, void *a3, int a4, int a5);
+BOOL __stdcall UiSoundCallback(int a1, int type, int a3);
+BOOL __stdcall UiAuthCallback(int a1, char *a2, char *a3, char a4, char *a5, LPSTR lpBuffer, int cchBufferMax);
+BOOL __stdcall UiDrawDescCallback(int game_type, COLORREF color, LPCSTR lpString, char *a4, int a5, UINT align, time_t a7, HDC *a8);
+BOOL __stdcall UiCategoryCallback(int a1, int a2, int a3, int a4, int a5, DWORD *a6, DWORD *a7);
+int __fastcall Connect_GetRankFromLevel(char *str);
+BOOL __fastcall Connect_DiffFromString(char *str, _gamedata *gamedata, int a3, int a4);
+void __fastcall Connect_SetDiffString(_gamedata *gamedata, const char *str1, char *str2, char *str3, int size);
+BOOL __fastcall Connect_GetHeroInfoConc(const char *a1, _uiheroinfo *pInfo);
+void __fastcall Connect_MakeDescString(_uiheroinfo *a1, char *name, size_t size);
+void __stdcall UiCreateGameCriteria(_uiheroinfo *pInfo, char *str);
+BOOL __stdcall UiCreatePlayerDescription(_uiheroinfo *info, DWORD mode, char *desc);
+void __stdcall UiSetupPlayerInfo(char *infostr, _uiheroinfo *pInfo, DWORD type);
+void __fastcall Connect_CopyPlrDescStrings(char *str1, int size1, char *str2, int size2);
+
+BOOL __stdcall UiCopyProtError(int *pdwResult);
+LRESULT __stdcall CopyProt_WndProc(HWND hWnd, UINT Msg, WPARAM wParam, LPARAM lParam);
+void __cdecl CopyProt_FreeCopyResrcs();
+BOOL __fastcall CopyProt_LoadCopyStuff(HWND hWnd, int a2);
+void __fastcall CopyProt_EndCopyDlg(HWND hWnd, int a2);
+void __cdecl j_CopyProt_cpp_init();
+void __cdecl CopyProt_cpp_init();
+
+void __cdecl j_cr8game_cpp_init();
+void __cdecl cr8game_cpp_init();
+BOOL __fastcall cr8game_GetSnetCreaGame(HWND hWnd);
+BOOL __stdcall UiCreateGameCallback(int a1, int a2, int a3, int a4, int a5, int a6);
+LRESULT __stdcall cr8game_WndProc(HWND hWnd, UINT Msg, WPARAM wParam, LPARAM lParam);
+void __cdecl cr8game_FreeCreaStuff();
+BOOL __fastcall cr8game_LoadCreaGFX(HWND hWnd);
+void __fastcall cr8game_FreeMainMem(HWND hWnd);
+void __fastcall cr8game_AllocMainMem(HWND hWnd);
+void __fastcall cr8game_DoAROP3Blit(HWND hWnd, int frame, int size);
+void __fastcall cr8game_SendMessageF5(HWND hWnd);
+void __fastcall cr8game_BlitCr8Dialog(HWND hWnd, int a2);
+void __fastcall cr8game_SetWindowStr(HWND hWnd, int dlgitem, int a3);
+int __fastcall cr8game_CheckValidGameName(char *name);
+HFONT __fastcall cr8game_GetCr8Object(HWND hWnd);
+
+void __fastcall CreaDung_SetDelSpin(int a1);
+void __cdecl j_CreaDung_cpp_init();
+void __cdecl CreaDung_cpp_init();
+LRESULT __stdcall CreaDung_WndProc(HWND hWnd, UINT Msg, WPARAM wParam, LPARAM lParam);
+void __fastcall CreaDung_ParseDungProcs(HWND hWnd, int dlg);
+void __fastcall CreaDung_FreeDungProcs(HWND hWnd);
+void __fastcall CreaDung_LoadDungGFX(HWND hWnd);
+void __fastcall CreaDung_PlaySndAndKill(HWND hWnd, int a2);
+void __fastcall CreaDung_DoAllPlaySnd(HWND hWnd);
+void __fastcall CreaDung_DoSnetCreaGame(HWND hWnd);
+void __fastcall CreaDung_CheckDlgForSnd(HWND hWnd, int a2, int a3);
+BOOL __fastcall CreaDung_SelDungDiff(int a1, int a2, int a3, int a4, int a5, int a6, int a7, int a8);
+
+BOOL __stdcall UiGetDefaultStats(int pclass, _uidefaultstats *pStats);
+void __cdecl j_CreaStat_cpp_init();
+void __cdecl CreaStat_cpp_init();
+
+void __cdecl j_credits_cpp_init();
+void __cdecl credits_cpp_init();
+BOOL __stdcall UiCreditsDialog(int a1);
+LRESULT __stdcall credits_WndProc(HWND hWnd, UINT Msg, WPARAM wParam, LPARAM lParam);
+void __fastcall credits_FreeCreditResrc(HWND hWnd);
+void __fastcall credits_LoadImgCreditTxt(HWND hWnd, LPARAM lParam);
+void __fastcall credits_CalcPosROP3(HWND hWnd);
+void __fastcall credits_PrintCredLines(HWND hWnd);
+int __fastcall credits_GetCredLineBreak(char *str);
+char *__fastcall credits_GetAdjustText(char *str, int len);
+
+void __fastcall DiabEdit_DoPaintBMP(HWND hWnd);
+void __cdecl j_DiabEdit_cpp_init();
+void __cdecl DiabEdit_cpp_init();
+void __cdecl DiabEdit_SetupWindow();
+LRESULT __stdcall DiabEdit_WndProc(HWND hWnd, UINT Msg, WPARAM wParam, LPARAM lParam);
+void __fastcall DiabEdit_SendWndCommand(HWND hWnd, WORD a2);
+void __fastcall DiabEdit_GetCursorProp(HWND hWnd);
+void __fastcall DiabEdit_RestrictAndLimit(HWND hWnd, WPARAM wParam, LPARAM lParam);
+void __fastcall DiabEdit_SetTextAndProp(HWND hWnd, WPARAM wParam, LPARAM lParam);
+void __fastcall DiabEdit_SetRestrictString(HWND hWnd, LPARAM lParam);
+void __fastcall DiabEdit_SetRestrictTimer(HWND hWnd);
+void __fastcall DiabEdit_RemoveAllProps(HWND hWnd);
+
+int __cdecl DiabloUI_GetSpawned();
+void __stdcall UiOnPaint(int a1);
+void __stdcall UiSetBackgroundBitmap(int a1, PALETTEENTRY *a2, int a3, int a4, int a5);
+void __stdcall UiSetSpawned(BOOL bSpawned);
+void __stdcall UiInitialize();
+void __stdcall UiDestroy();
+void __stdcall UiAppActivate(BOOL bActive);
+BOOL __stdcall DllMain(HINSTANCE hinstDLL, DWORD fdwReason, LPVOID lpvReserved);
+void __cdecl j_DiabloUI_cpp_init();
+void __cdecl DiabloUI_cpp_init();
+
+signed int DirLink_10005CFA();
+BOOL __fastcall DirLink_10005D05(int a1, int a2, int a3, DWORD *a4, int a5, int playerid);
+int __stdcall DirLink_10005D63(HWND hWnd, UINT Msg, WPARAM wParam, unsigned int lParam);
+int __fastcall DirLink_10005EB2(HWND hDlg, int a2);
+int UNKCALL DirLink_10005F1F(HWND hDlg); // idb
+int UNKCALL DirLink_10005F7B(HWND hWnd); // idb
+int __fastcall DirLink_10006047(int a1, int a2);
+void UNKCALL DirLink_10006073(void *arg);
+HWND UNKCALL DirLink_100060D1(HWND arg);
+int UNKCALL DirLink_10006141(void *arg);
+int UNKCALL DirLink_100061E1(void *arg);
+int UNKCALL DirLink_100062BF(void *arg, int a2, char *a3, char *a4);
+signed int __stdcall DirLink_1000632B(int a1, char *a2, char *a3);
+HWND __fastcall DirLink_10006359(HWND hWnd, int a2, int height);
+
+BOOL __stdcall UiBetaDisclaimer(int a1);
+LRESULT __stdcall disclaim_WndProc(HWND hWnd, UINT Msg, WPARAM wParam, LPARAM lParam);
+void __fastcall disclaim_DelDisclaimProcs(HWND hWnd);
+void __fastcall disclaim_LoadDisclaimGFX(HWND hWnd);
+void __fastcall disclaim_FadeFromDisclaim(HWND hWnd);
+void __cdecl j_disclaim_cpp_init();
+void __cdecl disclaim_cpp_init();
+
+void __cdecl j_Doom_cpp_init();
+void __cdecl Doom_cpp_init();
+void __fastcall Doom_ParseWndProcs(HWND hWnd, int *msgtbl, int nFont, int a4);
+void __fastcall Doom_GetSetWndText(HWND hWnd, int msg, int nFont, int a4);
+void __fastcall Doom_PrintStrWithSpin(HWND hWnd, BOOL a2);
+void __fastcall Doom_AllocAndSetBMP(HWND hWnd, int a2, int bmp_flags); /* check args, __stdcall? */
+void __fastcall Doom_GetWindowROP3(HWND hWnd1, HWND hWnd2);
+void __fastcall Doom_ParseWndProc2(HWND hWnd, int *msgtbl, int nFont, int a4);
+void __fastcall Doom_GetSetWndTxt2(HWND hWnd, int msg, int nFont, int a4);
+void __fastcall Doom_ParseWndProc3(HWND hWnd, int *msgtbl, int nFont);
+void __fastcall Doom_GetSetWndTxt3(HWND hWnd, int msg, int nFont);
+void __fastcall Doom_PrintStrWithSpn2(HWND hWnd, int justify_type);
+void __fastcall Doom_ParseWndProc4(HWND hWnd, int *msgtbl, int nFont);
+void __fastcall Doom_GetSetWndTxt4(HWND hWnd, int msg, int nFont);
+void __fastcall Doom_ParseWndProc5(HWND hWnd, int *msgtbl, int nFont);
+void __fastcall Doom_GetSetWndTxt5(HWND hWnd, int msg, int nFont);
+void __fastcall Doom_PrintTextMsg403(HWND hWnd);
+void __fastcall Doom_ParseWndProc6(HWND hWnd, int *msgtbl, int nFont);
+void __fastcall Doom_GetSetWndTxt6(HWND hWnd, int msg, int nFont);
+void __fastcall Doom_DeleteFreeProcs(HWND hWnd, int *msgtbl);
+
+int __stdcall EntDial_10006C96(HWND hDlg, UINT Msg, WPARAM wParam, LPARAM lParam); // idb
+HWND UNKCALL EntDial_10006D78(HWND hDlg);
+HWND USERCALL EntDial_10006DB8(HWND hWnd, int a2);
+int __fastcall EntDial_10006EA7(HWND hDlg, int a2);
+void __fastcall EntDial_10006EE8(HWND hWnd, unsigned int a2, int a3);
+int __fastcall EntDial_10006F16(HWND hDlg, int, int); // idb
+signed int EntDial_10006F71();
+
+LRESULT __stdcall EntName_WndProc(HWND hWnd, UINT Msg, WPARAM wParam, LPARAM lParam);
+void __fastcall EntName_DelEntNameMsgs(HWND hWnd);
+void __fastcall EntName_LoadFocusChkName(HWND hWnd);
+void __fastcall EntName_SetCharName(HWND hWnd, int a2);
+void __fastcall EntName_GetMessageName(HWND hWnd, unsigned int a2, int a3);
+void __cdecl j_EntName_cpp_init();
+void __cdecl EntName_cpp_init();
+
+void __fastcall Fade_ApplyPaletteRange(int range1, int range2);
+void __fastcall Fade_UpdatePaletteRange(int range);
+BOOL __cdecl Fade_CheckRange5();
+void __cdecl Fade_Range5SetZero();
+void __fastcall Fade_NoInputAndArt(HWND hWnd, BOOL bShowCurs);
+void __fastcall Fade_SetInputWindow(HWND hWnd);
+void __fastcall Fade_SetFadeTimer(int nTime);
+void __stdcall Fade_TimerFunctionDlg(int a1, int a2, int a3, int a4);
+void __cdecl j_Fade_cpp_init();
+void __cdecl Fade_cpp_init();
+
+void __fastcall Focus_CheckPlayMove(LPARAM lParam);
+int __cdecl Focus_GetSpinWidthOrZero();
+void __fastcall Focus_BlitSpinner(HWND hWnd1, HWND hWnd2);
+void __fastcall Focus_CenterSpinFromSide(HWND hWnd);
+void __fastcall Focus_GetAndBlitSpin(HWND hWnd, LPARAM lParam);
+BOOL __fastcall Focus_DoBlitSpinIncFrame(HWND hWnd1, HWND hWnd2);
+void __cdecl Focus_DeleteSpinners();
+void __cdecl Focus_ResetSpinToZero();
+void __cdecl j_Focus_cpp_init();
+void __cdecl Focus_cpp_init();
+void __fastcall Focus_LoadSpinner(const char *pszFileName);
+void __fastcall Focus_SetFocusTimer(HWND hWnd, const char *pszFileName);
+void __stdcall Focus_SetFocusAndBlit(int hWnd, int a2, int a3, int a4);
+void __fastcall Focus_KillFocusTimer(HWND hWnd);
+
+void __cdecl local_InitUiPalette();
+void __cdecl local_DelUiPalette();
+tagPALETTEENTRY *__fastcall local_GetArtPalEntry(int entry);
+void __fastcall local_ClearPalette(PALETTEENTRY *pPal);
+void __cdecl local_ClearSurface();
+BOOL __fastcall local_LoadArtImage(const char *pszFileName, BYTE **pBuffer, DWORD *pdwSize);
+BOOL __fastcall local_LoadArtWithPal(HWND hWnd, int a2, char *src, int mask, int flags, const char *pszFileName, BYTE **pBuffer, DWORD *pdwSize, BOOL a9);
+void __fastcall local_AdjustRectSize(tagRECT *pRect, int a2, int a3);
+BOOL __fastcall local_SetStaticBmp(HWND hWnd, int nIDDlgItem, BYTE *pBuffer, DWORD *pdwSize);
+void __cdecl j_local_cpp_init();
+void __cdecl local_cpp_init();
+BOOL __fastcall local_SetButtonBmp(HWND hWnd, int flags, int a7, void *pBuffer, DWORD *pdwSize);
+void __fastcall local_FitButtonDlg(HWND hWnd, int *a2, void *pBuffer, DWORD *pdwSize);
+void __fastcall local_SetWhiteText(HDC hdc);
+BOOL __fastcall local_GetBottomRect(HWND hWnd1, HWND hWnd2, int width, int height);
+void __fastcall local_DlgDoPaint(HWND hWnd);
+void __fastcall local_DoUiWndProc(HWND hWnd, DWORD *pdwMsgTbl);
+LRESULT __stdcall local_PostUiWndProc(HWND hWnd, UINT uMsg, WPARAM wParam, LPARAM lParam);
+void __fastcall local_DoUiWndProc2(HWND hWnd, DWORD *pdwMsgTbl);
+LRESULT __stdcall local_PostUiWndProc2(HWND hWnd, UINT uMsg, WPARAM wParam, LPARAM lParam);
+BOOL __fastcall local_DisableKeyWaitMouse(HWND hWnd);
+DWORD *__cdecl local_AllocWndLongData();
+void __fastcall local_FreeMemPtr(void **p);
+void __fastcall local_SetWndLongStr(int WndLongData, const char *pszStr);
+void __cdecl local_LoadArtCursor();
+void __cdecl local_InitArtCursor();
+void __cdecl local_FreeArtCursor();
+void __cdecl local_SetCursorArt();
+void __cdecl local_SetCursorDefault();
+void __fastcall local_SetDiabloCursor(HWND hWnd);
+
+void __cdecl j_MainMenu_cpp_init();
+void __cdecl MainMenu_cpp_init();
+BOOL __stdcall UiMainMenuDialog(char *name, int *pdwResult, void(__stdcall *fnSound)(char *file), int a4);
+LRESULT __stdcall MainMenu_WndProc(HWND hWnd, UINT Msg, WPARAM wParam, LPARAM lParam);
+void __fastcall MainMenu_KillAndFreeMenu(HWND hWnd);
+void __fastcall MainMenu_SetMenuTimer(HWND hWnd);
+void __fastcall MainMenu_LoadMenuGFX(HWND hWnd);
+void __fastcall MainMenu_DoOptions(HWND hWnd, int option, int PlaySelect);
+BOOL __cdecl MainMenu_CheckEnoughMemory();
+void __fastcall MainMenu_CheckWParamFocus(HWND hWnd, WPARAM wParam);
+
+int Modem_1000855D();
+HWND __fastcall Modem_10008563(HWND hDlg, const char *edx0, int a2);
+int __stdcall Modem_100085D8(int, char *, char *); // idb
+BOOL Modem_10008606();
+char *Modem_1000863D();
+signed int Modem_10008648();
+int Modem_10008653();
+int Modem_10008659();
+int UNKCALL Modem_1000865F(char *); // idb
+BOOL __fastcall Modem_10008680(int a1, int a2, int a3, DWORD *a4, int a5, int playerid);
+int __stdcall Modem_100086DE(HWND hWnd, UINT Msg, WPARAM wParam, LPARAM lParam); // idb
+void **UNKCALL Modem_1000879E(HWND hDlg);
+BOOL UNKCALL Modem_100087DB(HWND hWnd);
+int Modem_10008888();
+int UNKCALL Modem_100088DB(HWND hWnd);         // idb
+int UNKCALL Modem_1000893D(HWND hWnd);         // idb
+int __fastcall Modem_10008A38(HWND hWnd, int); // idb
+void __cdecl Modem_10008B42(char *a1);
+int UNKCALL Modem_10008BB7(HWND hWnd); // idb
+int UNKCALL Modem_10008BFE(HWND hWnd); // idb
+
+int __stdcall ModmStat_10008C62(char *, int, int, int, int); // idb
+int UNKCALL ModmStat_10008C87(void *arg);
+int __stdcall ModmStat_10008CA0(HWND hWnd, UINT Msg, WPARAM wParam, LPARAM lParam); // idb
+int UNKCALL ModmStat_10008DB3(HWND hDlg);                                           // idb
+BOOL UNKCALL ModmStat_10008DE4(HWND hWnd);
+int __fastcall ModmStat_10008E89(int a1, int a2);
+void UNKCALL ModmStat_10008EBF(HWND hDlg);
+signed int ModmStat_10008F26();
+
+BOOL __fastcall OkCancel_DrawString(HWND hWnd, char *str);
+void __cdecl j_OkCancel_cpp_init();
+void __cdecl OkCancel_cpp_init();
+LRESULT __stdcall OkCancel_WndProc(HWND hWnd, UINT Msg, WPARAM wParam, LPARAM lParam);
+void __fastcall OkCancel_FreeDlgBmp(HWND hWnd);
+BOOL __fastcall OkCancel_LoadOkCancGFX(HWND hWnd, DWORD *lParam);
+void __fastcall OkCancel_PlaySndEndDlg(HWND hWnd, int a2);
+void __fastcall OkCancel_DoOkDialog(HWND hWnd, char *str, int a3);
+void __stdcall UiMessageBoxCallback(HWND hWnd, char *lpText, LPCSTR lpCaption, UINT uType);
+
+signed int Progress_10009480();
+//BOOL __stdcall UiProgressDialog(int a1, int a2, BOOL a3, int (*a4)(void), int a5);
+int __stdcall Progress_100094F4(HWND hWnd, UINT Msg, WPARAM wParam, LPARAM lParam); // idb
+void *Progress_100095EC();
+BOOL __fastcall Progress_10009675(HWND hWnd, const CHAR *edx0);
+BOOL __fastcall Progress_10009805(HWND hWnd, int a2);
+void Progress_100098B0();
+void UNKCALL Progress_100098C5(HWND hWnd);
+BOOL UNKCALL Progress_1000991C(HWND hWnd);
+
+void __cdecl j_Sbar_cpp_init();
+void __cdecl Sbar_cpp_init();
+BOOL __fastcall Sbar_CheckIfNextHero(HWND hWnd);
+int __fastcall Sbar_NumScrollLines(HWND hWnd, int width, int height);
+void __fastcall Sbar_DrawScrollBar(HWND hWnd, int nIDDlgItem, int width, int height);
+void __fastcall Sbar_LoadScrBarGFX(HWND hWnd, int nIDDlgItem);
+void __cdecl j_Sbar_cpp_init2();
+void __cdecl Sbar_cpp_init2();
+void __fastcall Sbar_FreeScrollBar(HWND hWnd, int nIDDlgItem);
+
+LRESULT __stdcall SelClass_WndProc(HWND hWnd, UINT Msg, WPARAM wParam, LPARAM lParam);
+void __fastcall SelClass_FreeClassMsgTbl(HWND hWnd);
+void __fastcall SelClass_LoadClassFocus(HWND hWnd);
+void __fastcall SelClass_SetDefaultStats(HWND hWnd, int a2);
+void __fastcall SelClass_CheckClassSpawn(HWND hWnd, int a2);
+void __cdecl j_SelClass_cpp_init();
+void __cdecl SelClass_cpp_init();
+
+void *SelConn_1000A082();
+signed int SelConn_1000A09B();
+int __stdcall SelConn_1000A0A6(HWND hWnd, UINT Msg, WPARAM wParam, unsigned int lParam);
+HWND __fastcall SelConn_1000A226(HWND hDlg, int nIDDlgItem);
+HWND UNKCALL SelConn_1000A3E2(HWND hDlg);
+int SelConn_1000A3FF();
+void UNKCALL SelConn_1000A43A(HWND hDlg);
+BOOL __fastcall SelConn_1000A4B9(DWORD *a1);
+BOOL UNKCALL SelConn_1000A4CD(void *location);
+HWND UNKCALL SelConn_1000A4E4(HWND hWnd, char *a2, int a3);
+signed int __stdcall SelConn_1000A5F3(int a1, char *a2, char *a3, int a4);
+int __fastcall SelConn_1000A670(HWND a1, const char *a2);
+void UNKCALL SelConn_1000A6EC(HWND hDlg);
+LRESULT __stdcall SelConn_1000A73E(HWND hWnd, UINT Msg, WPARAM wParam, LPARAM lParam);
+HWND UNKCALL SelConn_1000A866(HWND hWnd);
+HWND UNKCALL SelConn_1000A8D7(HWND hWnd);
+HWND UNKCALL SelConn_1000A948(HWND hWnd);
+int UNKCALL SelConn_1000A9F3(HWND hWnd); // idb
+DWORD *__fastcall SelConn_1000AA28(int a1);
+HWND UNKCALL SelConn_1000AA3B(HWND hWnd);
+HWND UNKCALL SelConn_1000AAEB(HWND hWnd);
+HWND UNKCALL SelConn_1000AB83(HWND hWnd);
+int __fastcall SelConn_1000AC07(int a1, int a2);
+int UNKCALL SelConn_1000AC30(HWND arg);
+int UNKCALL SelConn_1000AC9E(HWND hWnd); // idb
+int UNKCALL SelConn_1000ADA8(HWND hWnd); // idb
+BOOL UNKCALL SelConn_1000ADD0(HWND hWnd);
+int __fastcall SelConn_1000AE19(int a1, UINT a2);
+HWND __fastcall SelConn_1000AE59(HWND hWnd, int a2, int height);
+//signed int __stdcall UiSelectProvider(int a1, int a2, int a3, int a4, char *a5, int *a6);
+
+int UNKCALL SelDial_1000B011(char *arg);
+signed int SelDial_1000B0C4();
+int __stdcall SelDial_1000B0CF(HWND hWnd, UINT Msg, WPARAM wParam, LPARAM lParam); // idb
+HWND __fastcall SelDial_1000B1FB(HWND hWnd, int a2);
+HWND UNKCALL SelDial_1000B29A(HWND hDlg);
+int __fastcall SelDial_1000B2D8(int a1, int a2);
+HWND UNKCALL SelDial_1000B354(HWND hDlg);
+HWND UNKCALL SelDial_1000B3D8(HWND hDlg);
+HWND UNKCALL SelDial_1000B44C(HWND hDlg);
+HWND USERCALL SelDial_1000B483(HWND hWnd, int a2);
+int SelDial_1000B5D9();
+int __fastcall SelDial_1000B614(HWND hWnd, int, int); // idb
+
+void UNKCALL SelGame_1000B66A(void *arg);
+int SelGame_1000B671();
+void UNKCALL SelGame_1000B677(void *arg);
+int SelGame_1000B67E();
+//int __stdcall UiSelectGame(int, int, void *, int, int, int); // idb
+signed int SelGame_1000B795();
+
+_uiheroinfo *__cdecl SelHero_GetCurrentHeroInfo();
+int __cdecl SelHero_GetNumHeroesLeft();
+void __fastcall SelHero_SetHeroDifficulty(int diff);
+char *__cdecl SelHero_GetHeroNameStr();
+_uiheroinfo *__cdecl SelHero_AllocHeroInfo();
+int __cdecl SelHero_GetHeroIsGood();
+int __fastcall SelHero_SetClassStats(int heroclass, _uidefaultstats *pStats);
+void __cdecl j_SelHero_cpp_init();
+void __cdecl SelHero_cpp_init();
+void __fastcall SelHero_SetStaticBMP(HWND hWnd, int adjust_size);
+void __fastcall SelHero_PrintHeroInfo(HWND hWnd, _uiheroinfo *pInfo);
+void __fastcall SelHero_SetStringWithMsg(HWND hWnd, const char *str);
+BOOL __fastcall SelHero_IsNameReserved(char *name);
+void __fastcall SelHero_SetLastNamePos(char *name);
+BOOL __fastcall SelHero_NameHasChar(char *name, char *illegalchrs);
+BOOL __fastcall UiValidPlayerName(char *name);
+BOOL __stdcall UiSelHeroMultDialog(BOOL(__stdcall *fninfo)(BOOL(__stdcall *fninfofunc)(_uiheroinfo *)), BOOL(__stdcall *fncreate)(_uiheroinfo *), BOOL(__stdcall *fnremove)(_uiheroinfo *), BOOL(__stdcall *fnstats)(int, _uidefaultstats *), int *dlgresult, int *a6, char *name);
+LRESULT __stdcall SelHero_WndProc(HWND hWnd, UINT Msg, WPARAM wParam, LPARAM lParam);
+void __fastcall SelHero_DoStuffWithStrings(HWND hWnd);
+_uiheroinfo *__fastcall SelHero_GetNextHeroFromStr(_uiheroinfo *pInfo, char *name);
+void __fastcall SelHero_FreeSomeMemory(void *ptr);
+_uiheroinfo *__fastcall SelHero_GetHeroSlotFromName(_uiheroinfo *pInfo, const char *name);
+void __fastcall SelHero_DoHeroSelList(HWND hWnd);
+void __fastcall SelHero_DoHeroSelClass(HWND hWnd);
+void __fastcall SelHero_DoEnterName(HWND hWnd);
+BOOL __fastcall SelHero_CreateHero(HWND hWnd, char *name);
+void __fastcall SelHero_DoSelLoad(HWND hWnd);
+void __fastcall SelHero_DoSelDiff(HWND hWnd);
+void __fastcall SelHero_DeleteAndFree(HWND hWnd);
+void __fastcall SelHero_FreeAllHeroes(_uiheroinfo *pInfo);
+void __fastcall SelHero_DoHeroEndFade(HWND hWnd, int a2);
+void __fastcall SelHero_LoadHeroGFX(HWND hWnd);
+void __fastcall SelHero_SelectHeroRegion(HWND hWnd);
+BOOL __stdcall SelHero_GetHeroInfo(_uiheroinfo *pInfo);
+BOOL __stdcall UiSelHeroSingDialog(BOOL(__stdcall *fninfo)(BOOL(__stdcall *fninfofunc)(_uiheroinfo *)), BOOL(__stdcall *fncreate)(_uiheroinfo *), BOOL(__stdcall *fnremove)(_uiheroinfo *), BOOL(__stdcall *fnstats)(int, _uidefaultstats *), int *dlgresult, char *name, int *difficulty);
+
+void *SelIPX_1000C610();
+signed int SelIPX_1000C629();
+BOOL __fastcall SelIPX_1000C634(int a1, int a2, int a3, DWORD *a4, int a5, int playerid);
+int __stdcall SelIPX_1000C692(HWND hWnd, UINT Msg, WPARAM wParam, LPARAM lParam); // idb
+LONG __fastcall SelIPX_1000C818(HWND hDlg, int nIDDlgItem);
+HWND UNKCALL SelIPX_1000C982(HWND hDlg);
+int SelIPX_1000C99F();
+const char *UNKCALL SelIPX_1000C9DA(HWND hDlg);
+void __fastcall SelIPX_1000CA64(DWORD *a1);
+DWORD **__fastcall SelIPX_1000CA71(DWORD *a1);
+BOOL UNKCALL SelIPX_1000CAC1(void *location);
+void *__stdcall SelIPX_1000CAD5(int a1, char *a2, char *a3);
+DWORD *__fastcall SelIPX_1000CB50(DWORD *a1, DWORD *a2);
+DWORD *__fastcall SelIPX_1000CB73(DWORD *a1, int a2);
+int __fastcall SelIPX_1000CB83(HWND a1, const char *a2);
+int UNKCALL SelIPX_1000CC41(HWND hDlg); // idb
+BOOL __fastcall SelIPX_1000CCC5(DWORD *a1);
+HWND UNKCALL SelIPX_1000CCD9(HWND hWnd);
+HWND UNKCALL SelIPX_1000CD4A(HWND hWnd);
+void UNKCALL SelIPX_1000CEE6(HWND hDlg);
+LRESULT __stdcall SelIPX_1000CF38(HWND hWnd, UINT Msg, WPARAM wParam, LPARAM lParam);
+HWND UNKCALL SelIPX_1000D070(HWND hWnd);
+HWND UNKCALL SelIPX_1000D0E1(HWND hWnd);
+int UNKCALL SelIPX_1000D18C(HWND hWnd); // idb
+DWORD *__fastcall SelIPX_1000D1C1(int a1);
+HWND UNKCALL SelIPX_1000D1D4(HWND hWnd);
+HWND UNKCALL SelIPX_1000D284(HWND hWnd);
+HWND UNKCALL SelIPX_1000D31C(HWND hWnd);
+int __fastcall SelIPX_1000D3A0(int a1, int a2);
+HWND USERCALL SelIPX_1000D3C5(HWND hDlg, int a2);
+BOOL __fastcall SelIPX_1000D4CA(HWND hDlg, int a2);
+char *UNKCALL SelIPX_1000D520(char *arg);
+const char *__fastcall SelIPX_1000D58D(const char *a1, const char *a2);
+int __fastcall SelIPX_1000D5B0(int a1, int a2);
+HWND __fastcall SelIPX_1000D696(HWND hDlg, int a2, int height);
+
+void __cdecl j_SelList_cpp_init();
+void __cdecl SelList_cpp_init();
+LRESULT __stdcall SelList_WndProc(HWND hWnd, UINT Msg, WPARAM wParam, LPARAM lParam);
+void __fastcall SelList_DeleteFreeProcs(HWND hWnd);
+void __fastcall SelList_GetHeroStats(HWND hWnd, int nIDDlgItem);
+void __fastcall SelList_CountHeroList(HWND hWnd);
+int __fastcall SelList_GetNextHeroLong(HWND hWnd);
+void __fastcall SelList_LoadFocus16(HWND hWnd);
+void __fastcall SelList_KillFocus16(HWND hWnd);
+void __fastcall SelList_ShowListWindow(HWND hWnd);
+void __fastcall SelList_SetHeroDlgLong(HWND hWnd, _uiheroinfo *pInfo);
+void __fastcall SelList_DoListOldProc(HWND hWnd);
+LRESULT __stdcall SelList_OldListWndProc(HWND hWnd, UINT Msg, WPARAM wParam, LPARAM lParam);
+void __fastcall SelList_ShiftHeroDlgItems(HWND hWnd);
+void __fastcall SelList_ShiftHeroDlgItm2(HWND hWnd);
+void __fastcall SelList_HeroesWithBigDialogs(HWND hWnd);
+_uiheroinfo *__fastcall SelList_GetHeroFromNum(int heronum);
+void __fastcall SelList_HeroesWithHugeDlg(HWND hWnd);
+void __fastcall SelList_HeroDlgWithSound(HWND hWnd);
+void __fastcall SelList_HeroDlgWithSnd2(HWND hWnd);
+void __fastcall SelList_ChooseDlgFromSize(HWND hWnd, int width, int height);
+
+LRESULT __stdcall SelLoad_WndProc(HWND hWnd, UINT Msg, WPARAM wParam, LPARAM lParam);
+void __fastcall SelLoad_DeleteProcsAndSpin(HWND hWnd);
+void __fastcall SelLoad_LoadFocusAndMsg(HWND hWnd);
+void __fastcall SelLoad_SelectSndLoad(HWND hWnd, int a2);
+void __cdecl j_SelLoad_cpp_init();
+void __cdecl SelLoad_cpp_init();
+
+signed int SelModem_1000E42A();
+int __fastcall SelModem_1000E435(void *a1, int a2, int a3, char *a4, char *a5);
+char *__stdcall SelModem_1000E497(int a1, char *a2, char *a3);
+void *SelModem_1000E4EC();
+DWORD *__fastcall SelModem_1000E500(int a1, DWORD *a2);
+signed int UNKCALL SelModem_1000E505(void *arg);
+signed int SelModem_1000E51E();
+BOOL __fastcall SelModem_1000E553(DWORD *a1);
+BOOL UNKCALL SelModem_1000E567(void *location);
+int __fastcall SelModem_1000E57B(int a1, int a2);
+signed int SelModem_1000E5CC();
+int __stdcall SelModem_1000E63E(HWND hDlg, UINT Msg, WPARAM wParam, LPARAM lParam); // idb
+void UNKCALL SelModem_1000E783(HWND hDlg);
+HWND UNKCALL SelModem_1000E7E9(HWND hDlg);
+int UNKCALL SelModem_1000E80E(HWND hWnd); // idb
+HWND UNKCALL SelModem_1000E843(HWND hWnd);
+int __fastcall SelModem_1000E932(HWND a1, const char *a2);
+void UNKCALL SelModem_1000E9B2(HWND hDlg);
+LRESULT __stdcall SelModem_1000EA04(HWND hWnd, UINT Msg, WPARAM wParam, LPARAM lParam);
+HWND UNKCALL SelModem_1000EB2C(HWND hWnd);
+HWND UNKCALL SelModem_1000EB9D(HWND hWnd);
+HWND UNKCALL SelModem_1000EC0E(HWND hWnd);
+DWORD *__fastcall SelModem_1000EC9F(int a1);
+HWND UNKCALL SelModem_1000ECB2(HWND hWnd);
+HWND UNKCALL SelModem_1000ED3B(HWND hWnd);
+HWND UNKCALL SelModem_1000EDBC(HWND hWnd);
+int __fastcall SelModem_1000EE29(int a1, int a2);
+HWND __fastcall SelModem_1000EE78(HWND hWnd, int a2, int height);
+
+void *SelRegn_1000EF42();
+_uiheroinfo *__fastcall SelRegn_SetNextHero(_uiheroinfo *pNext, _uiheroinfo *pCurrent);
+signed int SelRegn_1000EF60();
+int __stdcall SelRegn_1000EF6B(HWND hWnd, UINT Msg, WPARAM wParam, LPARAM lParam); // idb
+HWND __fastcall SelRegn_1000F0D7(HWND hDlg, int nIDDlgItem);
+HWND UNKCALL SelRegn_1000F109(HWND hDlg);
+int SelRegn_1000F126();
+void UNKCALL SelRegn_1000F161(HWND hDlg);
+BOOL __fastcall SelRegn_1000F1D4(DWORD *a1);
+BOOL UNKCALL SelRegn_1000F1E8(void *location);
+HWND UNKCALL SelRegn_1000F1FC(HWND hWnd);
+signed int SelRegn_1000F2ED();
+int __fastcall SelRegn_1000F346(HWND a1, const char *a2);
+void UNKCALL SelRegn_1000F3C2(HWND hDlg);
+LRESULT __stdcall SelRegn_1000F414(HWND hWnd, UINT Msg, WPARAM wParam, LPARAM lParam);
+HWND UNKCALL SelRegn_1000F53C(HWND hWnd);
+HWND UNKCALL SelRegn_1000F5AD(HWND hWnd);
+HWND UNKCALL SelRegn_1000F61E(HWND hWnd);
+int UNKCALL SelRegn_1000F6C9(HWND hWnd); // idb
+DWORD *__fastcall SelRegn_1000F6FE(int a1);
+HWND UNKCALL SelRegn_1000F711(HWND hWnd);
+HWND UNKCALL SelRegn_1000F7C1(HWND hWnd);
+HWND UNKCALL SelRegn_1000F859(HWND hWnd);
+signed int UNKCALL SelRegn_1000F8DD(void *arg);
+signed int SelRegn_1000F8F6();
+HWND __fastcall SelRegn_1000F929(HWND hWnd, int a2, int height);
+//signed int __stdcall UiSelectRegion(DWORD *a1);
+
+int __fastcall SelYesNo_YesNoDialog(HWND hWnd, char *dialogstr, char *hero, int nofocus); /* void */
+LRESULT __stdcall SelYesNo_WndProc(HWND hWnd, UINT Msg, WPARAM wParam, LPARAM lParam);
+void __fastcall SelYesNo_RemoveYNDialog(HWND hWnd);
+void __fastcall SelYesNo_LoadSelYN_GFX(HWND hWnd);
+void __fastcall SelYesNo_DoSelectYesNo(HWND hWnd, int option);
+int __fastcall SelYesNo_SelOkDialog(HWND hWnd, char *dialogstr, char *hero, int nofocus); /* void */
+int __fastcall SelYesNo_SpawnErrDialog(HWND hWnd, int string_rsrc, int is_popup);         /* void */
+void __cdecl j_SelYesNo_cpp_init();
+void __cdecl SelYesNo_cpp_init();
+
+void __fastcall Title_BlitTitleBuffer(HWND hWnd);
+void __cdecl Title_DeletePhTrans();
+void __fastcall Title_FreeTransMem(HWND hWnd);
+void __fastcall Title_SetTitleBMP(HWND hWnd);
+void __fastcall Title_LoadTitleImage(HWND hWnd, const char *pszFileName);
+void __fastcall Title_LoadImgSetTimer(HWND hWnd, const char *pszFileName);
+void __stdcall Title_BlitTitleBufFnc(int hWnd, int a2, int a3, int a4);
+void __cdecl j_Title_cpp_init();
+void __cdecl Title_cpp_init();
+void __fastcall Title_KillTitleTimer(HWND hWnd);
+BOOL __stdcall UiTitleDialog(int a1);
+LRESULT __stdcall Title_MainProc(HWND hWnd, UINT uMsg, WPARAM wParam, LPARAM lParam);
+void __fastcall Title_KillTimerAndFree(HWND hWnd);
+void __fastcall Title_LoadAllTitleImgs(HWND hWnd, int time);
+void __fastcall Title_KillAndFadeDlg(HWND hWnd);
+
+void __fastcall TitleSnd_SetSoundFunction(void(__stdcall *func)(char *file));
+void __cdecl TitleSnd_InitSoundFunc();
+void __cdecl TitleSnd_PlayMoveSound();
+void __cdecl TitleSnd_PlaySelectSound();
+void __cdecl j_TitleSnd_cpp_init();
+void __cdecl TitleSnd_cpp_init();
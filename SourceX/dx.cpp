#include "miniwin/ddraw.h"

#include "../types.h"

namespace dvl {

BYTE *sgpBackBuf;
LPDIRECTDRAW lpDDInterface;
IDirectDrawPalette *lpDDPalette; // idb
int sgdwLockCount;
BYTE *gpBuffer;
IDirectDrawSurface *lpDDSBackBuf;
IDirectDrawSurface *lpDDSPrimary;
#ifdef _DEBUG
int locktbl[256];
#endif
static CRITICAL_SECTION sgMemCrit;
char gbBackBuf;    // weak
char gbEmulate;    // weak
HMODULE ghDiabMod; // idb

#ifndef _MSC_VER
__attribute__((constructor))
#endif
static void
dx_c_init(void)
{
	dx_init_mutex();
	dx_cleanup_mutex_atexit();
}

SEG_ALLOCATE(SEGMENT_C_INIT)
_PVFV dx_c_init_funcs[] = { &dx_c_init };

void dx_init_mutex()
{
	InitializeCriticalSection(&sgMemCrit);
}

void dx_cleanup_mutex_atexit()
{
	atexit(dx_cleanup_mutex);
}

void dx_cleanup_mutex(void)
{
	DeleteCriticalSection(&sgMemCrit);
}

void dx_init(HWND hWnd)
{
	HRESULT hDDVal;
	int winw, winh;
	BOOL bSuccess;
	GUID *lpGUID;

	/// ASSERT: assert(! gpBuffer);
	/// ASSERT: assert(! sgdwLockCount);
	/// ASSERT: assert(! sgpBackBuf);

	SetFocus(hWnd);
	ShowWindow(hWnd, 1);

	lpGUID = NULL;
	if (!gbEmulate) {
		lpGUID = NULL;
	}
	hDDVal = dx_DirectDrawCreate(lpGUID, &lpDDInterface, NULL);
	if (hDDVal != DVL_S_OK) {
		ErrDlg(IDD_DIALOG1, hDDVal, "C:\\Src\\Diablo\\Source\\dx.cpp", 149);
	}

#ifdef COLORFIX
#ifdef __DDRAWI_INCLUDED__
	((LPDDRAWI_DIRECTDRAW_INT)lpDDInterface)->lpLcl->dwAppHackFlags |= 0x800;
#else
	((DWORD **)lpDDInterface)[1][18] |= 0x800;
#endif
#endif

	fullscreen = true;
	if (!fullscreen) {
#ifdef __cplusplus
		hDDVal = lpDDInterface->SetCooperativeLevel(hWnd, 0 | 0);
#else
		hDDVal = lpDDInterface->lpVtbl->SetCooperativeLevel(lpDDInterface, hWnd, DDSCL_NORMAL | DDSCL_ALLOWREBOOT);
#endif
		if (hDDVal == 1) {
			MI_Dummy(0); // v5
		} else if (hDDVal != DVL_S_OK) {
			ErrDlg(IDD_DIALOG1, hDDVal, "C:\\Diablo\\Direct\\dx.cpp", 155);
		}
		SetWindowPos(hWnd, 0, 0, 0, 0, 0, 0 | 0 | 0);
	} else {
#ifdef __cplusplus
		hDDVal = lpDDInterface->SetCooperativeLevel(hWnd, 0 | 0 | 0);
#else
		hDDVal = lpDDInterface->lpVtbl->SetCooperativeLevel(lpDDInterface, hWnd, DDSCL_EXCLUSIVE | DDSCL_ALLOWREBOOT | DDSCL_FULLSCREEN);
#endif
		if (hDDVal == 1) {
			MI_Dummy(0); // v5
		} else if (hDDVal != DVL_S_OK) {
			ErrDlg(IDD_DIALOG1, hDDVal, "C:\\Src\\Diablo\\Source\\dx.cpp", 170);
		}
#ifdef __cplusplus
		hDDVal = lpDDInterface->SetDisplayMode(640, 480, 8);
#else
		hDDVal = lpDDInterface->lpVtbl->SetDisplayMode(lpDDInterface, SCREEN_WIDTH, SCREEN_HEIGHT, 8);
#endif
		if (hDDVal != DVL_S_OK) {
			winw = GetSystemMetrics(DVL_SM_CXSCREEN);
			winh = GetSystemMetrics(DVL_SM_CYSCREEN);
#ifdef __cplusplus
			hDDVal = lpDDInterface->SetDisplayMode(winw, winh, 8);
#else
			hDDVal = lpDDInterface->lpVtbl->SetDisplayMode(lpDDInterface, winw, winh, 8);
#endif
			if (hDDVal != DVL_S_OK) {
				ErrDlg(IDD_DIALOG1, hDDVal, "C:\\Src\\Diablo\\Source\\dx.cpp", 183);
			}
		}
	}

	dx_create_primary_surface();
	palette_init();
	GdiSetBatchLimit(1);
	dx_create_back_buffer();
	bSuccess = SDrawManualInitialize(hWnd, lpDDInterface, lpDDSPrimary, NULL, NULL, lpDDSBackBuf, lpDDPalette, NULL);
	/// ASSERT: assert(bSuccess);
}
// 52A549: using guessed type char gbEmulate;

void dx_create_back_buffer()
{
	DDSCAPS caps;
	HRESULT error_code;
	DDSURFACEDESC ddsd;

#ifdef __cplusplus
	error_code = lpDDSPrimary->GetCaps(&caps);
#else
	error_code = lpDDSPrimary->lpVtbl->GetCaps(lpDDSPrimary, &caps);
#endif
	if (error_code != DVL_S_OK)
		DDErrMsg(error_code, 59, "C:\\Src\\Diablo\\Source\\dx.cpp");

	gbBackBuf = 1;
	if (!gbBackBuf) {
		ddsd.dwSize = sizeof(ddsd);
#ifdef __cplusplus
		error_code = lpDDSPrimary->Lock(NULL, &ddsd, 0 | 0, NULL);
#else
		error_code = lpDDSPrimary->lpVtbl->Lock(lpDDSPrimary, NULL, &ddsd, 0 | 0, NULL);
#endif
		if (error_code == DVL_S_OK) {
#ifdef __cplusplus
			lpDDSPrimary->Unlock(NULL);
#else
			lpDDSPrimary->lpVtbl->Unlock(lpDDSPrimary, NULL);
#endif
			sgpBackBuf = (BYTE *)DiabloAllocPtr(656 * 768);
			return;
		}
		if (error_code != 2)
			ErrDlg(IDD_DIALOG1, error_code, "C:\\Src\\Diablo\\Source\\dx.cpp", 81);
	}

	memset(&ddsd, 0, sizeof(ddsd));
	ddsd.dwWidth = 768;
	ddsd.lPitch = 768;
	ddsd.dwSize = sizeof(ddsd);
	ddsd.dwFlags = 0 | 0 | 0 | 0 | 0;
	ddsd.ddsCaps.dwCaps = 0 | 0;
	ddsd.dwHeight = 656;
	ddsd.ddpfPixelFormat.dwSize = sizeof(ddsd.ddpfPixelFormat);
#ifdef __cplusplus
	error_code = lpDDSPrimary->GetPixelFormat(&ddsd.ddpfPixelFormat);
#else
	error_code = lpDDSPrimary->lpVtbl->GetPixelFormat(lpDDSPrimary, &ddsd.ddpfPixelFormat);
#endif
	if (error_code != DVL_S_OK)
		ErrDlg(IDD_DIALOG1, error_code, "C:\\Src\\Diablo\\Source\\dx.cpp", 94);
#ifdef __cplusplus
	error_code = lpDDInterface->CreateSurface(&ddsd, &lpDDSBackBuf, NULL);
#else
	error_code = lpDDInterface->lpVtbl->CreateSurface(lpDDInterface, &ddsd, &lpDDSBackBuf, NULL);
#endif
	if (error_code != DVL_S_OK)
		ErrDlg(IDD_DIALOG1, error_code, "C:\\Src\\Diablo\\Source\\dx.cpp", 96);
}
// 52A548: using guessed type char gbBackBuf;

void dx_create_primary_surface()
{
	DDSURFACEDESC ddsd;
	HRESULT error_code;

	memset(&ddsd, 0, sizeof(ddsd));
	ddsd.dwSize = sizeof(ddsd);
	ddsd.dwFlags = 0;
	ddsd.ddsCaps.dwCaps = 0;
#ifdef __cplusplus
	error_code = lpDDInterface->CreateSurface(&ddsd, &lpDDSPrimary, NULL);
#else
	error_code = lpDDInterface->lpVtbl->CreateSurface(lpDDInterface, &ddsd, &lpDDSPrimary, NULL);
#endif
	if (error_code != DVL_S_OK)
		ErrDlg(IDD_DIALOG1, error_code, "C:\\Src\\Diablo\\Source\\dx.cpp", 109);
}

HRESULT dx_DirectDrawCreate(LPGUID guid, LPDIRECTDRAW *lplpDD, LPUNKNOWN pUnkOuter)
{
	if (ghDiabMod == NULL) {
		ghDiabMod = NULL; //ghDiabMod = LoadLibrary("ddraw.dll");
		if (ghDiabMod == NULL) {
			//ErrDlg(IDD_DIALOG4, GetLastError(), "C:\\Src\\Diablo\\Source\\dx.cpp", 122);
		}
	}

	*lplpDD = new StubDraw();

	return DVL_S_OK;
}

void j_lock_buf_priv(BYTE idx)
{
#ifdef _DEBUG
	++locktbl[idx];
#endif
	lock_buf_priv();
}

void lock_buf_priv()
{
	DDSURFACEDESC ddsd;
	HRESULT error_code;

	EnterCriticalSection(&sgMemCrit);
	if (sgpBackBuf != NULL) {
		gpBuffer = sgpBackBuf;
		sgdwLockCount++;
		return;
	}

	if (lpDDSBackBuf == NULL) {
		Sleep(20000);
		app_fatal("lock_buf_priv");
		sgdwLockCount++;
		return;
	}

	if (sgdwLockCount != 0) {
		sgdwLockCount++;
		return;
	}
	ddsd.dwSize = sizeof(ddsd);
#ifdef __cplusplus
	error_code = lpDDSBackBuf->Lock(NULL, &ddsd, 0, NULL);
#else
	error_code = lpDDSBackBuf->lpVtbl->Lock(lpDDSBackBuf, NULL, &ddsd, 0, NULL);
#endif
	if (error_code != DVL_S_OK)
		DDErrMsg(error_code, 235, "C:\\Src\\Diablo\\Source\\dx.cpp");

	gpBufEnd += (uintptr_t)ddsd.lpSurface;
	gpBuffer = (BYTE *)ddsd.lpSurface;
	sgdwLockCount++;
}

void j_unlock_buf_priv(BYTE idx)
{
#ifdef _DEBUG
	if (!locktbl[idx])
		app_fatal("Draw lock underflow: 0x%x", idx);
	--locktbl[idx];
#endif
	unlock_buf_priv();
}

void unlock_buf_priv()
{
	HRESULT error_code;

	if (sgdwLockCount == 0)
		app_fatal("draw main unlock error");
	if (!gpBuffer)
		app_fatal("draw consistency error");

	sgdwLockCount--;
	if (sgdwLockCount == 0) {
		gpBufEnd -= (uintptr_t)gpBuffer;
		//gpBuffer = NULL; unable to return to menu
		if (sgpBackBuf == NULL) {
#ifdef __cplusplus
			error_code = lpDDSBackBuf->Unlock(NULL);
#else
			error_code = lpDDSBackBuf->lpVtbl->Unlock(lpDDSBackBuf, NULL);
#endif
			if (error_code != DVL_S_OK)
				DDErrMsg(error_code, 273, "C:\\Src\\Diablo\\Source\\dx.cpp");
		}
	}
	LeaveCriticalSection(&sgMemCrit);
}

void dx_cleanup()
{
	BYTE *v0; // ecx

	if (ghMainWnd)
		ShowWindow(ghMainWnd, 0);
	SDrawDestroy();
	EnterCriticalSection(&sgMemCrit);
	if (sgpBackBuf != NULL) {
		v0 = sgpBackBuf;
		sgpBackBuf = 0;
		mem_free_dbg(v0);
	} else if (lpDDSBackBuf != NULL) {
#ifdef __cplusplus
		lpDDSBackBuf->Release();
#else
		lpDDSBackBuf->lpVtbl->Release(lpDDSBackBuf);
#endif
		lpDDSBackBuf = NULL;
	}
	sgdwLockCount = 0;
	gpBuffer = 0;
	LeaveCriticalSection(&sgMemCrit);
	if (lpDDSPrimary) {
#ifdef __cplusplus
		lpDDSPrimary->Release();
#else
		lpDDSPrimary->lpVtbl->Release(lpDDSPrimary);
#endif
		lpDDSPrimary = NULL;
	}
	if (lpDDPalette) {
#ifdef __cplusplus
		lpDDPalette->Release();
#else
		lpDDPalette->lpVtbl->Release(lpDDPalette);
#endif
		lpDDPalette = NULL;
	}
	if (lpDDInterface) {
#ifdef __cplusplus
		lpDDInterface->Release();
#else
		lpDDInterface->lpVtbl->Release(lpDDInterface);
#endif
		lpDDInterface = NULL;
	}
}

void dx_reinit()
{
	int lockCount;

	EnterCriticalSection(&sgMemCrit);
	ClearCursor();
	lockCount = sgdwLockCount;

	while (sgdwLockCount != 0)
		unlock_buf_priv();

<<<<<<< HEAD
	dx_cleanup();

	drawpanflag = 255;
=======
void lock_buf(BYTE idx)
{
}

void unlock_buf(BYTE idx)
{
	unlock_buf_priv(); // what is idx?
}

void unlock_buf_priv()
{
	gpBufEnd -= (uintptr_t)gpBufEnd;
>>>>>>> 63130503

	dx_init(ghMainWnd);

	while (lockCount != 0) {
		lock_buf_priv();
		lockCount--;
	}

	LeaveCriticalSection(&sgMemCrit);
}

} // namespace dvl
<|MERGE_RESOLUTION|>--- conflicted
+++ resolved
@@ -1,395 +1,366 @@
-#include "miniwin/ddraw.h"
-
-#include "../types.h"
-
-namespace dvl {
-
-BYTE *sgpBackBuf;
-LPDIRECTDRAW lpDDInterface;
-IDirectDrawPalette *lpDDPalette; // idb
-int sgdwLockCount;
-BYTE *gpBuffer;
-IDirectDrawSurface *lpDDSBackBuf;
-IDirectDrawSurface *lpDDSPrimary;
-#ifdef _DEBUG
-int locktbl[256];
-#endif
-static CRITICAL_SECTION sgMemCrit;
-char gbBackBuf;    // weak
-char gbEmulate;    // weak
-HMODULE ghDiabMod; // idb
-
-#ifndef _MSC_VER
-__attribute__((constructor))
-#endif
-static void
-dx_c_init(void)
-{
-	dx_init_mutex();
-	dx_cleanup_mutex_atexit();
-}
-
-SEG_ALLOCATE(SEGMENT_C_INIT)
-_PVFV dx_c_init_funcs[] = { &dx_c_init };
-
-void dx_init_mutex()
-{
-	InitializeCriticalSection(&sgMemCrit);
-}
-
-void dx_cleanup_mutex_atexit()
-{
-	atexit(dx_cleanup_mutex);
-}
-
-void dx_cleanup_mutex(void)
-{
-	DeleteCriticalSection(&sgMemCrit);
-}
-
-void dx_init(HWND hWnd)
-{
-	HRESULT hDDVal;
-	int winw, winh;
-	BOOL bSuccess;
-	GUID *lpGUID;
-
-	/// ASSERT: assert(! gpBuffer);
-	/// ASSERT: assert(! sgdwLockCount);
-	/// ASSERT: assert(! sgpBackBuf);
-
-	SetFocus(hWnd);
-	ShowWindow(hWnd, 1);
-
-	lpGUID = NULL;
-	if (!gbEmulate) {
-		lpGUID = NULL;
-	}
-	hDDVal = dx_DirectDrawCreate(lpGUID, &lpDDInterface, NULL);
-	if (hDDVal != DVL_S_OK) {
-		ErrDlg(IDD_DIALOG1, hDDVal, "C:\\Src\\Diablo\\Source\\dx.cpp", 149);
-	}
-
-#ifdef COLORFIX
-#ifdef __DDRAWI_INCLUDED__
-	((LPDDRAWI_DIRECTDRAW_INT)lpDDInterface)->lpLcl->dwAppHackFlags |= 0x800;
-#else
-	((DWORD **)lpDDInterface)[1][18] |= 0x800;
-#endif
-#endif
-
-	fullscreen = true;
-	if (!fullscreen) {
-#ifdef __cplusplus
-		hDDVal = lpDDInterface->SetCooperativeLevel(hWnd, 0 | 0);
-#else
-		hDDVal = lpDDInterface->lpVtbl->SetCooperativeLevel(lpDDInterface, hWnd, DDSCL_NORMAL | DDSCL_ALLOWREBOOT);
-#endif
-		if (hDDVal == 1) {
-			MI_Dummy(0); // v5
-		} else if (hDDVal != DVL_S_OK) {
-			ErrDlg(IDD_DIALOG1, hDDVal, "C:\\Diablo\\Direct\\dx.cpp", 155);
-		}
-		SetWindowPos(hWnd, 0, 0, 0, 0, 0, 0 | 0 | 0);
-	} else {
-#ifdef __cplusplus
-		hDDVal = lpDDInterface->SetCooperativeLevel(hWnd, 0 | 0 | 0);
-#else
-		hDDVal = lpDDInterface->lpVtbl->SetCooperativeLevel(lpDDInterface, hWnd, DDSCL_EXCLUSIVE | DDSCL_ALLOWREBOOT | DDSCL_FULLSCREEN);
-#endif
-		if (hDDVal == 1) {
-			MI_Dummy(0); // v5
-		} else if (hDDVal != DVL_S_OK) {
-			ErrDlg(IDD_DIALOG1, hDDVal, "C:\\Src\\Diablo\\Source\\dx.cpp", 170);
-		}
-#ifdef __cplusplus
-		hDDVal = lpDDInterface->SetDisplayMode(640, 480, 8);
-#else
-		hDDVal = lpDDInterface->lpVtbl->SetDisplayMode(lpDDInterface, SCREEN_WIDTH, SCREEN_HEIGHT, 8);
-#endif
-		if (hDDVal != DVL_S_OK) {
-			winw = GetSystemMetrics(DVL_SM_CXSCREEN);
-			winh = GetSystemMetrics(DVL_SM_CYSCREEN);
-#ifdef __cplusplus
-			hDDVal = lpDDInterface->SetDisplayMode(winw, winh, 8);
-#else
-			hDDVal = lpDDInterface->lpVtbl->SetDisplayMode(lpDDInterface, winw, winh, 8);
-#endif
-			if (hDDVal != DVL_S_OK) {
-				ErrDlg(IDD_DIALOG1, hDDVal, "C:\\Src\\Diablo\\Source\\dx.cpp", 183);
-			}
-		}
-	}
-
-	dx_create_primary_surface();
-	palette_init();
-	GdiSetBatchLimit(1);
-	dx_create_back_buffer();
-	bSuccess = SDrawManualInitialize(hWnd, lpDDInterface, lpDDSPrimary, NULL, NULL, lpDDSBackBuf, lpDDPalette, NULL);
-	/// ASSERT: assert(bSuccess);
-}
-// 52A549: using guessed type char gbEmulate;
-
-void dx_create_back_buffer()
-{
-	DDSCAPS caps;
-	HRESULT error_code;
-	DDSURFACEDESC ddsd;
-
-#ifdef __cplusplus
-	error_code = lpDDSPrimary->GetCaps(&caps);
-#else
-	error_code = lpDDSPrimary->lpVtbl->GetCaps(lpDDSPrimary, &caps);
-#endif
-	if (error_code != DVL_S_OK)
-		DDErrMsg(error_code, 59, "C:\\Src\\Diablo\\Source\\dx.cpp");
-
-	gbBackBuf = 1;
-	if (!gbBackBuf) {
-		ddsd.dwSize = sizeof(ddsd);
-#ifdef __cplusplus
-		error_code = lpDDSPrimary->Lock(NULL, &ddsd, 0 | 0, NULL);
-#else
-		error_code = lpDDSPrimary->lpVtbl->Lock(lpDDSPrimary, NULL, &ddsd, 0 | 0, NULL);
-#endif
-		if (error_code == DVL_S_OK) {
-#ifdef __cplusplus
-			lpDDSPrimary->Unlock(NULL);
-#else
-			lpDDSPrimary->lpVtbl->Unlock(lpDDSPrimary, NULL);
-#endif
-			sgpBackBuf = (BYTE *)DiabloAllocPtr(656 * 768);
-			return;
-		}
-		if (error_code != 2)
-			ErrDlg(IDD_DIALOG1, error_code, "C:\\Src\\Diablo\\Source\\dx.cpp", 81);
-	}
-
-	memset(&ddsd, 0, sizeof(ddsd));
-	ddsd.dwWidth = 768;
-	ddsd.lPitch = 768;
-	ddsd.dwSize = sizeof(ddsd);
-	ddsd.dwFlags = 0 | 0 | 0 | 0 | 0;
-	ddsd.ddsCaps.dwCaps = 0 | 0;
-	ddsd.dwHeight = 656;
-	ddsd.ddpfPixelFormat.dwSize = sizeof(ddsd.ddpfPixelFormat);
-#ifdef __cplusplus
-	error_code = lpDDSPrimary->GetPixelFormat(&ddsd.ddpfPixelFormat);
-#else
-	error_code = lpDDSPrimary->lpVtbl->GetPixelFormat(lpDDSPrimary, &ddsd.ddpfPixelFormat);
-#endif
-	if (error_code != DVL_S_OK)
-		ErrDlg(IDD_DIALOG1, error_code, "C:\\Src\\Diablo\\Source\\dx.cpp", 94);
-#ifdef __cplusplus
-	error_code = lpDDInterface->CreateSurface(&ddsd, &lpDDSBackBuf, NULL);
-#else
-	error_code = lpDDInterface->lpVtbl->CreateSurface(lpDDInterface, &ddsd, &lpDDSBackBuf, NULL);
-#endif
-	if (error_code != DVL_S_OK)
-		ErrDlg(IDD_DIALOG1, error_code, "C:\\Src\\Diablo\\Source\\dx.cpp", 96);
-}
-// 52A548: using guessed type char gbBackBuf;
-
-void dx_create_primary_surface()
-{
-	DDSURFACEDESC ddsd;
-	HRESULT error_code;
-
-	memset(&ddsd, 0, sizeof(ddsd));
-	ddsd.dwSize = sizeof(ddsd);
-	ddsd.dwFlags = 0;
-	ddsd.ddsCaps.dwCaps = 0;
-#ifdef __cplusplus
-	error_code = lpDDInterface->CreateSurface(&ddsd, &lpDDSPrimary, NULL);
-#else
-	error_code = lpDDInterface->lpVtbl->CreateSurface(lpDDInterface, &ddsd, &lpDDSPrimary, NULL);
-#endif
-	if (error_code != DVL_S_OK)
-		ErrDlg(IDD_DIALOG1, error_code, "C:\\Src\\Diablo\\Source\\dx.cpp", 109);
-}
-
-HRESULT dx_DirectDrawCreate(LPGUID guid, LPDIRECTDRAW *lplpDD, LPUNKNOWN pUnkOuter)
-{
-	if (ghDiabMod == NULL) {
-		ghDiabMod = NULL; //ghDiabMod = LoadLibrary("ddraw.dll");
-		if (ghDiabMod == NULL) {
-			//ErrDlg(IDD_DIALOG4, GetLastError(), "C:\\Src\\Diablo\\Source\\dx.cpp", 122);
-		}
-	}
-
-	*lplpDD = new StubDraw();
-
-	return DVL_S_OK;
-}
-
-void j_lock_buf_priv(BYTE idx)
-{
-#ifdef _DEBUG
-	++locktbl[idx];
-#endif
-	lock_buf_priv();
-}
-
-void lock_buf_priv()
-{
-	DDSURFACEDESC ddsd;
-	HRESULT error_code;
-
-	EnterCriticalSection(&sgMemCrit);
-	if (sgpBackBuf != NULL) {
-		gpBuffer = sgpBackBuf;
-		sgdwLockCount++;
-		return;
-	}
-
-	if (lpDDSBackBuf == NULL) {
-		Sleep(20000);
-		app_fatal("lock_buf_priv");
-		sgdwLockCount++;
-		return;
-	}
-
-	if (sgdwLockCount != 0) {
-		sgdwLockCount++;
-		return;
-	}
-	ddsd.dwSize = sizeof(ddsd);
-#ifdef __cplusplus
-	error_code = lpDDSBackBuf->Lock(NULL, &ddsd, 0, NULL);
-#else
-	error_code = lpDDSBackBuf->lpVtbl->Lock(lpDDSBackBuf, NULL, &ddsd, 0, NULL);
-#endif
-	if (error_code != DVL_S_OK)
-		DDErrMsg(error_code, 235, "C:\\Src\\Diablo\\Source\\dx.cpp");
-
-	gpBufEnd += (uintptr_t)ddsd.lpSurface;
-	gpBuffer = (BYTE *)ddsd.lpSurface;
-	sgdwLockCount++;
-}
-
-void j_unlock_buf_priv(BYTE idx)
-{
-#ifdef _DEBUG
-	if (!locktbl[idx])
-		app_fatal("Draw lock underflow: 0x%x", idx);
-	--locktbl[idx];
-#endif
-	unlock_buf_priv();
-}
-
-void unlock_buf_priv()
-{
-	HRESULT error_code;
-
-	if (sgdwLockCount == 0)
-		app_fatal("draw main unlock error");
-	if (!gpBuffer)
-		app_fatal("draw consistency error");
-
-	sgdwLockCount--;
-	if (sgdwLockCount == 0) {
-		gpBufEnd -= (uintptr_t)gpBuffer;
-		//gpBuffer = NULL; unable to return to menu
-		if (sgpBackBuf == NULL) {
-#ifdef __cplusplus
-			error_code = lpDDSBackBuf->Unlock(NULL);
-#else
-			error_code = lpDDSBackBuf->lpVtbl->Unlock(lpDDSBackBuf, NULL);
-#endif
-			if (error_code != DVL_S_OK)
-				DDErrMsg(error_code, 273, "C:\\Src\\Diablo\\Source\\dx.cpp");
-		}
-	}
-	LeaveCriticalSection(&sgMemCrit);
-}
-
-void dx_cleanup()
-{
-	BYTE *v0; // ecx
-
-	if (ghMainWnd)
-		ShowWindow(ghMainWnd, 0);
-	SDrawDestroy();
-	EnterCriticalSection(&sgMemCrit);
-	if (sgpBackBuf != NULL) {
-		v0 = sgpBackBuf;
-		sgpBackBuf = 0;
-		mem_free_dbg(v0);
-	} else if (lpDDSBackBuf != NULL) {
-#ifdef __cplusplus
-		lpDDSBackBuf->Release();
-#else
-		lpDDSBackBuf->lpVtbl->Release(lpDDSBackBuf);
-#endif
-		lpDDSBackBuf = NULL;
-	}
-	sgdwLockCount = 0;
-	gpBuffer = 0;
-	LeaveCriticalSection(&sgMemCrit);
-	if (lpDDSPrimary) {
-#ifdef __cplusplus
-		lpDDSPrimary->Release();
-#else
-		lpDDSPrimary->lpVtbl->Release(lpDDSPrimary);
-#endif
-		lpDDSPrimary = NULL;
-	}
-	if (lpDDPalette) {
-#ifdef __cplusplus
-		lpDDPalette->Release();
-#else
-		lpDDPalette->lpVtbl->Release(lpDDPalette);
-#endif
-		lpDDPalette = NULL;
-	}
-	if (lpDDInterface) {
-#ifdef __cplusplus
-		lpDDInterface->Release();
-#else
-		lpDDInterface->lpVtbl->Release(lpDDInterface);
-#endif
-		lpDDInterface = NULL;
-	}
-}
-
-void dx_reinit()
-{
-	int lockCount;
-
-	EnterCriticalSection(&sgMemCrit);
-	ClearCursor();
-	lockCount = sgdwLockCount;
-
-	while (sgdwLockCount != 0)
-		unlock_buf_priv();
-
-<<<<<<< HEAD
-	dx_cleanup();
-
-	drawpanflag = 255;
-=======
-void lock_buf(BYTE idx)
-{
-}
-
-void unlock_buf(BYTE idx)
-{
-	unlock_buf_priv(); // what is idx?
-}
-
-void unlock_buf_priv()
-{
-	gpBufEnd -= (uintptr_t)gpBufEnd;
->>>>>>> 63130503
-
-	dx_init(ghMainWnd);
-
-	while (lockCount != 0) {
-		lock_buf_priv();
-		lockCount--;
-	}
-
-	LeaveCriticalSection(&sgMemCrit);
-}
-
-} // namespace dvl
+#include "miniwin/ddraw.h"
+
+#include "../types.h"
+
+namespace dvl {
+
+BYTE *sgpBackBuf;
+LPDIRECTDRAW lpDDInterface;
+IDirectDrawPalette *lpDDPalette; // idb
+int sgdwLockCount;
+BYTE *gpBuffer;
+IDirectDrawSurface *lpDDSBackBuf;
+IDirectDrawSurface *lpDDSPrimary;
+#ifdef _DEBUG
+int locktbl[256];
+#endif
+#ifdef __cplusplus
+static CCritSect sgMemCrit;
+#endif
+char gbBackBuf;    // weak
+char gbEmulate;    // weak
+HMODULE ghDiabMod; // idb
+
+void dx_init(HWND hWnd)
+{
+	HRESULT hDDVal;
+	int winw, winh;
+	BOOL bSuccess;
+	GUID *lpGUID;
+
+	/// ASSERT: assert(! gpBuffer);
+	/// ASSERT: assert(! sgdwLockCount);
+	/// ASSERT: assert(! sgpBackBuf);
+
+	SetFocus(hWnd);
+	ShowWindow(hWnd, 1);
+
+	lpGUID = NULL;
+	if (!gbEmulate) {
+		lpGUID = NULL;
+	}
+	hDDVal = dx_DirectDrawCreate(lpGUID, &lpDDInterface, NULL);
+	if (hDDVal != DVL_S_OK) {
+		ErrDlg(IDD_DIALOG1, hDDVal, "C:\\Src\\Diablo\\Source\\dx.cpp", 149);
+	}
+
+#ifdef COLORFIX
+#ifdef __DDRAWI_INCLUDED__
+	((LPDDRAWI_DIRECTDRAW_INT)lpDDInterface)->lpLcl->dwAppHackFlags |= 0x800;
+#else
+	((DWORD **)lpDDInterface)[1][18] |= 0x800;
+#endif
+#endif
+
+	fullscreen = true;
+	if (!fullscreen) {
+#ifdef __cplusplus
+		hDDVal = lpDDInterface->SetCooperativeLevel(hWnd, 0 | 0);
+#else
+		hDDVal = lpDDInterface->lpVtbl->SetCooperativeLevel(lpDDInterface, hWnd, DDSCL_NORMAL | DDSCL_ALLOWREBOOT);
+#endif
+		if (hDDVal == 1) {
+			MI_Dummy(0); // v5
+		} else if (hDDVal != DVL_S_OK) {
+			ErrDlg(IDD_DIALOG1, hDDVal, "C:\\Diablo\\Direct\\dx.cpp", 155);
+		}
+		SetWindowPos(hWnd, 0, 0, 0, 0, 0, 0 | 0 | 0);
+	} else {
+#ifdef __cplusplus
+		hDDVal = lpDDInterface->SetCooperativeLevel(hWnd, 0 | 0 | 0);
+#else
+		hDDVal = lpDDInterface->lpVtbl->SetCooperativeLevel(lpDDInterface, hWnd, DDSCL_EXCLUSIVE | DDSCL_ALLOWREBOOT | DDSCL_FULLSCREEN);
+#endif
+		if (hDDVal == 1) {
+			MI_Dummy(0); // v5
+		} else if (hDDVal != DVL_S_OK) {
+			ErrDlg(IDD_DIALOG1, hDDVal, "C:\\Src\\Diablo\\Source\\dx.cpp", 170);
+		}
+#ifdef __cplusplus
+		hDDVal = lpDDInterface->SetDisplayMode(640, 480, 8);
+#else
+		hDDVal = lpDDInterface->lpVtbl->SetDisplayMode(lpDDInterface, SCREEN_WIDTH, SCREEN_HEIGHT, 8);
+#endif
+		if (hDDVal != DVL_S_OK) {
+			winw = GetSystemMetrics(DVL_SM_CXSCREEN);
+			winh = GetSystemMetrics(DVL_SM_CYSCREEN);
+#ifdef __cplusplus
+			hDDVal = lpDDInterface->SetDisplayMode(winw, winh, 8);
+#else
+			hDDVal = lpDDInterface->lpVtbl->SetDisplayMode(lpDDInterface, winw, winh, 8);
+#endif
+			if (hDDVal != DVL_S_OK) {
+				ErrDlg(IDD_DIALOG1, hDDVal, "C:\\Src\\Diablo\\Source\\dx.cpp", 183);
+			}
+		}
+	}
+
+	dx_create_primary_surface();
+	palette_init();
+	GdiSetBatchLimit(1);
+	dx_create_back_buffer();
+	bSuccess = SDrawManualInitialize(hWnd, lpDDInterface, lpDDSPrimary, NULL, NULL, lpDDSBackBuf, lpDDPalette, NULL);
+	/// ASSERT: assert(bSuccess);
+}
+// 52A549: using guessed type char gbEmulate;
+
+void dx_create_back_buffer()
+{
+	DDSCAPS caps;
+	HRESULT error_code;
+	DDSURFACEDESC ddsd;
+
+#ifdef __cplusplus
+	error_code = lpDDSPrimary->GetCaps(&caps);
+#else
+	error_code = lpDDSPrimary->lpVtbl->GetCaps(lpDDSPrimary, &caps);
+#endif
+	if (error_code != DVL_S_OK)
+		DDErrMsg(error_code, 59, "C:\\Src\\Diablo\\Source\\dx.cpp");
+
+	gbBackBuf = 1;
+	if (!gbBackBuf) {
+		ddsd.dwSize = sizeof(ddsd);
+#ifdef __cplusplus
+		error_code = lpDDSPrimary->Lock(NULL, &ddsd, 0 | 0, NULL);
+#else
+		error_code = lpDDSPrimary->lpVtbl->Lock(lpDDSPrimary, NULL, &ddsd, 0 | 0, NULL);
+#endif
+		if (error_code == DVL_S_OK) {
+#ifdef __cplusplus
+			lpDDSPrimary->Unlock(NULL);
+#else
+			lpDDSPrimary->lpVtbl->Unlock(lpDDSPrimary, NULL);
+#endif
+			sgpBackBuf = (BYTE *)DiabloAllocPtr(BUFFER_HEIGHT * BUFFER_WIDTH);
+			return;
+		}
+		if (error_code != 2)
+			ErrDlg(IDD_DIALOG1, error_code, "C:\\Src\\Diablo\\Source\\dx.cpp", 81);
+	}
+
+	memset(&ddsd, 0, sizeof(ddsd));
+	ddsd.dwWidth = 768;
+	ddsd.lPitch = 768;
+	ddsd.dwSize = sizeof(ddsd);
+	ddsd.dwFlags = 0 | 0 | 0 | 0 | 0;
+	ddsd.ddsCaps.dwCaps = 0 | 0;
+	ddsd.dwHeight = 656;
+	ddsd.ddpfPixelFormat.dwSize = sizeof(ddsd.ddpfPixelFormat);
+#ifdef __cplusplus
+	error_code = lpDDSPrimary->GetPixelFormat(&ddsd.ddpfPixelFormat);
+#else
+	error_code = lpDDSPrimary->lpVtbl->GetPixelFormat(lpDDSPrimary, &ddsd.ddpfPixelFormat);
+#endif
+	if (error_code != DVL_S_OK)
+		ErrDlg(IDD_DIALOG1, error_code, "C:\\Src\\Diablo\\Source\\dx.cpp", 94);
+#ifdef __cplusplus
+	error_code = lpDDInterface->CreateSurface(&ddsd, &lpDDSBackBuf, NULL);
+#else
+	error_code = lpDDInterface->lpVtbl->CreateSurface(lpDDInterface, &ddsd, &lpDDSBackBuf, NULL);
+#endif
+	if (error_code != DVL_S_OK)
+		ErrDlg(IDD_DIALOG1, error_code, "C:\\Src\\Diablo\\Source\\dx.cpp", 96);
+}
+// 52A548: using guessed type char gbBackBuf;
+
+void dx_create_primary_surface()
+{
+	DDSURFACEDESC ddsd;
+	HRESULT error_code;
+
+	memset(&ddsd, 0, sizeof(ddsd));
+	ddsd.dwSize = sizeof(ddsd);
+	ddsd.dwFlags = 0;
+	ddsd.ddsCaps.dwCaps = 0;
+#ifdef __cplusplus
+	error_code = lpDDInterface->CreateSurface(&ddsd, &lpDDSPrimary, NULL);
+#else
+	error_code = lpDDInterface->lpVtbl->CreateSurface(lpDDInterface, &ddsd, &lpDDSPrimary, NULL);
+#endif
+	if (error_code != DVL_S_OK)
+		ErrDlg(IDD_DIALOG1, error_code, "C:\\Src\\Diablo\\Source\\dx.cpp", 109);
+}
+
+HRESULT dx_DirectDrawCreate(LPGUID guid, LPDIRECTDRAW *lplpDD, LPUNKNOWN pUnkOuter)
+{
+	if (ghDiabMod == NULL) {
+		ghDiabMod = NULL; //ghDiabMod = LoadLibrary("ddraw.dll");
+		if (ghDiabMod == NULL) {
+			//ErrDlg(IDD_DIALOG4, GetLastError(), "C:\\Src\\Diablo\\Source\\dx.cpp", 122);
+		}
+	}
+
+	*lplpDD = new StubDraw();
+
+	return DVL_S_OK;
+}
+
+void lock_buf(BYTE idx)
+{
+#ifdef _DEBUG
+	++locktbl[idx];
+#endif
+	lock_buf_priv();
+}
+
+void lock_buf_priv()
+{
+	DDSURFACEDESC ddsd;
+	HRESULT error_code;
+
+#ifdef __cplusplus
+	sgMemCrit.Enter();
+#endif
+	if (sgpBackBuf != NULL) {
+		gpBuffer = sgpBackBuf;
+		sgdwLockCount++;
+		return;
+	}
+
+	if (lpDDSBackBuf == NULL) {
+		Sleep(20000);
+		app_fatal("lock_buf_priv");
+		sgdwLockCount++;
+		return;
+	}
+
+	if (sgdwLockCount != 0) {
+		sgdwLockCount++;
+		return;
+	}
+	ddsd.dwSize = sizeof(ddsd);
+#ifdef __cplusplus
+	error_code = lpDDSBackBuf->Lock(NULL, &ddsd, 0, NULL);
+#else
+	error_code = lpDDSBackBuf->lpVtbl->Lock(lpDDSBackBuf, NULL, &ddsd, 0, NULL);
+#endif
+	if (error_code != DVL_S_OK)
+		DDErrMsg(error_code, 235, "C:\\Src\\Diablo\\Source\\dx.cpp");
+
+	gpBufEnd += (uintptr_t)ddsd.lpSurface;
+	gpBuffer = (BYTE *)ddsd.lpSurface;
+	sgdwLockCount++;
+}
+
+void unlock_buf(BYTE idx)
+{
+#ifdef _DEBUG
+	if (!locktbl[idx])
+		app_fatal("Draw lock underflow: 0x%x", idx);
+	--locktbl[idx];
+#endif
+	unlock_buf_priv();
+}
+
+void unlock_buf_priv()
+{
+	HRESULT error_code;
+
+	if (sgdwLockCount == 0)
+		app_fatal("draw main unlock error");
+	if (!gpBuffer)
+		app_fatal("draw consistency error");
+
+	sgdwLockCount--;
+	if (sgdwLockCount == 0) {
+		gpBufEnd -= (uintptr_t)gpBuffer;
+		//gpBuffer = NULL; unable to return to menu
+		if (sgpBackBuf == NULL) {
+#ifdef __cplusplus
+			error_code = lpDDSBackBuf->Unlock(NULL);
+#else
+			error_code = lpDDSBackBuf->lpVtbl->Unlock(lpDDSBackBuf, NULL);
+#endif
+			if (error_code != DVL_S_OK)
+				DDErrMsg(error_code, 273, "C:\\Src\\Diablo\\Source\\dx.cpp");
+		}
+	}
+#ifdef __cplusplus
+	sgMemCrit.Leave();
+#endif
+}
+
+void dx_cleanup()
+{
+	BYTE *v0; // ecx
+
+	if (ghMainWnd)
+		ShowWindow(ghMainWnd, 0);
+	SDrawDestroy();
+#ifdef __cplusplus
+	sgMemCrit.Enter();
+#endif
+	if (sgpBackBuf != NULL) {
+		v0 = sgpBackBuf;
+		sgpBackBuf = 0;
+		mem_free_dbg(v0);
+	} else if (lpDDSBackBuf != NULL) {
+#ifdef __cplusplus
+		lpDDSBackBuf->Release();
+#else
+		lpDDSBackBuf->lpVtbl->Release(lpDDSBackBuf);
+#endif
+		lpDDSBackBuf = NULL;
+	}
+	sgdwLockCount = 0;
+	gpBuffer = 0;
+#ifdef __cplusplus
+	sgMemCrit.Leave();
+#endif
+	if (lpDDSPrimary) {
+#ifdef __cplusplus
+		lpDDSPrimary->Release();
+#else
+		lpDDSPrimary->lpVtbl->Release(lpDDSPrimary);
+#endif
+		lpDDSPrimary = NULL;
+	}
+	if (lpDDPalette) {
+#ifdef __cplusplus
+		lpDDPalette->Release();
+#else
+		lpDDPalette->lpVtbl->Release(lpDDPalette);
+#endif
+		lpDDPalette = NULL;
+	}
+	if (lpDDInterface) {
+#ifdef __cplusplus
+		lpDDInterface->Release();
+#else
+		lpDDInterface->lpVtbl->Release(lpDDInterface);
+#endif
+		lpDDInterface = NULL;
+	}
+}
+
+void dx_reinit()
+{
+	int lockCount;
+
+#ifdef __cplusplus
+	sgMemCrit.Enter();
+#endif
+	ClearCursor();
+	lockCount = sgdwLockCount;
+
+	while (sgdwLockCount != 0)
+		unlock_buf_priv();
+
+	dx_cleanup();
+
+	drawpanflag = 255;
+
+	dx_init(ghMainWnd);
+
+	while (lockCount != 0) {
+		lock_buf_priv();
+		lockCount--;
+	}
+
+#ifdef __cplusplus
+	sgMemCrit.Leave();
+#endif
+}
+
+} // namespace dvl
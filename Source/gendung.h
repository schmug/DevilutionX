--- conflicted
+++ resolved
@@ -1,91 +1,87 @@
-/**
- * @file gendung.h
- *
- * Interface of general dungeon generation code.
- */
-#ifndef __GENDUNG_H__
-#define __GENDUNG_H__
-
-extern WORD level_frame_types[MAXTILES];
-extern int themeCount;
-extern BOOLEAN nTransTable[2049];
-//int dword_52D204;
-extern int dMonster[MAXDUNX][MAXDUNY];
-extern BYTE dungeon[DMAXX][DMAXY];
-extern char dObject[MAXDUNX][MAXDUNY];
-extern BYTE pdungeon[DMAXX][DMAXY];
-extern char dDead[MAXDUNX][MAXDUNY];
-extern char dPreLight[MAXDUNX][MAXDUNY];
-extern char TransVal;
-extern int MicroTileLen;
-extern char dflags[DMAXX][DMAXY];
-extern int dPiece[MAXDUNX][MAXDUNY];
-extern char dLight[MAXDUNX][MAXDUNY];
-extern BOOL setloadflag;
-extern BYTE *pMegaTiles;
-extern BYTE *pLevelPieces;
-extern int gnDifficulty;
-extern char block_lvid[2049];
-//char byte_5B78EB;
-extern char dTransVal[MAXDUNX][MAXDUNY];
-extern BOOLEAN nTrapTable[2049];
-extern BYTE leveltype;
-extern BYTE currlevel;
-extern BOOLEAN TransList[256];
-extern BOOLEAN nSolidTable[2049];
-extern ScrollStruct ScrollInfo;
-extern BYTE *pDungeonCels;
-extern THEME_LOC themeLoc[MAXTHEMES];
-extern char dPlayer[MAXDUNX][MAXDUNY];
-<<<<<<< HEAD
-extern char dArch[MAXDUNX][MAXDUNY];
-=======
-extern int ViewBX;
-extern int ViewBY;
-extern int ViewDX;
-extern int ViewDY;
-extern char dSpecial[MAXDUNX][MAXDUNY];
->>>>>>> 312168d4
-extern BOOLEAN nBlockTable[2049];
-extern BYTE *pSpecialCels;
-extern char dFlags[MAXDUNX][MAXDUNY];
-extern char dItem[MAXDUNX][MAXDUNY];
-extern BYTE setlvlnum;
-extern BOOLEAN nMissileTable[2049];
-extern BYTE *pSetPiece;
-extern char setlvltype;
-extern BOOLEAN setlevel;
-extern int LvlViewY;
-extern int LvlViewX;
-extern int dmaxx;
-extern int dmaxy;
-extern int setpc_h;
-extern int setpc_w;
-extern int setpc_x;
-extern int ViewX;
-extern int ViewY;
-extern int setpc_y;
-extern char dMissile[MAXDUNX][MAXDUNY];
-extern int dminx;
-extern int dminy;
-extern MICROS dpiece_defs_map_2[MAXDUNX][MAXDUNY];
-
-void FillSolidBlockTbls();
-void SetDungeonMicros();
-void DRLG_InitTrans();
-void DRLG_MRectTrans(int x1, int y1, int x2, int y2);
-void DRLG_RectTrans(int x1, int y1, int x2, int y2);
-void DRLG_CopyTrans(int sx, int sy, int dx, int dy);
-void DRLG_ListTrans(int num, BYTE *List);
-void DRLG_AreaTrans(int num, BYTE *List);
-void DRLG_InitSetPC();
-void DRLG_SetPC();
-void Make_SetPC(int x, int y, int w, int h);
-BOOL DRLG_WillThemeRoomFit(int floor, int x, int y, int minSize, int maxSize, int *width, int *height);
-void DRLG_CreateThemeRoom(int themeIndex);
-void DRLG_PlaceThemeRooms(int minSize, int maxSize, int floor, int freq, int rndSize);
-void DRLG_HoldThemeRooms();
-BOOL SkipThemeRoom(int x, int y);
-void InitLevels();
-
-#endif /* __GENDUNG_H__ */
+/**
+ * @file gendung.h
+ *
+ * Interface of general dungeon generation code.
+ */
+#ifndef __GENDUNG_H__
+#define __GENDUNG_H__
+
+extern WORD level_frame_types[MAXTILES];
+extern int themeCount;
+extern BOOLEAN nTransTable[2049];
+//int dword_52D204;
+extern int dMonster[MAXDUNX][MAXDUNY];
+extern BYTE dungeon[DMAXX][DMAXY];
+extern char dObject[MAXDUNX][MAXDUNY];
+extern BYTE pdungeon[DMAXX][DMAXY];
+extern char dDead[MAXDUNX][MAXDUNY];
+extern char dPreLight[MAXDUNX][MAXDUNY];
+extern char TransVal;
+extern int MicroTileLen;
+extern char dflags[DMAXX][DMAXY];
+extern int dPiece[MAXDUNX][MAXDUNY];
+extern char dLight[MAXDUNX][MAXDUNY];
+extern BOOL setloadflag;
+extern BYTE *pMegaTiles;
+extern BYTE *pLevelPieces;
+extern int gnDifficulty;
+extern char block_lvid[2049];
+//char byte_5B78EB;
+extern char dTransVal[MAXDUNX][MAXDUNY];
+extern BOOLEAN nTrapTable[2049];
+extern BYTE leveltype;
+extern BYTE currlevel;
+extern BOOLEAN TransList[256];
+extern BOOLEAN nSolidTable[2049];
+extern ScrollStruct ScrollInfo;
+extern BYTE *pDungeonCels;
+extern THEME_LOC themeLoc[MAXTHEMES];
+extern char dPlayer[MAXDUNX][MAXDUNY];
+extern int ViewBX;
+extern int ViewBY;
+extern int ViewDX;
+extern int ViewDY;
+extern char dSpecial[MAXDUNX][MAXDUNY];
+extern BOOLEAN nBlockTable[2049];
+extern BYTE *pSpecialCels;
+extern char dFlags[MAXDUNX][MAXDUNY];
+extern char dItem[MAXDUNX][MAXDUNY];
+extern BYTE setlvlnum;
+extern BOOLEAN nMissileTable[2049];
+extern BYTE *pSetPiece;
+extern char setlvltype;
+extern BOOLEAN setlevel;
+extern int LvlViewY;
+extern int LvlViewX;
+extern int dmaxx;
+extern int dmaxy;
+extern int setpc_h;
+extern int setpc_w;
+extern int setpc_x;
+extern int ViewX;
+extern int ViewY;
+extern int setpc_y;
+extern char dMissile[MAXDUNX][MAXDUNY];
+extern int dminx;
+extern int dminy;
+extern MICROS dpiece_defs_map_2[MAXDUNX][MAXDUNY];
+
+void FillSolidBlockTbls();
+void SetDungeonMicros();
+void DRLG_InitTrans();
+void DRLG_MRectTrans(int x1, int y1, int x2, int y2);
+void DRLG_RectTrans(int x1, int y1, int x2, int y2);
+void DRLG_CopyTrans(int sx, int sy, int dx, int dy);
+void DRLG_ListTrans(int num, BYTE *List);
+void DRLG_AreaTrans(int num, BYTE *List);
+void DRLG_InitSetPC();
+void DRLG_SetPC();
+void Make_SetPC(int x, int y, int w, int h);
+BOOL DRLG_WillThemeRoomFit(int floor, int x, int y, int minSize, int maxSize, int *width, int *height);
+void DRLG_CreateThemeRoom(int themeIndex);
+void DRLG_PlaceThemeRooms(int minSize, int maxSize, int floor, int freq, int rndSize);
+void DRLG_HoldThemeRooms();
+BOOL SkipThemeRoom(int x, int y);
+void InitLevels();
+
+#endif /* __GENDUNG_H__ */
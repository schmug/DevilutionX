/**
 * @file loadsave.cpp
 *
 * Implementation of save game functionality.
 */
#include "all.h"

DEVILUTION_BEGIN_NAMESPACE

BYTE *tbuff;

static char BLoad()
{
	return *tbuff++;
}

static int WLoad()
{
	int rv = *tbuff++ << 24;
	rv |= *tbuff++ << 16;
	rv |= *tbuff++ << 8;
	rv |= *tbuff++;

	return rv;
}

static int ILoad()
{
	int rv = *tbuff++ << 24;
	rv |= *tbuff++ << 16;
	rv |= *tbuff++ << 8;
	rv |= *tbuff++;

	return rv;
}

static BOOL OLoad()
{
	if (*tbuff++ == TRUE)
		return TRUE;
	else
		return FALSE;
}

static void LoadPlayer(int i)
{
	memcpy(&plr[i], tbuff, sizeof(*plr) - (10 * sizeof(void *)));
	tbuff += sizeof(*plr) - (10 * sizeof(void *)); // omit last 10 pointers
}

static void LoadMonster(int i)
{
	memcpy(&monster[i], tbuff, sizeof(*monster) - (3 * sizeof(void *)));
	tbuff += sizeof(*monster) - (3 * sizeof(void *)); // omit last 3 pointers
	SyncMonsterAnim(i);
}

static void LoadMissile(int i)
{
	memcpy(&missile[i], tbuff, sizeof(*missile));
	tbuff += sizeof(*missile);
}

static void LoadObject(int i)
{
	memcpy(&object[i], tbuff, sizeof(*object));
	tbuff += sizeof(*object);
}

static void LoadItem(int i)
{
	memcpy(&item[i], tbuff, sizeof(*item));
	tbuff += sizeof(*item);
	GetItemFrm(i);
}

static void LoadPremium(int i)
{
	memcpy(&premiumitem[i], tbuff, sizeof(*premiumitem));
	tbuff += sizeof(*premiumitem);
}

static void LoadQuest(int i)
{
	memcpy(&quests[i], tbuff, sizeof(*quests));
	tbuff += sizeof(*quests);
	ReturnLvlX = WLoad();
	ReturnLvlY = WLoad();
	ReturnLvl = WLoad();
	ReturnLvlT = WLoad();
	DoomQuestState = WLoad();
}

static void LoadLighting(int i)
{
	memcpy(&LightList[i], tbuff, sizeof(*LightList));
	tbuff += sizeof(*LightList);
}

static void LoadVision(int i)
{
	memcpy(&VisionList[i], tbuff, sizeof(*VisionList));
	tbuff += sizeof(*VisionList);
}

static void LoadPortal(int i)
{
	memcpy(&portal[i], tbuff, sizeof(*portal));
	tbuff += sizeof(*portal);
}

/**
 * @brief Load game state
 * @param firstflag Can be set to false if we are simply reloading the current game
 */
void LoadGame(BOOL firstflag)
{
	int i, j;
	DWORD dwLen;
	char szName[MAX_PATH];
	BYTE *LoadBuff;
	int _ViewX, _ViewY, _nummonsters, _numitems, _nummissiles, _nobjects;

	FreeGameMem();
	pfile_remove_temp_files();
	pfile_get_game_name(szName);
	LoadBuff = pfile_read(szName, &dwLen);
	tbuff = LoadBuff;

#ifdef HELLFIRE
	if (ILoad() != 'HELF')
#elif defined(SPAWN)
	if (ILoad() != 'SHAR')
#else
	if (ILoad() != 'RETL')
#endif
		app_fatal("Invalid save file");

	setlevel = OLoad();
	setlvlnum = WLoad();
	currlevel = WLoad();
	leveltype = WLoad();
	_ViewX = WLoad();
	_ViewY = WLoad();
	invflag = OLoad();
	chrflag = OLoad();
	_nummonsters = WLoad();
	_numitems = WLoad();
	_nummissiles = WLoad();
	_nobjects = WLoad();

	for (i = 0; i < NUMLEVELS; i++) {
		glSeedTbl[i] = ILoad();
		gnLevelTypeTbl[i] = WLoad();
	}

	LoadPlayer(myplr);

	gnDifficulty = plr[myplr].pDifficulty;
	if (gnDifficulty < DIFF_NORMAL || gnDifficulty > DIFF_HELL)
		gnDifficulty = DIFF_NORMAL;

	for (i = 0; i < MAXQUESTS; i++)
		LoadQuest(i);
	for (i = 0; i < MAXPORTAL; i++)
		LoadPortal(i);

	LoadGameLevel(firstflag, ENTRY_LOAD);
	SyncInitPlr(myplr);
	SyncPlrAnim(myplr);

	ViewX = _ViewX;
	ViewY = _ViewY;
	nummonsters = _nummonsters;
	numitems = _numitems;
	nummissiles = _nummissiles;
	nobjects = _nobjects;

	for (i = 0; i < MAXMONSTERS; i++)
		monstkills[i] = ILoad();

	if (leveltype != DTYPE_TOWN) {
		for (i = 0; i < MAXMONSTERS; i++)
			monstactive[i] = WLoad();
		for (i = 0; i < nummonsters; i++)
			LoadMonster(monstactive[i]);
		for (i = 0; i < MAXMISSILES; i++)
			missileactive[i] = BLoad();
		for (i = 0; i < MAXMISSILES; i++)
			missileavail[i] = BLoad();
		for (i = 0; i < nummissiles; i++)
			LoadMissile(missileactive[i]);
		for (i = 0; i < MAXOBJECTS; i++)
			objectactive[i] = BLoad();
		for (i = 0; i < MAXOBJECTS; i++)
			objectavail[i] = BLoad();
		for (i = 0; i < nobjects; i++)
			LoadObject(objectactive[i]);
		for (i = 0; i < nobjects; i++)
			SyncObjectAnim(objectactive[i]);

		numlights = WLoad();

		for (i = 0; i < MAXLIGHTS; i++)
			lightactive[i] = BLoad();
		for (i = 0; i < numlights; i++)
			LoadLighting(lightactive[i]);

		visionid = WLoad();
		numvision = WLoad();

		for (i = 0; i < numvision; i++)
			LoadVision(i);
	}

	for (i = 0; i < MAXITEMS; i++)
		itemactive[i] = BLoad();
	for (i = 0; i < MAXITEMS; i++)
		itemavail[i] = BLoad();
	for (i = 0; i < numitems; i++)
		LoadItem(itemactive[i]);
	for (i = 0; i < 128; i++)
		UniqueItemFlag[i] = OLoad();

	for (j = 0; j < MAXDUNY; j++) {
		for (i = 0; i < MAXDUNX; i++)
			dLight[i][j] = BLoad();
	}
	for (j = 0; j < MAXDUNY; j++) {
		for (i = 0; i < MAXDUNX; i++)
			dFlags[i][j] = BLoad();
	}
	for (j = 0; j < MAXDUNY; j++) {
		for (i = 0; i < MAXDUNX; i++)
			dPlayer[i][j] = BLoad();
	}
	for (j = 0; j < MAXDUNY; j++) {
		for (i = 0; i < MAXDUNX; i++)
			dItem[i][j] = BLoad();
	}

	if (leveltype != DTYPE_TOWN) {
		for (j = 0; j < MAXDUNY; j++) {
			for (i = 0; i < MAXDUNX; i++)
				dMonster[i][j] = WLoad();
		}
		for (j = 0; j < MAXDUNY; j++) {
			for (i = 0; i < MAXDUNX; i++)
				dDead[i][j] = BLoad();
		}
		for (j = 0; j < MAXDUNY; j++) {
			for (i = 0; i < MAXDUNX; i++)
				dObject[i][j] = BLoad();
		}
		for (j = 0; j < MAXDUNY; j++) {
			for (i = 0; i < MAXDUNX; i++)
				dLight[i][j] = BLoad();
		}
		for (j = 0; j < MAXDUNY; j++) {
			for (i = 0; i < MAXDUNX; i++)
				dPreLight[i][j] = BLoad();
		}
		for (j = 0; j < DMAXY; j++) {
			for (i = 0; i < DMAXX; i++)
				automapview[i][j] = OLoad();
		}
		for (j = 0; j < MAXDUNY; j++) {
			for (i = 0; i < MAXDUNX; i++)
				dMissile[i][j] = BLoad();
		}
	}

	numpremium = WLoad();
	premiumlevel = WLoad();

	for (i = 0; i < SMITH_PREMIUM_ITEMS; i++)
		LoadPremium(i);

	automapflag = OLoad();
	AutoMapScale = WLoad();
	mem_free_dbg(LoadBuff);
	AutomapZoomReset();
	ResyncQuests();

	if (leveltype != DTYPE_TOWN)
		ProcessLightList();

	RedoPlayerVision();
	ProcessVisionList();
	missiles_process_charge();
	ResetPal();
	SetCursor_(CURSOR_HAND);
	gbProcessPlayers = TRUE;
}

static void BSave(char v)
{
	*tbuff++ = v;
}

static void WSave(int v)
{
	*tbuff++ = v >> 24;
	*tbuff++ = v >> 16;
	*tbuff++ = v >> 8;
	*tbuff++ = v;
}

static void ISave(int v)
{
	*tbuff++ = v >> 24;
	*tbuff++ = v >> 16;
	*tbuff++ = v >> 8;
	*tbuff++ = v;
}

static void OSave(BOOL v)
{
	if (v != FALSE)
		*tbuff++ = TRUE;
	else
		*tbuff++ = FALSE;
}

<<<<<<< HEAD
void CopyBytes(const void *src, const int n, void *dst)
{
	memcpy(dst, src, n);
	tbuff += n;
}

void CopyChar(const void *src, void *dst)
{
	*(char *)dst = *(char *)src;
	tbuff += 1;
}

void CopyShort(const void *src, void *dst)
{
	unsigned short buf;
	memcpy(&buf, src, 2);
	tbuff += 2;
	buf = SwapLE16(buf);
	memcpy(dst, &buf, 2);
}

void CopyShorts(const void *src, const int n, void *dst)
{
	const unsigned short *s = reinterpret_cast<const unsigned short *>(src);
	unsigned short *d = reinterpret_cast<unsigned short *>(dst);
	for (int i = 0; i < n; i++) {
		CopyShort(s, d);
		++d;
		++s;
	}
}

void CopyInt(const void *src, void *dst)
{
	unsigned int buf;
	memcpy(&buf, src, 4);
	tbuff += 4;
	buf = SwapLE32(buf);
	memcpy(dst, &buf, 4);
}

void CopyInts(const void *src, const int n, void *dst)
{
	const unsigned int *s = reinterpret_cast<const unsigned int *>(src);
	const unsigned int *d = reinterpret_cast<unsigned int *>(dst);
	for (int i = 0; i < n; i++) {
		CopyInt(s, (void*)d);
		++d;
		++s;
	}
}

void CopyInt64(const void *src, void *dst)
{
	unsigned long long buf;
	memcpy(&buf, src, 8);
	tbuff += 8;
	buf = SDL_SwapLE64(buf);
	memcpy(dst, &buf, 8);
}

void LoadPlayer(int i)
{
	PlayerStruct *pPlayer = &plr[i];

	CopyInt(tbuff, &pPlayer->_pmode);
	CopyBytes(tbuff, MAX_PATH_LENGTH, pPlayer->walkpath);
	CopyBytes(tbuff, 1, &pPlayer->plractive);
	tbuff += 2; // Alignment
	CopyInt(tbuff, &pPlayer->destAction);
	CopyInt(tbuff, &pPlayer->destParam1);
	CopyInt(tbuff, &pPlayer->destParam2);
	CopyInt(tbuff, &pPlayer->destParam3);
	CopyInt(tbuff, &pPlayer->destParam4);
	CopyInt(tbuff, &pPlayer->plrlevel);
	CopyInt(tbuff, &pPlayer->_px);
	CopyInt(tbuff, &pPlayer->_py);
	CopyInt(tbuff, &pPlayer->_pfutx);
	CopyInt(tbuff, &pPlayer->_pfuty);
	CopyInt(tbuff, &pPlayer->_ptargx);
	CopyInt(tbuff, &pPlayer->_ptargy);
	CopyInt(tbuff, &pPlayer->_pownerx);
	CopyInt(tbuff, &pPlayer->_pownery);
	CopyInt(tbuff, &pPlayer->_poldx);
	CopyInt(tbuff, &pPlayer->_poldy);
	CopyInt(tbuff, &pPlayer->_pxoff);
	CopyInt(tbuff, &pPlayer->_pyoff);
	CopyInt(tbuff, &pPlayer->_pxvel);
	CopyInt(tbuff, &pPlayer->_pyvel);
	CopyInt(tbuff, &pPlayer->_pdir);
	CopyInt(tbuff, &pPlayer->_nextdir);
	CopyInt(tbuff, &pPlayer->_pgfxnum);
	tbuff += 4; // Skip pointer _pAnimData
	CopyInt(tbuff, &pPlayer->_pAnimDelay);
	CopyInt(tbuff, &pPlayer->_pAnimCnt);
	CopyInt(tbuff, &pPlayer->_pAnimLen);
	CopyInt(tbuff, &pPlayer->_pAnimFrame);
	CopyInt(tbuff, &pPlayer->_pAnimWidth);
	CopyInt(tbuff, &pPlayer->_pAnimWidth2);
	tbuff += 4; // Skip _peflag
	CopyInt(tbuff, &pPlayer->_plid);
	CopyInt(tbuff, &pPlayer->_pvid);

	CopyInt(tbuff, &pPlayer->_pSpell);
	CopyChar(tbuff, &pPlayer->_pSplType);
	CopyChar(tbuff, &pPlayer->_pSplFrom);
	tbuff += 2; // Alignment
	CopyInt(tbuff, &pPlayer->_pTSpell);
	CopyChar(tbuff, &pPlayer->_pTSplType);
	tbuff += 3; // Alignment
	CopyInt(tbuff, &pPlayer->_pRSpell);
	CopyChar(tbuff, &pPlayer->_pRSplType);
	tbuff += 3; // Alignment
	CopyInt(tbuff, &pPlayer->_pSBkSpell);
	CopyChar(tbuff, &pPlayer->_pSBkSplType);
	CopyBytes(tbuff, 64, &pPlayer->_pSplLvl);
	tbuff += 7; // Alignment
	CopyInt64(tbuff, &pPlayer->_pMemSpells);
	CopyInt64(tbuff, &pPlayer->_pAblSpells);
	CopyInt64(tbuff, &pPlayer->_pScrlSpells);
	CopyChar(tbuff, &pPlayer->_pSpellFlags);
	tbuff += 3; // Alignment
	CopyInts(tbuff, 4, &pPlayer->_pSplHotKey);
	CopyBytes(tbuff, 4, &pPlayer->_pSplTHotKey);

	CopyInt(tbuff, &pPlayer->_pwtype);
	CopyChar(tbuff, &pPlayer->_pBlockFlag);
	CopyChar(tbuff, &pPlayer->_pInvincible);
	CopyChar(tbuff, &pPlayer->_pLightRad);
	CopyChar(tbuff, &pPlayer->_pLvlChanging);

	CopyBytes(tbuff, PLR_NAME_LEN, &pPlayer->_pName);
	CopyChar(tbuff, &pPlayer->_pClass);
	tbuff += 3; // Alignment
	CopyInt(tbuff, &pPlayer->_pStrength);
	CopyInt(tbuff, &pPlayer->_pBaseStr);
	CopyInt(tbuff, &pPlayer->_pMagic);
	CopyInt(tbuff, &pPlayer->_pBaseMag);
	CopyInt(tbuff, &pPlayer->_pDexterity);
	CopyInt(tbuff, &pPlayer->_pBaseDex);
	CopyInt(tbuff, &pPlayer->_pVitality);
	CopyInt(tbuff, &pPlayer->_pBaseVit);
	CopyInt(tbuff, &pPlayer->_pStatPts);
	CopyInt(tbuff, &pPlayer->_pDamageMod);
	CopyInt(tbuff, &pPlayer->_pBaseToBlk);
	if (pPlayer->_pBaseToBlk == 0) {
		pPlayer->_pBaseToBlk = ToBlkTbl[pPlayer->_pClass];
	}
	CopyInt(tbuff, &pPlayer->_pHPBase);
	CopyInt(tbuff, &pPlayer->_pMaxHPBase);
	CopyInt(tbuff, &pPlayer->_pHitPoints);
	CopyInt(tbuff, &pPlayer->_pMaxHP);
	CopyInt(tbuff, &pPlayer->_pHPPer);
	CopyInt(tbuff, &pPlayer->_pManaBase);
	CopyInt(tbuff, &pPlayer->_pMaxManaBase);
	CopyInt(tbuff, &pPlayer->_pMana);
	CopyInt(tbuff, &pPlayer->_pMaxMana);
	CopyInt(tbuff, &pPlayer->_pManaPer);
	CopyChar(tbuff, &pPlayer->_pLevel);
	CopyChar(tbuff, &pPlayer->_pMaxLvl);
	tbuff += 2; // Alignment
	CopyInt(tbuff, &pPlayer->_pExperience);
	CopyInt(tbuff, &pPlayer->_pMaxExp);
	CopyInt(tbuff, &pPlayer->_pNextExper);
	CopyChar(tbuff, &pPlayer->_pArmorClass);
	CopyChar(tbuff, &pPlayer->_pMagResist);
	CopyChar(tbuff, &pPlayer->_pFireResist);
	CopyChar(tbuff, &pPlayer->_pLghtResist);
	CopyInt(tbuff, &pPlayer->_pGold);

	CopyInt(tbuff, &pPlayer->_pInfraFlag);
	CopyInt(tbuff, &pPlayer->_pVar1);
	CopyInt(tbuff, &pPlayer->_pVar2);
	CopyInt(tbuff, &pPlayer->_pVar3);
	CopyInt(tbuff, &pPlayer->_pVar4);
	CopyInt(tbuff, &pPlayer->_pVar5);
	CopyInt(tbuff, &pPlayer->_pVar6);
	CopyInt(tbuff, &pPlayer->_pVar7);
	CopyInt(tbuff, &pPlayer->_pVar8);
	CopyBytes(tbuff, NUMLEVELS, &pPlayer->_pLvlVisited);
	CopyBytes(tbuff, NUMLEVELS, &pPlayer->_pSLvlVisited);
	tbuff += 2; // Alignment

	CopyInt(tbuff, &pPlayer->_pGFXLoad);
	tbuff += 4 * 8; // Skip pointers _pNAnim
	CopyInt(tbuff, &pPlayer->_pNFrames);
	CopyInt(tbuff, &pPlayer->_pNWidth);
	tbuff += 4 * 8; // Skip pointers _pWAnim
	CopyInt(tbuff, &pPlayer->_pWFrames);
	CopyInt(tbuff, &pPlayer->_pWWidth);
	tbuff += 4 * 8; // Skip pointers _pAAnim
	CopyInt(tbuff, &pPlayer->_pAFrames);
	CopyInt(tbuff, &pPlayer->_pAWidth);
	CopyInt(tbuff, &pPlayer->_pAFNum);
	tbuff += 4 * 8; // Skip pointers _pLAnim
	tbuff += 4 * 8; // Skip pointers _pFAnim
	tbuff += 4 * 8; // Skip pointers _pTAnim
	CopyInt(tbuff, &pPlayer->_pSFrames);
	CopyInt(tbuff, &pPlayer->_pSWidth);
	CopyInt(tbuff, &pPlayer->_pSFNum);
	tbuff += 4 * 8; // Skip pointers _pHAnim
	CopyInt(tbuff, &pPlayer->_pHFrames);
	CopyInt(tbuff, &pPlayer->_pHWidth);
	tbuff += 4 * 8; // Skip pointers _pDAnim
	CopyInt(tbuff, &pPlayer->_pDFrames);
	CopyInt(tbuff, &pPlayer->_pDWidth);
	tbuff += 4 * 8; // Skip pointers _pBAnim
	CopyInt(tbuff, &pPlayer->_pBFrames);
	CopyInt(tbuff, &pPlayer->_pBWidth);

	LoadItems(NUM_INVLOC, pPlayer->InvBody);
	LoadItems(NUM_INV_GRID_ELEM, pPlayer->InvList);
	CopyInt(tbuff, &pPlayer->_pNumInv);
	CopyBytes(tbuff, NUM_INV_GRID_ELEM, pPlayer->InvGrid);
	LoadItems(MAXBELTITEMS, pPlayer->SpdList);
	LoadItemData(&pPlayer->HoldItem);

	CopyInt(tbuff, &pPlayer->_pIMinDam);
	CopyInt(tbuff, &pPlayer->_pIMaxDam);
	CopyInt(tbuff, &pPlayer->_pIAC);
	CopyInt(tbuff, &pPlayer->_pIBonusDam);
	CopyInt(tbuff, &pPlayer->_pIBonusToHit);
	CopyInt(tbuff, &pPlayer->_pIBonusAC);
	CopyInt(tbuff, &pPlayer->_pIBonusDamMod);
	tbuff += 4; // Alignment

	CopyInt64(tbuff, &pPlayer->_pISpells);
	CopyInt(tbuff, &pPlayer->_pIFlags);
	CopyInt(tbuff, &pPlayer->_pIGetHit);
	CopyChar(tbuff, &pPlayer->_pISplLvlAdd);
	CopyChar(tbuff, &pPlayer->_pISplCost);
	tbuff += 2; // Alignment
	CopyInt(tbuff, &pPlayer->_pISplDur);
	CopyInt(tbuff, &pPlayer->_pIEnAc);
	CopyInt(tbuff, &pPlayer->_pIFMinDam);
	CopyInt(tbuff, &pPlayer->_pIFMaxDam);
	CopyInt(tbuff, &pPlayer->_pILMinDam);
	CopyInt(tbuff, &pPlayer->_pILMaxDam);
	CopyInt(tbuff, &pPlayer->_pOilType);
	CopyChar(tbuff, &pPlayer->pTownWarps);
	CopyChar(tbuff, &pPlayer->pDungMsgs);
	CopyChar(tbuff, &pPlayer->pLvlLoad);
#ifdef HELLFIRE
	CopyChar(tbuff, &pPlayer->pDungMsgs2);
	pPlayer->pBattleNet = false;
#else
	CopyChar(tbuff, &pPlayer->pBattleNet);
#endif
	CopyChar(tbuff, &pPlayer->pManaShield);
#ifndef HELLFIRE
	CopyBytes(tbuff, 3, &pPlayer->bReserved);
#else
	CopyChar(tbuff, &pPlayer->pDungMsgs2);
	CopyBytes(tbuff, 2, &pPlayer->bReserved);
#endif
	CopyShort(tbuff, &pPlayer->wReflection);
	CopyShorts(tbuff, 7, &pPlayer->wReserved);

	CopyInt(tbuff, &pPlayer->pDiabloKillLevel);
	CopyInt(tbuff, &pPlayer->pDifficulty);
	CopyInt(tbuff, &pPlayer->pDamAcFlags);
	CopyInts(tbuff, 5, &pPlayer->dwReserved);

	// Omit pointer _pNData
	// Omit pointer _pWData
	// Omit pointer _pAData
	// Omit pointer _pLData
	// Omit pointer _pFData
	// Omit pointer  _pTData
	// Omit pointer _pHData
	// Omit pointer _pDData
	// Omit pointer _pBData
	// Omit pointer pReserved
=======
static void SavePlayer(int i)
{
	memcpy(tbuff, &plr[i], sizeof(*plr) - (10 * sizeof(void *)));
	tbuff += sizeof(*plr) - (10 * sizeof(void *)); // omit last 10 pointers
>>>>>>> f2f4de8e
}

static void SaveMonster(int i)
{
<<<<<<< HEAD
	MonsterStruct *pMonster = &monster[i];

	CopyInt(tbuff, &pMonster->_mMTidx);
	CopyInt(tbuff, &pMonster->_mmode);
	CopyChar(tbuff, &pMonster->_mgoal);
	tbuff += 3; // Alignment
	CopyInt(tbuff, &pMonster->_mgoalvar1);
	CopyInt(tbuff, &pMonster->_mgoalvar2);
	CopyInt(tbuff, &pMonster->_mgoalvar3);
	CopyInt(tbuff, &pMonster->field_18);
	CopyChar(tbuff, &pMonster->_pathcount);
	tbuff += 3; // Alignment
	CopyInt(tbuff, &pMonster->_mx);
	CopyInt(tbuff, &pMonster->_my);
	CopyInt(tbuff, &pMonster->_mfutx);
	CopyInt(tbuff, &pMonster->_mfuty);
	CopyInt(tbuff, &pMonster->_moldx);
	CopyInt(tbuff, &pMonster->_moldy);
	CopyInt(tbuff, &pMonster->_mxoff);
	CopyInt(tbuff, &pMonster->_myoff);
	CopyInt(tbuff, &pMonster->_mxvel);
	CopyInt(tbuff, &pMonster->_myvel);
	CopyInt(tbuff, &pMonster->_mdir);
	CopyInt(tbuff, &pMonster->_menemy);
	CopyChar(tbuff, &pMonster->_menemyx);
	CopyChar(tbuff, &pMonster->_menemyy);
	CopyShort(tbuff, &pMonster->falign_52);

	tbuff += 4; // Skip pointer _mAnimData
	CopyInt(tbuff, &pMonster->_mAnimDelay);
	CopyInt(tbuff, &pMonster->_mAnimCnt);
	CopyInt(tbuff, &pMonster->_mAnimLen);
	CopyInt(tbuff, &pMonster->_mAnimFrame);
	tbuff += 4; // Skip _meflag
	CopyInt(tbuff, &pMonster->_mDelFlag);
	CopyInt(tbuff, &pMonster->_mVar1);
	CopyInt(tbuff, &pMonster->_mVar2);
	CopyInt(tbuff, &pMonster->_mVar3);
	CopyInt(tbuff, &pMonster->_mVar4);
	CopyInt(tbuff, &pMonster->_mVar5);
	CopyInt(tbuff, &pMonster->_mVar6);
	CopyInt(tbuff, &pMonster->_mVar7);
	CopyInt(tbuff, &pMonster->_mVar8);
	CopyInt(tbuff, &pMonster->_mmaxhp);
	CopyInt(tbuff, &pMonster->_mhitpoints);

	CopyChar(tbuff, &pMonster->_mAi);
	CopyChar(tbuff, &pMonster->_mint);
	CopyShort(tbuff, &pMonster->falign_9A);
	CopyInt(tbuff, &pMonster->_mFlags);
	CopyChar(tbuff, &pMonster->_msquelch);
	tbuff += 3; // Alignment
	CopyInt(tbuff, &pMonster->falign_A4);
	CopyInt(tbuff, &pMonster->_lastx);
	CopyInt(tbuff, &pMonster->_lasty);
	CopyInt(tbuff, &pMonster->_mRndSeed);
	CopyInt(tbuff, &pMonster->_mAISeed);
	CopyInt(tbuff, &pMonster->falign_B8);

	CopyChar(tbuff, &pMonster->_uniqtype);
	CopyChar(tbuff, &pMonster->_uniqtrans);
	CopyChar(tbuff, &pMonster->_udeadval);

	CopyChar(tbuff, &pMonster->mWhoHit);
	CopyChar(tbuff, &pMonster->mLevel);
	tbuff += 1; // Alignment
	CopyShort(tbuff, &pMonster->mExp);

	tbuff += 1; // Skip mHit as it's already initialized
	CopyChar(tbuff, &pMonster->mMinDamage);
	CopyChar(tbuff, &pMonster->mMaxDamage);
	tbuff += 1; // Skip mHit2 as it's already initialized
	CopyChar(tbuff, &pMonster->mMinDamage2);
	CopyChar(tbuff, &pMonster->mMaxDamage2);
	CopyChar(tbuff, &pMonster->mArmorClass);
	CopyChar(tbuff, &pMonster->falign_CB);
	CopyShort(tbuff, &pMonster->mMagicRes);
	tbuff += 2; // Alignment

	CopyInt(tbuff, &pMonster->mtalkmsg);
	CopyChar(tbuff, &pMonster->leader);
	CopyChar(tbuff, &pMonster->leaderflag);
	CopyChar(tbuff, &pMonster->packsize);
	CopyChar(tbuff, &pMonster->mlid);

	// Omit pointer mName;
	// Omit pointer MType;
	// Omit pointer MData;

	SyncMonsterAnim(i);
=======
	memcpy(tbuff, &monster[i], sizeof(*monster) - (3 * sizeof(void *)));
	tbuff += sizeof(*monster) - (3 * sizeof(void *)); // omit last 3 pointers
>>>>>>> f2f4de8e
}

static void SaveMissile(int i)
{
<<<<<<< HEAD
	MissileStruct *pMissile = &missile[i];

	CopyInt(tbuff, &pMissile->_mitype);
	CopyInt(tbuff, &pMissile->_mix);
	CopyInt(tbuff, &pMissile->_miy);
	CopyInt(tbuff, &pMissile->_mixoff);
	CopyInt(tbuff, &pMissile->_miyoff);
	CopyInt(tbuff, &pMissile->_mixvel);
	CopyInt(tbuff, &pMissile->_miyvel);
	CopyInt(tbuff, &pMissile->_misx);
	CopyInt(tbuff, &pMissile->_misy);
	CopyInt(tbuff, &pMissile->_mitxoff);
	CopyInt(tbuff, &pMissile->_mityoff);
	CopyInt(tbuff, &pMissile->_mimfnum);
	CopyInt(tbuff, &pMissile->_mispllvl);
	CopyInt(tbuff, &pMissile->_miDelFlag);
	CopyChar(tbuff, &pMissile->_miAnimType);
	tbuff += 3; // Alignment
	CopyInt(tbuff, &pMissile->_miAnimFlags);
	tbuff += 4; // Skip pointer _miAnimData
	CopyInt(tbuff, &pMissile->_miAnimDelay);
	CopyInt(tbuff, &pMissile->_miAnimLen);
	CopyInt(tbuff, &pMissile->_miAnimWidth);
	CopyInt(tbuff, &pMissile->_miAnimWidth2);
	CopyInt(tbuff, &pMissile->_miAnimCnt);
	CopyInt(tbuff, &pMissile->_miAnimAdd);
	CopyInt(tbuff, &pMissile->_miAnimFrame);
	CopyInt(tbuff, &pMissile->_miDrawFlag);
	CopyInt(tbuff, &pMissile->_miLightFlag);
	CopyInt(tbuff, &pMissile->_miPreFlag);
	CopyInt(tbuff, &pMissile->_miUniqTrans);
	CopyInt(tbuff, &pMissile->_mirange);
	CopyInt(tbuff, &pMissile->_misource);
	CopyInt(tbuff, &pMissile->_micaster);
	CopyInt(tbuff, &pMissile->_midam);
	CopyInt(tbuff, &pMissile->_miHitFlag);
	CopyInt(tbuff, &pMissile->_midist);
	CopyInt(tbuff, &pMissile->_mlid);
	CopyInt(tbuff, &pMissile->_mirnd);
	CopyInt(tbuff, &pMissile->_miVar1);
	CopyInt(tbuff, &pMissile->_miVar2);
	CopyInt(tbuff, &pMissile->_miVar3);
	CopyInt(tbuff, &pMissile->_miVar4);
	CopyInt(tbuff, &pMissile->_miVar5);
	CopyInt(tbuff, &pMissile->_miVar6);
	CopyInt(tbuff, &pMissile->_miVar7);
	CopyInt(tbuff, &pMissile->_miVar8);
=======
	memcpy(tbuff, &missile[i], sizeof(*missile));
	tbuff += sizeof(*missile);
>>>>>>> f2f4de8e
}

static void SaveObject(int i)
{
<<<<<<< HEAD
	ObjectStruct *pObject = &object[i];

	CopyInt(tbuff, &pObject->_otype);
	CopyInt(tbuff, &pObject->_ox);
	CopyInt(tbuff, &pObject->_oy);
	CopyInt(tbuff, &pObject->_oLight);
	CopyInt(tbuff, &pObject->_oAnimFlag);
	tbuff += 4; // Skip pointer _oAnimData
	CopyInt(tbuff, &pObject->_oAnimDelay);
	CopyInt(tbuff, &pObject->_oAnimCnt);
	CopyInt(tbuff, &pObject->_oAnimLen);
	CopyInt(tbuff, &pObject->_oAnimFrame);
	CopyInt(tbuff, &pObject->_oAnimWidth);
	CopyInt(tbuff, &pObject->_oAnimWidth2);
	CopyInt(tbuff, &pObject->_oDelFlag);
	CopyChar(tbuff, &pObject->_oBreak);
	tbuff += 3; // Alignment
	CopyInt(tbuff, &pObject->_oSolidFlag);
	CopyInt(tbuff, &pObject->_oMissFlag);

	CopyChar(tbuff, &pObject->_oSelFlag);
	tbuff += 3; // Alignment
	CopyInt(tbuff, &pObject->_oPreFlag);
	CopyInt(tbuff, &pObject->_oTrapFlag);
	CopyInt(tbuff, &pObject->_oDoorFlag);
	CopyInt(tbuff, &pObject->_olid);
	CopyInt(tbuff, &pObject->_oRndSeed);
	CopyInt(tbuff, &pObject->_oVar1);
	CopyInt(tbuff, &pObject->_oVar2);
	CopyInt(tbuff, &pObject->_oVar3);
	CopyInt(tbuff, &pObject->_oVar4);
	CopyInt(tbuff, &pObject->_oVar5);
	CopyInt(tbuff, &pObject->_oVar6);
	CopyInt(tbuff, &pObject->_oVar7);
	CopyInt(tbuff, &pObject->_oVar8);
=======
	memcpy(tbuff, &object[i], sizeof(*object));
	tbuff += sizeof(*object);
>>>>>>> f2f4de8e
}

static void SaveItem(int i)
{
<<<<<<< HEAD
	LoadItemData(&item[i]);
	GetItemFrm(i);
}

void LoadItemData(ItemStruct *pItem)
{
	CopyInt(tbuff, &pItem->_iSeed);
	CopyShort(tbuff, &pItem->_iCreateInfo);
	tbuff += 2; // Alignment
	CopyInt(tbuff, &pItem->_itype);
	CopyInt(tbuff, &pItem->_ix);
	CopyInt(tbuff, &pItem->_iy);
	CopyInt(tbuff, &pItem->_iAnimFlag);
	tbuff += 4; // Skip pointer _iAnimData
	CopyInt(tbuff, &pItem->_iAnimLen);
	CopyInt(tbuff, &pItem->_iAnimFrame);
	CopyInt(tbuff, &pItem->_iAnimWidth);
	CopyInt(tbuff, &pItem->_iAnimWidth2);
	CopyInt(tbuff, &pItem->_iDelFlag);
	CopyChar(tbuff, &pItem->_iSelFlag);
	tbuff += 3; // Alignment
	CopyInt(tbuff, &pItem->_iPostDraw);
	CopyInt(tbuff, &pItem->_iIdentified);
	CopyChar(tbuff, &pItem->_iMagical);
	CopyBytes(tbuff, 64, &pItem->_iName);
	CopyBytes(tbuff, 64, &pItem->_iIName);
	CopyChar(tbuff, &pItem->_iLoc);
	CopyChar(tbuff, &pItem->_iClass);
	tbuff += 1; // Alignment
	CopyInt(tbuff, &pItem->_iCurs);
	CopyInt(tbuff, &pItem->_ivalue);
	CopyInt(tbuff, &pItem->_iIvalue);
	CopyInt(tbuff, &pItem->_iMinDam);
	CopyInt(tbuff, &pItem->_iMaxDam);
	CopyInt(tbuff, &pItem->_iAC);
	CopyInt(tbuff, &pItem->_iFlags);
	CopyInt(tbuff, &pItem->_iMiscId);
	CopyInt(tbuff, &pItem->_iSpell);
	CopyInt(tbuff, &pItem->_iCharges);
	CopyInt(tbuff, &pItem->_iMaxCharges);
	CopyInt(tbuff, &pItem->_iDurability);
	CopyInt(tbuff, &pItem->_iMaxDur);
	CopyInt(tbuff, &pItem->_iPLDam);
	CopyInt(tbuff, &pItem->_iPLToHit);
	CopyInt(tbuff, &pItem->_iPLAC);
	CopyInt(tbuff, &pItem->_iPLStr);
	CopyInt(tbuff, &pItem->_iPLMag);
	CopyInt(tbuff, &pItem->_iPLDex);
	CopyInt(tbuff, &pItem->_iPLVit);
	CopyInt(tbuff, &pItem->_iPLFR);
	CopyInt(tbuff, &pItem->_iPLLR);
	CopyInt(tbuff, &pItem->_iPLMR);
	CopyInt(tbuff, &pItem->_iPLMana);
	CopyInt(tbuff, &pItem->_iPLHP);
	CopyInt(tbuff, &pItem->_iPLDamMod);
	CopyInt(tbuff, &pItem->_iPLGetHit);
	CopyInt(tbuff, &pItem->_iPLLight);
	CopyChar(tbuff, &pItem->_iSplLvlAdd);
	CopyChar(tbuff, &pItem->_iRequest);
	tbuff += 2; // Alignment
	CopyInt(tbuff, &pItem->_iUid);
	CopyInt(tbuff, &pItem->_iFMinDam);
	CopyInt(tbuff, &pItem->_iFMaxDam);
	CopyInt(tbuff, &pItem->_iLMinDam);
	CopyInt(tbuff, &pItem->_iLMaxDam);
	CopyInt(tbuff, &pItem->_iPLEnAc);
	CopyChar(tbuff, &pItem->_iPrePower);
	CopyChar(tbuff, &pItem->_iSufPower);
	tbuff += 2; // Alignment
	CopyInt(tbuff, &pItem->_iVAdd1);
	CopyInt(tbuff, &pItem->_iVMult1);
	CopyInt(tbuff, &pItem->_iVAdd2);
	CopyInt(tbuff, &pItem->_iVMult2);
	CopyChar(tbuff, &pItem->_iMinStr);
	CopyChar(tbuff, &pItem->_iMinMag);
	CopyChar(tbuff, &pItem->_iMinDex);
	tbuff += 1; // Alignment
	CopyInt(tbuff, &pItem->_iStatFlag);
	CopyInt(tbuff, &pItem->IDidx);
	CopyInt(tbuff, &pItem->offs016C);
}

void LoadItems(const int n, ItemStruct *pItem)
{
	for (int i = 0; i < n; i++) {
		LoadItemData(&pItem[i]);
	}
}

void LoadPremium(int i)
{
	LoadItemData(&premiumitem[i]);
=======
	memcpy(tbuff, &item[i], sizeof(*item));
	tbuff += sizeof(*item);
}

static void SavePremium(int i)
{
	memcpy(tbuff, &premiumitem[i], sizeof(*premiumitem));
	tbuff += sizeof(*premiumitem);
>>>>>>> f2f4de8e
}

static void SaveQuest(int i)
{
<<<<<<< HEAD
	QuestStruct *pQuest = &quests[i];

	CopyChar(tbuff, &pQuest->_qlevel);
	CopyChar(tbuff, &pQuest->_qtype);
	CopyChar(tbuff, &pQuest->_qactive);
	CopyChar(tbuff, &pQuest->_qlvltype);
	CopyInt(tbuff, &pQuest->_qtx);
	CopyInt(tbuff, &pQuest->_qty);
	CopyChar(tbuff, &pQuest->_qslvl);
	CopyChar(tbuff, &pQuest->_qidx);
	CopyChar(tbuff, &pQuest->_qmsg);
	CopyChar(tbuff, &pQuest->_qvar1);
	CopyChar(tbuff, &pQuest->_qvar2);
	tbuff += 3; // Alignment
	CopyInt(tbuff, &pQuest->_qlog);

	ReturnLvlX = WLoad();
	ReturnLvlY = WLoad();
	ReturnLvl = WLoad();
	ReturnLvlT = WLoad();
	DoomQuestState = WLoad();
=======
	memcpy(tbuff, &quests[i], sizeof(*quests));
	tbuff += sizeof(*quests);
	WSave(ReturnLvlX);
	WSave(ReturnLvlY);
	WSave(ReturnLvl);
	WSave(ReturnLvlT);
	WSave(DoomQuestState);
>>>>>>> f2f4de8e
}

static void SaveLighting(int i)
{
<<<<<<< HEAD
	LightListStruct *pLight = &LightList[i];

	CopyInt(tbuff, &pLight->_lx);
	CopyInt(tbuff, &pLight->_ly);
	CopyInt(tbuff, &pLight->_lradius);
	CopyInt(tbuff, &pLight->_lid);
	CopyInt(tbuff, &pLight->_ldel);
	CopyInt(tbuff, &pLight->_lunflag);
	CopyInt(tbuff, &pLight->field_18);
	CopyInt(tbuff, &pLight->_lunx);
	CopyInt(tbuff, &pLight->_luny);
	CopyInt(tbuff, &pLight->_lunr);
	CopyInt(tbuff, &pLight->_xoff);
	CopyInt(tbuff, &pLight->_yoff);
	CopyInt(tbuff, &pLight->_lflags);
=======
	memcpy(tbuff, &LightList[i], sizeof(*LightList));
	tbuff += sizeof(*LightList);
>>>>>>> f2f4de8e
}

static void SaveVision(int i)
{
<<<<<<< HEAD
	LightListStruct *pVision = &VisionList[i];

	CopyInt(tbuff, &pVision->_lx);
	CopyInt(tbuff, &pVision->_ly);
	CopyInt(tbuff, &pVision->_lradius);
	CopyInt(tbuff, &pVision->_lid);
	CopyInt(tbuff, &pVision->_ldel);
	CopyInt(tbuff, &pVision->_lunflag);
	CopyInt(tbuff, &pVision->field_18);
	CopyInt(tbuff, &pVision->_lunx);
	CopyInt(tbuff, &pVision->_luny);
	CopyInt(tbuff, &pVision->_lunr);
	CopyInt(tbuff, &pVision->_xoff);
	CopyInt(tbuff, &pVision->_yoff);
	CopyInt(tbuff, &pVision->_lflags);
=======
	memcpy(tbuff, &VisionList[i], sizeof(*VisionList));
	tbuff += sizeof(*VisionList);
>>>>>>> f2f4de8e
}

static void SavePortal(int i)
{
<<<<<<< HEAD
	PortalStruct *pPortal = &portal[i];

	CopyInt(tbuff, &pPortal->open);
	CopyInt(tbuff, &pPortal->x);
	CopyInt(tbuff, &pPortal->y);
	CopyInt(tbuff, &pPortal->level);
	CopyInt(tbuff, &pPortal->ltype);
	CopyInt(tbuff, &pPortal->setlvl);
=======
	memcpy(tbuff, &portal[i], sizeof(*portal));
	tbuff += sizeof(*portal);
>>>>>>> f2f4de8e
}

void SaveGame()
{
	int i, j;
	char szName[MAX_PATH];

	DWORD dwLen = codec_get_encoded_len(FILEBUFF);
	BYTE *SaveBuff = DiabloAllocPtr(dwLen);
	tbuff = SaveBuff;

#ifdef HELLFIRE
	ISave('HELF');
#elif defined(SPAWN)
	ISave('SHAR');
#else
	ISave('RETL');
#endif
	OSave(setlevel);
	WSave(setlvlnum);
	WSave(currlevel);
	WSave(leveltype);
	WSave(ViewX);
	WSave(ViewY);
	OSave(invflag);
	OSave(chrflag);
	WSave(nummonsters);
	WSave(numitems);
	WSave(nummissiles);
	WSave(nobjects);

	for (i = 0; i < NUMLEVELS; i++) {
		ISave(glSeedTbl[i]);
		WSave(gnLevelTypeTbl[i]);
	}

	plr[myplr].pDifficulty = gnDifficulty;
	SavePlayer(myplr);

	for (i = 0; i < MAXQUESTS; i++)
		SaveQuest(i);
	for (i = 0; i < MAXPORTAL; i++)
		SavePortal(i);
	for (i = 0; i < MAXMONSTERS; i++)
		ISave(monstkills[i]);

	if (leveltype != DTYPE_TOWN) {
		for (i = 0; i < MAXMONSTERS; i++)
			WSave(monstactive[i]);
		for (i = 0; i < nummonsters; i++)
			SaveMonster(monstactive[i]);
		for (i = 0; i < MAXMISSILES; i++)
			BSave(missileactive[i]);
		for (i = 0; i < MAXMISSILES; i++)
			BSave(missileavail[i]);
		for (i = 0; i < nummissiles; i++)
			SaveMissile(missileactive[i]);
		for (i = 0; i < MAXOBJECTS; i++)
			BSave(objectactive[i]);
		for (i = 0; i < MAXOBJECTS; i++)
			BSave(objectavail[i]);
		for (i = 0; i < nobjects; i++)
			SaveObject(objectactive[i]);

		WSave(numlights);

		for (i = 0; i < MAXLIGHTS; i++)
			BSave(lightactive[i]);
		for (i = 0; i < numlights; i++)
			SaveLighting(lightactive[i]);

		WSave(visionid);
		WSave(numvision);

		for (i = 0; i < numvision; i++)
			SaveVision(i);
	}

	for (i = 0; i < MAXITEMS; i++)
		BSave(itemactive[i]);
	for (i = 0; i < MAXITEMS; i++)
		BSave(itemavail[i]);
	for (i = 0; i < numitems; i++)
		SaveItem(&item[itemactive[i]]);
	for (i = 0; i < 128; i++)
		OSave(UniqueItemFlag[i]);

	for (j = 0; j < MAXDUNY; j++) {
		for (i = 0; i < MAXDUNX; i++)
			BSave(dLight[i][j]);
	}
	for (j = 0; j < MAXDUNY; j++) {
		for (i = 0; i < MAXDUNX; i++)
			BSave(dFlags[i][j] & ~(BFLAG_MISSILE | BFLAG_VISIBLE | BFLAG_DEAD_PLAYER));
	}
	for (j = 0; j < MAXDUNY; j++) {
		for (i = 0; i < MAXDUNX; i++)
			BSave(dPlayer[i][j]);
	}
	for (j = 0; j < MAXDUNY; j++) {
		for (i = 0; i < MAXDUNX; i++)
			BSave(dItem[i][j]);
	}

	if (leveltype != DTYPE_TOWN) {
		for (j = 0; j < MAXDUNY; j++) {
			for (i = 0; i < MAXDUNX; i++)
				WSave(dMonster[i][j]);
		}
		for (j = 0; j < MAXDUNY; j++) {
			for (i = 0; i < MAXDUNX; i++)
				BSave(dDead[i][j]);
		}
		for (j = 0; j < MAXDUNY; j++) {
			for (i = 0; i < MAXDUNX; i++)
				BSave(dObject[i][j]);
		}
		for (j = 0; j < MAXDUNY; j++) {
			for (i = 0; i < MAXDUNX; i++)
				BSave(dLight[i][j]);
		}
		for (j = 0; j < MAXDUNY; j++) {
			for (i = 0; i < MAXDUNX; i++)
				BSave(dPreLight[i][j]);
		}
		for (j = 0; j < DMAXY; j++) {
			for (i = 0; i < DMAXX; i++)
				OSave(automapview[i][j]);
		}
		for (j = 0; j < MAXDUNY; j++) {
			for (i = 0; i < MAXDUNX; i++)
				BSave(dMissile[i][j]);
		}
	}

	WSave(numpremium);
	WSave(premiumlevel);

	for (i = 0; i < SMITH_PREMIUM_ITEMS; i++)
		SavePremium(i);

	OSave(automapflag);
	WSave(AutoMapScale);
	pfile_get_game_name(szName);
	dwLen = codec_get_encoded_len(tbuff - SaveBuff);
	pfile_write_save_file(szName, SaveBuff, tbuff - SaveBuff, dwLen);
	mem_free_dbg(SaveBuff);
	gbValidSaveFile = TRUE;
	pfile_rename_temp_to_perm();
	pfile_write_hero();
}

<<<<<<< HEAD
void BSave(char v)
{
	*tbuff++ = v;
}

void WSave(int v)
{
	*tbuff++ = v >> 24;
	*tbuff++ = v >> 16;
	*tbuff++ = v >> 8;
	*tbuff++ = v;
}

void ISave(int v)
{
	*tbuff++ = v >> 24;
	*tbuff++ = v >> 16;
	*tbuff++ = v >> 8;
	*tbuff++ = v;
}

void OSave(BOOL v)
{
	if (v != FALSE)
		*tbuff++ = TRUE;
	else
		*tbuff++ = FALSE;
}

void SavePlayer(int i)
{
	PlayerStruct *pPlayer = &plr[i];

	CopyInt(&pPlayer->_pmode, tbuff);
	CopyBytes(&pPlayer->walkpath, MAX_PATH_LENGTH, tbuff);
	CopyBytes(&pPlayer->plractive, 1, tbuff);
	tbuff += 2; // Alignment
	CopyInt(&pPlayer->destAction, tbuff);
	CopyInt(&pPlayer->destParam1, tbuff);
	CopyInt(&pPlayer->destParam2, tbuff);
	CopyInt(&pPlayer->destParam3, tbuff);
	CopyInt(&pPlayer->destParam4, tbuff);
	CopyInt(&pPlayer->plrlevel, tbuff);
	CopyInt(&pPlayer->_px, tbuff);
	CopyInt(&pPlayer->_py, tbuff);
	CopyInt(&pPlayer->_pfutx, tbuff);
	CopyInt(&pPlayer->_pfuty, tbuff);
	CopyInt(&pPlayer->_ptargx, tbuff);
	CopyInt(&pPlayer->_ptargy, tbuff);
	CopyInt(&pPlayer->_pownerx, tbuff);
	CopyInt(&pPlayer->_pownery, tbuff);
	CopyInt(&pPlayer->_poldx, tbuff);
	CopyInt(&pPlayer->_poldy, tbuff);
	CopyInt(&pPlayer->_pxoff, tbuff);
	CopyInt(&pPlayer->_pyoff, tbuff);
	CopyInt(&pPlayer->_pxvel, tbuff);
	CopyInt(&pPlayer->_pyvel, tbuff);
	CopyInt(&pPlayer->_pdir, tbuff);
	CopyInt(&pPlayer->_nextdir, tbuff);
	CopyInt(&pPlayer->_pgfxnum, tbuff);
	tbuff += 4; // Skip pointer _pAnimData
	CopyInt(&pPlayer->_pAnimDelay, tbuff);
	CopyInt(&pPlayer->_pAnimCnt, tbuff);
	CopyInt(&pPlayer->_pAnimLen, tbuff);
	CopyInt(&pPlayer->_pAnimFrame, tbuff);
	CopyInt(&pPlayer->_pAnimWidth, tbuff);
	CopyInt(&pPlayer->_pAnimWidth2, tbuff);
	tbuff += 4; // Skip _peflag
	CopyInt(&pPlayer->_plid, tbuff);
	CopyInt(&pPlayer->_pvid, tbuff);

	CopyInt(&pPlayer->_pSpell, tbuff);
	CopyChar(&pPlayer->_pSplType, tbuff);
	CopyChar(&pPlayer->_pSplFrom, tbuff);
	tbuff += 2; // Alignment
	CopyInt(&pPlayer->_pTSpell, tbuff);
	CopyChar(&pPlayer->_pTSplType, tbuff);
	tbuff += 3; // Alignment
	CopyInt(&pPlayer->_pRSpell, tbuff);
	CopyChar(&pPlayer->_pRSplType, tbuff);
	tbuff += 3; // Alignment
	CopyInt(&pPlayer->_pSBkSpell, tbuff);
	CopyChar(&pPlayer->_pSBkSplType, tbuff);
	CopyBytes(&pPlayer->_pSplLvl, 64, tbuff);
	tbuff += 7; // Alignment
	CopyInt64(&pPlayer->_pMemSpells, tbuff);
	CopyInt64(&pPlayer->_pAblSpells, tbuff);
	CopyInt64(&pPlayer->_pScrlSpells, tbuff);
	CopyChar(&pPlayer->_pSpellFlags, tbuff);
	tbuff += 3; // Alignment
	CopyInts(&pPlayer->_pSplHotKey, 4, tbuff);
	CopyBytes(&pPlayer->_pSplTHotKey, 4, tbuff);

	CopyInt(&pPlayer->_pwtype, tbuff);
	CopyChar(&pPlayer->_pBlockFlag, tbuff);
	CopyChar(&pPlayer->_pInvincible, tbuff);
	CopyChar(&pPlayer->_pLightRad, tbuff);
	CopyChar(&pPlayer->_pLvlChanging, tbuff);

	CopyBytes(&pPlayer->_pName, PLR_NAME_LEN, tbuff);
	CopyChar(&pPlayer->_pClass, tbuff);
	tbuff += 3; // Alignment
	CopyInt(&pPlayer->_pStrength, tbuff);
	CopyInt(&pPlayer->_pBaseStr, tbuff);
	CopyInt(&pPlayer->_pMagic, tbuff);
	CopyInt(&pPlayer->_pBaseMag, tbuff);
	CopyInt(&pPlayer->_pDexterity, tbuff);
	CopyInt(&pPlayer->_pBaseDex, tbuff);
	CopyInt(&pPlayer->_pVitality, tbuff);
	CopyInt(&pPlayer->_pBaseVit, tbuff);
	CopyInt(&pPlayer->_pStatPts, tbuff);
	CopyInt(&pPlayer->_pDamageMod, tbuff);
	CopyInt(&pPlayer->_pBaseToBlk, tbuff);
	CopyInt(&pPlayer->_pHPBase, tbuff);
	CopyInt(&pPlayer->_pMaxHPBase, tbuff);
	CopyInt(&pPlayer->_pHitPoints, tbuff);
	CopyInt(&pPlayer->_pMaxHP, tbuff);
	CopyInt(&pPlayer->_pHPPer, tbuff);
	CopyInt(&pPlayer->_pManaBase, tbuff);
	CopyInt(&pPlayer->_pMaxManaBase, tbuff);
	CopyInt(&pPlayer->_pMana, tbuff);
	CopyInt(&pPlayer->_pMaxMana, tbuff);
	CopyInt(&pPlayer->_pManaPer, tbuff);
	CopyChar(&pPlayer->_pLevel, tbuff);
	CopyChar(&pPlayer->_pMaxLvl, tbuff);
	tbuff += 2; // Alignment
	CopyInt(&pPlayer->_pExperience, tbuff);
	CopyInt(&pPlayer->_pMaxExp, tbuff);
	CopyInt(&pPlayer->_pNextExper, tbuff);
	CopyChar(&pPlayer->_pArmorClass, tbuff);
	CopyChar(&pPlayer->_pMagResist, tbuff);
	CopyChar(&pPlayer->_pFireResist, tbuff);
	CopyChar(&pPlayer->_pLghtResist, tbuff);
	CopyInt(&pPlayer->_pGold, tbuff);

	CopyInt(&pPlayer->_pInfraFlag, tbuff);
	CopyInt(&pPlayer->_pVar1, tbuff);
	CopyInt(&pPlayer->_pVar2, tbuff);
	CopyInt(&pPlayer->_pVar3, tbuff);
	CopyInt(&pPlayer->_pVar4, tbuff);
	CopyInt(&pPlayer->_pVar5, tbuff);
	CopyInt(&pPlayer->_pVar6, tbuff);
	CopyInt(&pPlayer->_pVar7, tbuff);
	CopyInt(&pPlayer->_pVar8, tbuff);
	CopyBytes(&pPlayer->_pLvlVisited, NUMLEVELS, tbuff);
	CopyBytes(&pPlayer->_pSLvlVisited, NUMLEVELS, tbuff); // only 10 used
	tbuff += 2;                                           // Alignment

	CopyInt(&pPlayer->_pGFXLoad, tbuff);
	tbuff += 4 * 8; // Skip pointers _pNAnim
	CopyInt(&pPlayer->_pNFrames, tbuff);
	CopyInt(&pPlayer->_pNWidth, tbuff);
	tbuff += 4 * 8; // Skip pointers _pWAnim
	CopyInt(&pPlayer->_pWFrames, tbuff);
	CopyInt(&pPlayer->_pWWidth, tbuff);
	tbuff += 4 * 8; // Skip pointers _pAAnim
	CopyInt(&pPlayer->_pAFrames, tbuff);
	CopyInt(&pPlayer->_pAWidth, tbuff);
	CopyInt(&pPlayer->_pAFNum, tbuff);
	tbuff += 4 * 8; // Skip pointers _pLAnim
	tbuff += 4 * 8; // Skip pointers _pFAnim
	tbuff += 4 * 8; // Skip pointers _pTAnim
	CopyInt(&pPlayer->_pSFrames, tbuff);
	CopyInt(&pPlayer->_pSWidth, tbuff);
	CopyInt(&pPlayer->_pSFNum, tbuff);
	tbuff += 4 * 8; // Skip pointers _pHAnim
	CopyInt(&pPlayer->_pHFrames, tbuff);
	CopyInt(&pPlayer->_pHWidth, tbuff);
	tbuff += 4 * 8; // Skip pointers _pDAnim
	CopyInt(&pPlayer->_pDFrames, tbuff);
	CopyInt(&pPlayer->_pDWidth, tbuff);
	tbuff += 4 * 8; // Skip pointers _pBAnim
	CopyInt(&pPlayer->_pBFrames, tbuff);
	CopyInt(&pPlayer->_pBWidth, tbuff);

	SaveItems(pPlayer->InvBody, NUM_INVLOC);
	SaveItems(pPlayer->InvList, NUM_INV_GRID_ELEM);
	CopyInt(&pPlayer->_pNumInv, tbuff);
	CopyBytes(pPlayer->InvGrid, NUM_INV_GRID_ELEM, tbuff);
	SaveItems(pPlayer->SpdList, MAXBELTITEMS);
	SaveItem(&pPlayer->HoldItem);

	CopyInt(&pPlayer->_pIMinDam, tbuff);
	CopyInt(&pPlayer->_pIMaxDam, tbuff);
	CopyInt(&pPlayer->_pIAC, tbuff);
	CopyInt(&pPlayer->_pIBonusDam, tbuff);
	CopyInt(&pPlayer->_pIBonusToHit, tbuff);
	CopyInt(&pPlayer->_pIBonusAC, tbuff);
	CopyInt(&pPlayer->_pIBonusDamMod, tbuff);
	tbuff += 4; // Alignment

	CopyInt64(&pPlayer->_pISpells, tbuff);
	CopyInt(&pPlayer->_pIFlags, tbuff);
	CopyInt(&pPlayer->_pIGetHit, tbuff);

	CopyChar(&pPlayer->_pISplLvlAdd, tbuff);
	CopyChar(&pPlayer->_pISplCost, tbuff);
	tbuff += 2; // Alignment
	CopyInt(&pPlayer->_pISplDur, tbuff);
	CopyInt(&pPlayer->_pIEnAc, tbuff);
	CopyInt(&pPlayer->_pIFMinDam, tbuff);
	CopyInt(&pPlayer->_pIFMaxDam, tbuff);
	CopyInt(&pPlayer->_pILMinDam, tbuff);
	CopyInt(&pPlayer->_pILMaxDam, tbuff);
	CopyInt(&pPlayer->_pOilType, tbuff);
	CopyChar(&pPlayer->pTownWarps, tbuff);
	CopyChar(&pPlayer->pDungMsgs, tbuff);
	CopyChar(&pPlayer->pLvlLoad, tbuff);
#ifdef HELLFIRE
	CopyChar(&pPlayer->pDungMsgs2, tbuff);
#else
	CopyChar(&pPlayer->pBattleNet, tbuff);
#endif
	CopyChar(&pPlayer->pManaShield, tbuff);
	CopyChar(&pPlayer->pDungMsgs2, tbuff);
	CopyBytes(&pPlayer->bReserved, 2, tbuff);
	CopyShort(&pPlayer->wReflection, tbuff);
	CopyShorts(&pPlayer->wReserved, 7, tbuff);

	CopyInt(&pPlayer->pDiabloKillLevel, tbuff);
	CopyInt(&pPlayer->pDifficulty, tbuff);
	CopyInt(&pPlayer->pDamAcFlags, tbuff);
	CopyInts(&pPlayer->dwReserved, 5, tbuff);

	// Omit pointer _pNData
	// Omit pointer _pWData
	// Omit pointer _pAData
	// Omit pointer _pLData
	// Omit pointer _pFData
	// Omit pointer  _pTData
	// Omit pointer _pHData
	// Omit pointer _pDData
	// Omit pointer _pBData
	// Omit pointer pReserved
}

void SaveMonster(int i)
{
	MonsterStruct *pMonster = &monster[i];
	char tempChar;

	CopyInt(&pMonster->_mMTidx, tbuff);
	CopyInt(&pMonster->_mmode, tbuff);
	CopyChar(&pMonster->_mgoal, tbuff);
	tbuff += 3; // Alignment
	CopyInt(&pMonster->_mgoalvar1, tbuff);
	CopyInt(&pMonster->_mgoalvar2, tbuff);
	CopyInt(&pMonster->_mgoalvar3, tbuff);
	CopyInt(&pMonster->field_18, tbuff);
	CopyChar(&pMonster->_pathcount, tbuff);
	tbuff += 3; // Alignment
	CopyInt(&pMonster->_mx, tbuff);
	CopyInt(&pMonster->_my, tbuff);
	CopyInt(&pMonster->_mfutx, tbuff);
	CopyInt(&pMonster->_mfuty, tbuff);
	CopyInt(&pMonster->_moldx, tbuff);
	CopyInt(&pMonster->_moldy, tbuff);
	CopyInt(&pMonster->_mxoff, tbuff);
	CopyInt(&pMonster->_myoff, tbuff);
	CopyInt(&pMonster->_mxvel, tbuff);
	CopyInt(&pMonster->_myvel, tbuff);
	CopyInt(&pMonster->_mdir, tbuff);
	CopyInt(&pMonster->_menemy, tbuff);
	CopyChar(&pMonster->_menemyx, tbuff);
	CopyChar(&pMonster->_menemyy, tbuff);
	CopyShort(&pMonster->falign_52, tbuff);

	tbuff += 4; // Skip pointer _mAnimData
	CopyInt(&pMonster->_mAnimDelay, tbuff);
	CopyInt(&pMonster->_mAnimCnt, tbuff);
	CopyInt(&pMonster->_mAnimLen, tbuff);
	CopyInt(&pMonster->_mAnimFrame, tbuff);
	tbuff += 4; // Skip _meflag
	CopyInt(&pMonster->_mDelFlag, tbuff);
	CopyInt(&pMonster->_mVar1, tbuff);
	CopyInt(&pMonster->_mVar2, tbuff);
	CopyInt(&pMonster->_mVar3, tbuff);
	CopyInt(&pMonster->_mVar4, tbuff);
	CopyInt(&pMonster->_mVar5, tbuff);
	CopyInt(&pMonster->_mVar6, tbuff);
	CopyInt(&pMonster->_mVar7, tbuff);
	CopyInt(&pMonster->_mVar8, tbuff);
	CopyInt(&pMonster->_mmaxhp, tbuff);
	CopyInt(&pMonster->_mhitpoints, tbuff);

	CopyChar(&pMonster->_mAi, tbuff);
	CopyChar(&pMonster->_mint, tbuff);
	CopyShort(&pMonster->falign_9A, tbuff);
	CopyInt(&pMonster->_mFlags, tbuff);
	CopyChar(&pMonster->_msquelch, tbuff);
	tbuff += 3; // Alignment
	CopyInt(&pMonster->falign_A4, tbuff);
	CopyInt(&pMonster->_lastx, tbuff);
	CopyInt(&pMonster->_lasty, tbuff);
	CopyInt(&pMonster->_mRndSeed, tbuff);
	CopyInt(&pMonster->_mAISeed, tbuff);
	CopyInt(&pMonster->falign_B8, tbuff);

	CopyChar(&pMonster->_uniqtype, tbuff);
	CopyChar(&pMonster->_uniqtrans, tbuff);
	CopyChar(&pMonster->_udeadval, tbuff);

	CopyChar(&pMonster->mWhoHit, tbuff);
	CopyChar(&pMonster->mLevel, tbuff);
	tbuff += 1; // Alignment
	CopyShort(&pMonster->mExp, tbuff);

	// Wtite mHit for backwards compatabiliyt
	tempChar = pMonster->mHit < SCHAR_MAX ? pMonster->mHit : SCHAR_MAX;
	CopyChar(&tempChar, tbuff);
	CopyChar(&pMonster->mMinDamage, tbuff);
	CopyChar(&pMonster->mMaxDamage, tbuff);
	// Wtite mHit2 for backwards compatabiliyt
	tempChar = pMonster->mHit2 < SCHAR_MAX ? pMonster->mHit2 : SCHAR_MAX;
	CopyChar(&tempChar, tbuff);
	CopyChar(&pMonster->mMinDamage2, tbuff);
	CopyChar(&pMonster->mMaxDamage2, tbuff);
	CopyChar(&pMonster->mArmorClass, tbuff);
	CopyChar(&pMonster->falign_CB, tbuff);
	CopyShort(&pMonster->mMagicRes, tbuff);
	tbuff += 2; // Alignment

	CopyInt(&pMonster->mtalkmsg, tbuff);
	CopyChar(&pMonster->leader, tbuff);
	CopyChar(&pMonster->leaderflag, tbuff);
	CopyChar(&pMonster->packsize, tbuff);
	CopyChar(&pMonster->mlid, tbuff);

	// Omit pointer mName;
	// Omit pointer MType;
	// Omit pointer MData;
}

void SaveMissile(int i)
{
	MissileStruct *pMissile = &missile[i];

	CopyInt(&pMissile->_mitype, tbuff);
	CopyInt(&pMissile->_mix, tbuff);
	CopyInt(&pMissile->_miy, tbuff);
	CopyInt(&pMissile->_mixoff, tbuff);
	CopyInt(&pMissile->_miyoff, tbuff);
	CopyInt(&pMissile->_mixvel, tbuff);
	CopyInt(&pMissile->_miyvel, tbuff);
	CopyInt(&pMissile->_misx, tbuff);
	CopyInt(&pMissile->_misy, tbuff);
	CopyInt(&pMissile->_mitxoff, tbuff);
	CopyInt(&pMissile->_mityoff, tbuff);
	CopyInt(&pMissile->_mimfnum, tbuff);
	CopyInt(&pMissile->_mispllvl, tbuff);
	CopyInt(&pMissile->_miDelFlag, tbuff);
	CopyChar(&pMissile->_miAnimType, tbuff);
	tbuff += 3; // Alignment
	CopyInt(&pMissile->_miAnimFlags, tbuff);
	tbuff += 4; // Skip pointer _miAnimData
	CopyInt(&pMissile->_miAnimDelay, tbuff);
	CopyInt(&pMissile->_miAnimLen, tbuff);
	CopyInt(&pMissile->_miAnimWidth, tbuff);
	CopyInt(&pMissile->_miAnimWidth2, tbuff);
	CopyInt(&pMissile->_miAnimCnt, tbuff);
	CopyInt(&pMissile->_miAnimAdd, tbuff);
	CopyInt(&pMissile->_miAnimFrame, tbuff);
	CopyInt(&pMissile->_miDrawFlag, tbuff);
	CopyInt(&pMissile->_miLightFlag, tbuff);
	CopyInt(&pMissile->_miPreFlag, tbuff);
	CopyInt(&pMissile->_miUniqTrans, tbuff);
	CopyInt(&pMissile->_mirange, tbuff);
	CopyInt(&pMissile->_misource, tbuff);
	CopyInt(&pMissile->_micaster, tbuff);
	CopyInt(&pMissile->_midam, tbuff);
	CopyInt(&pMissile->_miHitFlag, tbuff);
	CopyInt(&pMissile->_midist, tbuff);
	CopyInt(&pMissile->_mlid, tbuff);
	CopyInt(&pMissile->_mirnd, tbuff);
	CopyInt(&pMissile->_miVar1, tbuff);
	CopyInt(&pMissile->_miVar2, tbuff);
	CopyInt(&pMissile->_miVar3, tbuff);
	CopyInt(&pMissile->_miVar4, tbuff);
	CopyInt(&pMissile->_miVar5, tbuff);
	CopyInt(&pMissile->_miVar6, tbuff);
	CopyInt(&pMissile->_miVar7, tbuff);
	CopyInt(&pMissile->_miVar8, tbuff);
}

void SaveObject(int i)
{
	ObjectStruct *pObject = &object[i];

	CopyInt(&pObject->_otype, tbuff);
	CopyInt(&pObject->_ox, tbuff);
	CopyInt(&pObject->_oy, tbuff);
	CopyInt(&pObject->_oLight, tbuff);
	CopyInt(&pObject->_oAnimFlag, tbuff);
	tbuff += 4; // Skip pointer _oAnimData
	CopyInt(&pObject->_oAnimDelay, tbuff);
	CopyInt(&pObject->_oAnimCnt, tbuff);
	CopyInt(&pObject->_oAnimLen, tbuff);
	CopyInt(&pObject->_oAnimFrame, tbuff);
	CopyInt(&pObject->_oAnimWidth, tbuff);
	CopyInt(&pObject->_oAnimWidth2, tbuff);
	CopyInt(&pObject->_oDelFlag, tbuff);
	CopyChar(&pObject->_oBreak, tbuff);
	tbuff += 3; // Alignment
	CopyInt(&pObject->_oSolidFlag, tbuff);
	CopyInt(&pObject->_oMissFlag, tbuff);

	CopyChar(&pObject->_oSelFlag, tbuff);
	tbuff += 3; // Alignment
	CopyInt(&pObject->_oPreFlag, tbuff);
	CopyInt(&pObject->_oTrapFlag, tbuff);
	CopyInt(&pObject->_oDoorFlag, tbuff);
	CopyInt(&pObject->_olid, tbuff);
	CopyInt(&pObject->_oRndSeed, tbuff);
	CopyInt(&pObject->_oVar1, tbuff);
	CopyInt(&pObject->_oVar2, tbuff);
	CopyInt(&pObject->_oVar3, tbuff);
	CopyInt(&pObject->_oVar4, tbuff);
	CopyInt(&pObject->_oVar5, tbuff);
	CopyInt(&pObject->_oVar6, tbuff);
	CopyInt(&pObject->_oVar7, tbuff);
	CopyInt(&pObject->_oVar8, tbuff);
}

void SaveItem(ItemStruct *pItem)
{
	CopyInt(&pItem->_iSeed, tbuff);
	CopyShort(&pItem->_iCreateInfo, tbuff);
	tbuff += 2; // Alignment
	CopyInt(&pItem->_itype, tbuff);
	CopyInt(&pItem->_ix, tbuff);
	CopyInt(&pItem->_iy, tbuff);
	CopyInt(&pItem->_iAnimFlag, tbuff);
	tbuff += 4; // Skip pointer _iAnimData
	CopyInt(&pItem->_iAnimLen, tbuff);
	CopyInt(&pItem->_iAnimFrame, tbuff);
	CopyInt(&pItem->_iAnimWidth, tbuff);
	CopyInt(&pItem->_iAnimWidth2, tbuff);
	CopyInt(&pItem->_iDelFlag, tbuff);
	CopyChar(&pItem->_iSelFlag, tbuff);
	tbuff += 3; // Alignment
	CopyInt(&pItem->_iPostDraw, tbuff);
	CopyInt(&pItem->_iIdentified, tbuff);
	CopyChar(&pItem->_iMagical, tbuff);
	CopyBytes(&pItem->_iName, 64, tbuff);
	CopyBytes(&pItem->_iIName, 64, tbuff);
	CopyChar(&pItem->_iLoc, tbuff);
	CopyChar(&pItem->_iClass, tbuff);
	tbuff += 1; // Alignment
	CopyInt(&pItem->_iCurs, tbuff);
	CopyInt(&pItem->_ivalue, tbuff);
	CopyInt(&pItem->_iIvalue, tbuff);
	CopyInt(&pItem->_iMinDam, tbuff);
	CopyInt(&pItem->_iMaxDam, tbuff);
	CopyInt(&pItem->_iAC, tbuff);
	CopyInt(&pItem->_iFlags, tbuff);
	CopyInt(&pItem->_iMiscId, tbuff);
	CopyInt(&pItem->_iSpell, tbuff);
	CopyInt(&pItem->_iCharges, tbuff);
	CopyInt(&pItem->_iMaxCharges, tbuff);
	CopyInt(&pItem->_iDurability, tbuff);
	CopyInt(&pItem->_iMaxDur, tbuff);
	CopyInt(&pItem->_iPLDam, tbuff);
	CopyInt(&pItem->_iPLToHit, tbuff);
	CopyInt(&pItem->_iPLAC, tbuff);
	CopyInt(&pItem->_iPLStr, tbuff);
	CopyInt(&pItem->_iPLMag, tbuff);
	CopyInt(&pItem->_iPLDex, tbuff);
	CopyInt(&pItem->_iPLVit, tbuff);
	CopyInt(&pItem->_iPLFR, tbuff);
	CopyInt(&pItem->_iPLLR, tbuff);
	CopyInt(&pItem->_iPLMR, tbuff);
	CopyInt(&pItem->_iPLMana, tbuff);
	CopyInt(&pItem->_iPLHP, tbuff);
	CopyInt(&pItem->_iPLDamMod, tbuff);
	CopyInt(&pItem->_iPLGetHit, tbuff);
	CopyInt(&pItem->_iPLLight, tbuff);
	CopyChar(&pItem->_iSplLvlAdd, tbuff);
	CopyChar(&pItem->_iRequest, tbuff);
	tbuff += 2; // Alignment
	CopyInt(&pItem->_iUid, tbuff);
	CopyInt(&pItem->_iFMinDam, tbuff);
	CopyInt(&pItem->_iFMaxDam, tbuff);
	CopyInt(&pItem->_iLMinDam, tbuff);
	CopyInt(&pItem->_iLMaxDam, tbuff);
	CopyInt(&pItem->_iPLEnAc, tbuff);
	CopyChar(&pItem->_iPrePower, tbuff);
	CopyChar(&pItem->_iSufPower, tbuff);
	tbuff += 2; // Alignment
	CopyInt(&pItem->_iVAdd1, tbuff);
	CopyInt(&pItem->_iVMult1, tbuff);
	CopyInt(&pItem->_iVAdd2, tbuff);
	CopyInt(&pItem->_iVMult2, tbuff);
	CopyChar(&pItem->_iMinStr, tbuff);
	CopyChar(&pItem->_iMinMag, tbuff);
	CopyChar(&pItem->_iMinDex, tbuff);
	tbuff += 1; // Alignment
	CopyInt(&pItem->_iStatFlag, tbuff);
	CopyInt(&pItem->IDidx, tbuff);
	CopyInt(&pItem->offs016C, tbuff);
}

void SaveItems(ItemStruct *pItem, const int n)
{
	for (int i = 0; i < n; i++) {
		SaveItem(&pItem[i]);
	}
}

void SavePremium(int i)
{
	SaveItem(&premiumitem[i]);
}

void SaveQuest(int i)
{
	QuestStruct *pQuest = &quests[i];

	CopyChar(&pQuest->_qlevel, tbuff);
	CopyChar(&pQuest->_qtype, tbuff);
	CopyChar(&pQuest->_qactive, tbuff);
	CopyChar(&pQuest->_qlvltype, tbuff);
	CopyInt(&pQuest->_qtx, tbuff);
	CopyInt(&pQuest->_qty, tbuff);
	CopyChar(&pQuest->_qslvl, tbuff);
	CopyChar(&pQuest->_qidx, tbuff);
	CopyChar(&pQuest->_qmsg, tbuff);
	CopyChar(&pQuest->_qvar1, tbuff);
	CopyChar(&pQuest->_qvar2, tbuff);
	tbuff += 3; // Alignment
	CopyInt(&pQuest->_qlog, tbuff);

	WSave(ReturnLvlX);
	WSave(ReturnLvlY);
	WSave(ReturnLvl);
	WSave(ReturnLvlT);
	WSave(DoomQuestState);
}

void SaveLighting(int i)
{
	LightListStruct *pLight = &LightList[i];

	CopyInt(&pLight->_lx, tbuff);
	CopyInt(&pLight->_ly, tbuff);
	CopyInt(&pLight->_lradius, tbuff);
	CopyInt(&pLight->_lid, tbuff);
	CopyInt(&pLight->_ldel, tbuff);
	CopyInt(&pLight->_lunflag, tbuff);
	CopyInt(&pLight->field_18, tbuff);
	CopyInt(&pLight->_lunx, tbuff);
	CopyInt(&pLight->_luny, tbuff);
	CopyInt(&pLight->_lunr, tbuff);
	CopyInt(&pLight->_xoff, tbuff);
	CopyInt(&pLight->_yoff, tbuff);
	CopyInt(&pLight->_lflags, tbuff);
}

void SaveVision(int i)
{
	LightListStruct *pVision = &VisionList[i];

	CopyInt(&pVision->_lx, tbuff);
	CopyInt(&pVision->_ly, tbuff);
	CopyInt(&pVision->_lradius, tbuff);
	CopyInt(&pVision->_lid, tbuff);
	CopyInt(&pVision->_ldel, tbuff);
	CopyInt(&pVision->_lunflag, tbuff);
	CopyInt(&pVision->field_18, tbuff);
	CopyInt(&pVision->_lunx, tbuff);
	CopyInt(&pVision->_luny, tbuff);
	CopyInt(&pVision->_lunr, tbuff);
	CopyInt(&pVision->_xoff, tbuff);
	CopyInt(&pVision->_yoff, tbuff);
	CopyInt(&pVision->_lflags, tbuff);
}

void SavePortal(int i)
{
	PortalStruct *pPortal = &portal[i];

	CopyInt(&pPortal->open, tbuff);
	CopyInt(&pPortal->x, tbuff);
	CopyInt(&pPortal->y, tbuff);
	CopyInt(&pPortal->level, tbuff);
	CopyInt(&pPortal->ltype, tbuff);
	CopyInt(&pPortal->setlvl, tbuff);
}

=======
>>>>>>> f2f4de8e
void SaveLevel()
{
	int i, j;
	char szName[MAX_PATH];
	int dwLen;
	BYTE *SaveBuff;

	if (currlevel == 0)
		glSeedTbl[0] = GetRndSeed();

	dwLen = codec_get_encoded_len(FILEBUFF);
	SaveBuff = DiabloAllocPtr(dwLen);
	tbuff = SaveBuff;

	if (leveltype != DTYPE_TOWN) {
		for (j = 0; j < MAXDUNY; j++) {
			for (i = 0; i < MAXDUNX; i++)
				BSave(dDead[i][j]);
		}
	}

	WSave(nummonsters);
	WSave(numitems);
	WSave(nobjects);

	if (leveltype != DTYPE_TOWN) {
		for (i = 0; i < MAXMONSTERS; i++)
			WSave(monstactive[i]);
		for (i = 0; i < nummonsters; i++)
			SaveMonster(monstactive[i]);
		for (i = 0; i < MAXOBJECTS; i++)
			BSave(objectactive[i]);
		for (i = 0; i < MAXOBJECTS; i++)
			BSave(objectavail[i]);
		for (i = 0; i < nobjects; i++)
			SaveObject(objectactive[i]);
	}

	for (i = 0; i < MAXITEMS; i++)
		BSave(itemactive[i]);
	for (i = 0; i < MAXITEMS; i++)
		BSave(itemavail[i]);
	for (i = 0; i < numitems; i++)
		SaveItem(&item[itemactive[i]]);

	for (j = 0; j < MAXDUNY; j++) {
		for (i = 0; i < MAXDUNX; i++)
			BSave(dFlags[i][j] & ~(BFLAG_MISSILE | BFLAG_VISIBLE | BFLAG_DEAD_PLAYER));
	}
	for (j = 0; j < MAXDUNY; j++) {
		for (i = 0; i < MAXDUNX; i++)
			BSave(dItem[i][j]);
	}

	if (leveltype != DTYPE_TOWN) {
		for (j = 0; j < MAXDUNY; j++) {
			for (i = 0; i < MAXDUNX; i++)
				WSave(dMonster[i][j]);
		}
		for (j = 0; j < MAXDUNY; j++) {
			for (i = 0; i < MAXDUNX; i++)
				BSave(dObject[i][j]);
		}
		for (j = 0; j < MAXDUNY; j++) {
			for (i = 0; i < MAXDUNX; i++)
				BSave(dLight[i][j]);
		}
		for (j = 0; j < MAXDUNY; j++) {
			for (i = 0; i < MAXDUNX; i++)
				BSave(dPreLight[i][j]);
		}
		for (j = 0; j < DMAXY; j++) {
			for (i = 0; i < DMAXX; i++)
				OSave(automapview[i][j]);
		}
		for (j = 0; j < MAXDUNY; j++) {
			for (i = 0; i < MAXDUNX; i++)
				BSave(dMissile[i][j]);
		}
	}

	GetTempLevelNames(szName);
	dwLen = codec_get_encoded_len(tbuff - SaveBuff);
	pfile_write_save_file(szName, SaveBuff, tbuff - SaveBuff, dwLen);
	mem_free_dbg(SaveBuff);

	if (!setlevel)
		plr[myplr]._pLvlVisited[currlevel] = TRUE;
	else
		plr[myplr]._pSLvlVisited[setlvlnum] = TRUE;
}

void LoadLevel()
{
	int i, j;
	DWORD dwLen;
	char szName[MAX_PATH];
	BYTE *LoadBuff;

	GetPermLevelNames(szName);
	LoadBuff = pfile_read(szName, &dwLen);
	tbuff = LoadBuff;

	if (leveltype != DTYPE_TOWN) {
		for (j = 0; j < MAXDUNY; j++) {
			for (i = 0; i < MAXDUNX; i++)
				dDead[i][j] = BLoad();
		}
		SetDead();
	}

	nummonsters = WLoad();
	numitems = WLoad();
	nobjects = WLoad();

	if (leveltype != DTYPE_TOWN) {
		for (i = 0; i < MAXMONSTERS; i++)
			monstactive[i] = WLoad();
		for (i = 0; i < nummonsters; i++)
			LoadMonster(monstactive[i]);
		for (i = 0; i < MAXOBJECTS; i++)
			objectactive[i] = BLoad();
		for (i = 0; i < MAXOBJECTS; i++)
			objectavail[i] = BLoad();
		for (i = 0; i < nobjects; i++)
			LoadObject(objectactive[i]);
		for (i = 0; i < nobjects; i++)
			SyncObjectAnim(objectactive[i]);
	}

	for (i = 0; i < MAXITEMS; i++)
		itemactive[i] = BLoad();
	for (i = 0; i < MAXITEMS; i++)
		itemavail[i] = BLoad();
	for (i = 0; i < numitems; i++)
		LoadItem(itemactive[i]);

	for (j = 0; j < MAXDUNY; j++) {
		for (i = 0; i < MAXDUNX; i++)
			dFlags[i][j] = BLoad();
	}
	for (j = 0; j < MAXDUNY; j++) {
		for (i = 0; i < MAXDUNX; i++)
			dItem[i][j] = BLoad();
	}

	if (leveltype != DTYPE_TOWN) {
		for (j = 0; j < MAXDUNY; j++) {
			for (i = 0; i < MAXDUNX; i++)
				dMonster[i][j] = WLoad();
		}
		for (j = 0; j < MAXDUNY; j++) {
			for (i = 0; i < MAXDUNX; i++)
				dObject[i][j] = BLoad();
		}
		for (j = 0; j < MAXDUNY; j++) {
			for (i = 0; i < MAXDUNX; i++)
				dLight[i][j] = BLoad();
		}
		for (j = 0; j < MAXDUNY; j++) {
			for (i = 0; i < MAXDUNX; i++)
				dPreLight[i][j] = BLoad();
		}
		for (j = 0; j < DMAXY; j++) {
			for (i = 0; i < DMAXX; i++)
				automapview[i][j] = OLoad();
		}
		for (j = 0; j < MAXDUNY; j++) {
			for (i = 0; i < MAXDUNX; i++)
				dMissile[i][j] = 0; /// BUGFIX: supposed to load saved missiles with "BLoad()"?
		}
	}

	AutomapZoomReset();
	ResyncQuests();
	SyncPortals();
	dolighting = TRUE;

	for (i = 0; i < MAX_PLRS; i++) {
		if (plr[i].plractive && currlevel == plr[i].plrlevel)
			LightList[plr[i]._plid]._lunflag = TRUE;
	}

	mem_free_dbg(LoadBuff);
}

DEVILUTION_END_NAMESPACE
<|MERGE_RESOLUTION|>--- conflicted
+++ resolved
@@ -1,1940 +1,1783 @@
-/**
- * @file loadsave.cpp
- *
- * Implementation of save game functionality.
- */
-#include "all.h"
-
-DEVILUTION_BEGIN_NAMESPACE
-
-BYTE *tbuff;
-
-static char BLoad()
-{
-	return *tbuff++;
-}
-
-static int WLoad()
-{
-	int rv = *tbuff++ << 24;
-	rv |= *tbuff++ << 16;
-	rv |= *tbuff++ << 8;
-	rv |= *tbuff++;
-
-	return rv;
-}
-
-static int ILoad()
-{
-	int rv = *tbuff++ << 24;
-	rv |= *tbuff++ << 16;
-	rv |= *tbuff++ << 8;
-	rv |= *tbuff++;
-
-	return rv;
-}
-
-static BOOL OLoad()
-{
-	if (*tbuff++ == TRUE)
-		return TRUE;
-	else
-		return FALSE;
-}
-
-static void LoadPlayer(int i)
-{
-	memcpy(&plr[i], tbuff, sizeof(*plr) - (10 * sizeof(void *)));
-	tbuff += sizeof(*plr) - (10 * sizeof(void *)); // omit last 10 pointers
-}
-
-static void LoadMonster(int i)
-{
-	memcpy(&monster[i], tbuff, sizeof(*monster) - (3 * sizeof(void *)));
-	tbuff += sizeof(*monster) - (3 * sizeof(void *)); // omit last 3 pointers
-	SyncMonsterAnim(i);
-}
-
-static void LoadMissile(int i)
-{
-	memcpy(&missile[i], tbuff, sizeof(*missile));
-	tbuff += sizeof(*missile);
-}
-
-static void LoadObject(int i)
-{
-	memcpy(&object[i], tbuff, sizeof(*object));
-	tbuff += sizeof(*object);
-}
-
-static void LoadItem(int i)
-{
-	memcpy(&item[i], tbuff, sizeof(*item));
-	tbuff += sizeof(*item);
-	GetItemFrm(i);
-}
-
-static void LoadPremium(int i)
-{
-	memcpy(&premiumitem[i], tbuff, sizeof(*premiumitem));
-	tbuff += sizeof(*premiumitem);
-}
-
-static void LoadQuest(int i)
-{
-	memcpy(&quests[i], tbuff, sizeof(*quests));
-	tbuff += sizeof(*quests);
-	ReturnLvlX = WLoad();
-	ReturnLvlY = WLoad();
-	ReturnLvl = WLoad();
-	ReturnLvlT = WLoad();
-	DoomQuestState = WLoad();
-}
-
-static void LoadLighting(int i)
-{
-	memcpy(&LightList[i], tbuff, sizeof(*LightList));
-	tbuff += sizeof(*LightList);
-}
-
-static void LoadVision(int i)
-{
-	memcpy(&VisionList[i], tbuff, sizeof(*VisionList));
-	tbuff += sizeof(*VisionList);
-}
-
-static void LoadPortal(int i)
-{
-	memcpy(&portal[i], tbuff, sizeof(*portal));
-	tbuff += sizeof(*portal);
-}
-
-/**
- * @brief Load game state
- * @param firstflag Can be set to false if we are simply reloading the current game
- */
-void LoadGame(BOOL firstflag)
-{
-	int i, j;
-	DWORD dwLen;
-	char szName[MAX_PATH];
-	BYTE *LoadBuff;
-	int _ViewX, _ViewY, _nummonsters, _numitems, _nummissiles, _nobjects;
-
-	FreeGameMem();
-	pfile_remove_temp_files();
-	pfile_get_game_name(szName);
-	LoadBuff = pfile_read(szName, &dwLen);
-	tbuff = LoadBuff;
-
-#ifdef HELLFIRE
-	if (ILoad() != 'HELF')
-#elif defined(SPAWN)
-	if (ILoad() != 'SHAR')
-#else
-	if (ILoad() != 'RETL')
-#endif
-		app_fatal("Invalid save file");
-
-	setlevel = OLoad();
-	setlvlnum = WLoad();
-	currlevel = WLoad();
-	leveltype = WLoad();
-	_ViewX = WLoad();
-	_ViewY = WLoad();
-	invflag = OLoad();
-	chrflag = OLoad();
-	_nummonsters = WLoad();
-	_numitems = WLoad();
-	_nummissiles = WLoad();
-	_nobjects = WLoad();
-
-	for (i = 0; i < NUMLEVELS; i++) {
-		glSeedTbl[i] = ILoad();
-		gnLevelTypeTbl[i] = WLoad();
-	}
-
-	LoadPlayer(myplr);
-
-	gnDifficulty = plr[myplr].pDifficulty;
-	if (gnDifficulty < DIFF_NORMAL || gnDifficulty > DIFF_HELL)
-		gnDifficulty = DIFF_NORMAL;
-
-	for (i = 0; i < MAXQUESTS; i++)
-		LoadQuest(i);
-	for (i = 0; i < MAXPORTAL; i++)
-		LoadPortal(i);
-
-	LoadGameLevel(firstflag, ENTRY_LOAD);
-	SyncInitPlr(myplr);
-	SyncPlrAnim(myplr);
-
-	ViewX = _ViewX;
-	ViewY = _ViewY;
-	nummonsters = _nummonsters;
-	numitems = _numitems;
-	nummissiles = _nummissiles;
-	nobjects = _nobjects;
-
-	for (i = 0; i < MAXMONSTERS; i++)
-		monstkills[i] = ILoad();
-
-	if (leveltype != DTYPE_TOWN) {
-		for (i = 0; i < MAXMONSTERS; i++)
-			monstactive[i] = WLoad();
-		for (i = 0; i < nummonsters; i++)
-			LoadMonster(monstactive[i]);
-		for (i = 0; i < MAXMISSILES; i++)
-			missileactive[i] = BLoad();
-		for (i = 0; i < MAXMISSILES; i++)
-			missileavail[i] = BLoad();
-		for (i = 0; i < nummissiles; i++)
-			LoadMissile(missileactive[i]);
-		for (i = 0; i < MAXOBJECTS; i++)
-			objectactive[i] = BLoad();
-		for (i = 0; i < MAXOBJECTS; i++)
-			objectavail[i] = BLoad();
-		for (i = 0; i < nobjects; i++)
-			LoadObject(objectactive[i]);
-		for (i = 0; i < nobjects; i++)
-			SyncObjectAnim(objectactive[i]);
-
-		numlights = WLoad();
-
-		for (i = 0; i < MAXLIGHTS; i++)
-			lightactive[i] = BLoad();
-		for (i = 0; i < numlights; i++)
-			LoadLighting(lightactive[i]);
-
-		visionid = WLoad();
-		numvision = WLoad();
-
-		for (i = 0; i < numvision; i++)
-			LoadVision(i);
-	}
-
-	for (i = 0; i < MAXITEMS; i++)
-		itemactive[i] = BLoad();
-	for (i = 0; i < MAXITEMS; i++)
-		itemavail[i] = BLoad();
-	for (i = 0; i < numitems; i++)
-		LoadItem(itemactive[i]);
-	for (i = 0; i < 128; i++)
-		UniqueItemFlag[i] = OLoad();
-
-	for (j = 0; j < MAXDUNY; j++) {
-		for (i = 0; i < MAXDUNX; i++)
-			dLight[i][j] = BLoad();
-	}
-	for (j = 0; j < MAXDUNY; j++) {
-		for (i = 0; i < MAXDUNX; i++)
-			dFlags[i][j] = BLoad();
-	}
-	for (j = 0; j < MAXDUNY; j++) {
-		for (i = 0; i < MAXDUNX; i++)
-			dPlayer[i][j] = BLoad();
-	}
-	for (j = 0; j < MAXDUNY; j++) {
-		for (i = 0; i < MAXDUNX; i++)
-			dItem[i][j] = BLoad();
-	}
-
-	if (leveltype != DTYPE_TOWN) {
-		for (j = 0; j < MAXDUNY; j++) {
-			for (i = 0; i < MAXDUNX; i++)
-				dMonster[i][j] = WLoad();
-		}
-		for (j = 0; j < MAXDUNY; j++) {
-			for (i = 0; i < MAXDUNX; i++)
-				dDead[i][j] = BLoad();
-		}
-		for (j = 0; j < MAXDUNY; j++) {
-			for (i = 0; i < MAXDUNX; i++)
-				dObject[i][j] = BLoad();
-		}
-		for (j = 0; j < MAXDUNY; j++) {
-			for (i = 0; i < MAXDUNX; i++)
-				dLight[i][j] = BLoad();
-		}
-		for (j = 0; j < MAXDUNY; j++) {
-			for (i = 0; i < MAXDUNX; i++)
-				dPreLight[i][j] = BLoad();
-		}
-		for (j = 0; j < DMAXY; j++) {
-			for (i = 0; i < DMAXX; i++)
-				automapview[i][j] = OLoad();
-		}
-		for (j = 0; j < MAXDUNY; j++) {
-			for (i = 0; i < MAXDUNX; i++)
-				dMissile[i][j] = BLoad();
-		}
-	}
-
-	numpremium = WLoad();
-	premiumlevel = WLoad();
-
-	for (i = 0; i < SMITH_PREMIUM_ITEMS; i++)
-		LoadPremium(i);
-
-	automapflag = OLoad();
-	AutoMapScale = WLoad();
-	mem_free_dbg(LoadBuff);
-	AutomapZoomReset();
-	ResyncQuests();
-
-	if (leveltype != DTYPE_TOWN)
-		ProcessLightList();
-
-	RedoPlayerVision();
-	ProcessVisionList();
-	missiles_process_charge();
-	ResetPal();
-	SetCursor_(CURSOR_HAND);
-	gbProcessPlayers = TRUE;
-}
-
-static void BSave(char v)
-{
-	*tbuff++ = v;
-}
-
-static void WSave(int v)
-{
-	*tbuff++ = v >> 24;
-	*tbuff++ = v >> 16;
-	*tbuff++ = v >> 8;
-	*tbuff++ = v;
-}
-
-static void ISave(int v)
-{
-	*tbuff++ = v >> 24;
-	*tbuff++ = v >> 16;
-	*tbuff++ = v >> 8;
-	*tbuff++ = v;
-}
-
-static void OSave(BOOL v)
-{
-	if (v != FALSE)
-		*tbuff++ = TRUE;
-	else
-		*tbuff++ = FALSE;
-}
-
-<<<<<<< HEAD
-void CopyBytes(const void *src, const int n, void *dst)
-{
-	memcpy(dst, src, n);
-	tbuff += n;
-}
-
-void CopyChar(const void *src, void *dst)
-{
-	*(char *)dst = *(char *)src;
-	tbuff += 1;
-}
-
-void CopyShort(const void *src, void *dst)
-{
-	unsigned short buf;
-	memcpy(&buf, src, 2);
-	tbuff += 2;
-	buf = SwapLE16(buf);
-	memcpy(dst, &buf, 2);
-}
-
-void CopyShorts(const void *src, const int n, void *dst)
-{
-	const unsigned short *s = reinterpret_cast<const unsigned short *>(src);
-	unsigned short *d = reinterpret_cast<unsigned short *>(dst);
-	for (int i = 0; i < n; i++) {
-		CopyShort(s, d);
-		++d;
-		++s;
-	}
-}
-
-void CopyInt(const void *src, void *dst)
-{
-	unsigned int buf;
-	memcpy(&buf, src, 4);
-	tbuff += 4;
-	buf = SwapLE32(buf);
-	memcpy(dst, &buf, 4);
-}
-
-void CopyInts(const void *src, const int n, void *dst)
-{
-	const unsigned int *s = reinterpret_cast<const unsigned int *>(src);
-	const unsigned int *d = reinterpret_cast<unsigned int *>(dst);
-	for (int i = 0; i < n; i++) {
-		CopyInt(s, (void*)d);
-		++d;
-		++s;
-	}
-}
-
-void CopyInt64(const void *src, void *dst)
-{
-	unsigned long long buf;
-	memcpy(&buf, src, 8);
-	tbuff += 8;
-	buf = SDL_SwapLE64(buf);
-	memcpy(dst, &buf, 8);
-}
-
-void LoadPlayer(int i)
-{
-	PlayerStruct *pPlayer = &plr[i];
-
-	CopyInt(tbuff, &pPlayer->_pmode);
-	CopyBytes(tbuff, MAX_PATH_LENGTH, pPlayer->walkpath);
-	CopyBytes(tbuff, 1, &pPlayer->plractive);
-	tbuff += 2; // Alignment
-	CopyInt(tbuff, &pPlayer->destAction);
-	CopyInt(tbuff, &pPlayer->destParam1);
-	CopyInt(tbuff, &pPlayer->destParam2);
-	CopyInt(tbuff, &pPlayer->destParam3);
-	CopyInt(tbuff, &pPlayer->destParam4);
-	CopyInt(tbuff, &pPlayer->plrlevel);
-	CopyInt(tbuff, &pPlayer->_px);
-	CopyInt(tbuff, &pPlayer->_py);
-	CopyInt(tbuff, &pPlayer->_pfutx);
-	CopyInt(tbuff, &pPlayer->_pfuty);
-	CopyInt(tbuff, &pPlayer->_ptargx);
-	CopyInt(tbuff, &pPlayer->_ptargy);
-	CopyInt(tbuff, &pPlayer->_pownerx);
-	CopyInt(tbuff, &pPlayer->_pownery);
-	CopyInt(tbuff, &pPlayer->_poldx);
-	CopyInt(tbuff, &pPlayer->_poldy);
-	CopyInt(tbuff, &pPlayer->_pxoff);
-	CopyInt(tbuff, &pPlayer->_pyoff);
-	CopyInt(tbuff, &pPlayer->_pxvel);
-	CopyInt(tbuff, &pPlayer->_pyvel);
-	CopyInt(tbuff, &pPlayer->_pdir);
-	CopyInt(tbuff, &pPlayer->_nextdir);
-	CopyInt(tbuff, &pPlayer->_pgfxnum);
-	tbuff += 4; // Skip pointer _pAnimData
-	CopyInt(tbuff, &pPlayer->_pAnimDelay);
-	CopyInt(tbuff, &pPlayer->_pAnimCnt);
-	CopyInt(tbuff, &pPlayer->_pAnimLen);
-	CopyInt(tbuff, &pPlayer->_pAnimFrame);
-	CopyInt(tbuff, &pPlayer->_pAnimWidth);
-	CopyInt(tbuff, &pPlayer->_pAnimWidth2);
-	tbuff += 4; // Skip _peflag
-	CopyInt(tbuff, &pPlayer->_plid);
-	CopyInt(tbuff, &pPlayer->_pvid);
-
-	CopyInt(tbuff, &pPlayer->_pSpell);
-	CopyChar(tbuff, &pPlayer->_pSplType);
-	CopyChar(tbuff, &pPlayer->_pSplFrom);
-	tbuff += 2; // Alignment
-	CopyInt(tbuff, &pPlayer->_pTSpell);
-	CopyChar(tbuff, &pPlayer->_pTSplType);
-	tbuff += 3; // Alignment
-	CopyInt(tbuff, &pPlayer->_pRSpell);
-	CopyChar(tbuff, &pPlayer->_pRSplType);
-	tbuff += 3; // Alignment
-	CopyInt(tbuff, &pPlayer->_pSBkSpell);
-	CopyChar(tbuff, &pPlayer->_pSBkSplType);
-	CopyBytes(tbuff, 64, &pPlayer->_pSplLvl);
-	tbuff += 7; // Alignment
-	CopyInt64(tbuff, &pPlayer->_pMemSpells);
-	CopyInt64(tbuff, &pPlayer->_pAblSpells);
-	CopyInt64(tbuff, &pPlayer->_pScrlSpells);
-	CopyChar(tbuff, &pPlayer->_pSpellFlags);
-	tbuff += 3; // Alignment
-	CopyInts(tbuff, 4, &pPlayer->_pSplHotKey);
-	CopyBytes(tbuff, 4, &pPlayer->_pSplTHotKey);
-
-	CopyInt(tbuff, &pPlayer->_pwtype);
-	CopyChar(tbuff, &pPlayer->_pBlockFlag);
-	CopyChar(tbuff, &pPlayer->_pInvincible);
-	CopyChar(tbuff, &pPlayer->_pLightRad);
-	CopyChar(tbuff, &pPlayer->_pLvlChanging);
-
-	CopyBytes(tbuff, PLR_NAME_LEN, &pPlayer->_pName);
-	CopyChar(tbuff, &pPlayer->_pClass);
-	tbuff += 3; // Alignment
-	CopyInt(tbuff, &pPlayer->_pStrength);
-	CopyInt(tbuff, &pPlayer->_pBaseStr);
-	CopyInt(tbuff, &pPlayer->_pMagic);
-	CopyInt(tbuff, &pPlayer->_pBaseMag);
-	CopyInt(tbuff, &pPlayer->_pDexterity);
-	CopyInt(tbuff, &pPlayer->_pBaseDex);
-	CopyInt(tbuff, &pPlayer->_pVitality);
-	CopyInt(tbuff, &pPlayer->_pBaseVit);
-	CopyInt(tbuff, &pPlayer->_pStatPts);
-	CopyInt(tbuff, &pPlayer->_pDamageMod);
-	CopyInt(tbuff, &pPlayer->_pBaseToBlk);
-	if (pPlayer->_pBaseToBlk == 0) {
-		pPlayer->_pBaseToBlk = ToBlkTbl[pPlayer->_pClass];
-	}
-	CopyInt(tbuff, &pPlayer->_pHPBase);
-	CopyInt(tbuff, &pPlayer->_pMaxHPBase);
-	CopyInt(tbuff, &pPlayer->_pHitPoints);
-	CopyInt(tbuff, &pPlayer->_pMaxHP);
-	CopyInt(tbuff, &pPlayer->_pHPPer);
-	CopyInt(tbuff, &pPlayer->_pManaBase);
-	CopyInt(tbuff, &pPlayer->_pMaxManaBase);
-	CopyInt(tbuff, &pPlayer->_pMana);
-	CopyInt(tbuff, &pPlayer->_pMaxMana);
-	CopyInt(tbuff, &pPlayer->_pManaPer);
-	CopyChar(tbuff, &pPlayer->_pLevel);
-	CopyChar(tbuff, &pPlayer->_pMaxLvl);
-	tbuff += 2; // Alignment
-	CopyInt(tbuff, &pPlayer->_pExperience);
-	CopyInt(tbuff, &pPlayer->_pMaxExp);
-	CopyInt(tbuff, &pPlayer->_pNextExper);
-	CopyChar(tbuff, &pPlayer->_pArmorClass);
-	CopyChar(tbuff, &pPlayer->_pMagResist);
-	CopyChar(tbuff, &pPlayer->_pFireResist);
-	CopyChar(tbuff, &pPlayer->_pLghtResist);
-	CopyInt(tbuff, &pPlayer->_pGold);
-
-	CopyInt(tbuff, &pPlayer->_pInfraFlag);
-	CopyInt(tbuff, &pPlayer->_pVar1);
-	CopyInt(tbuff, &pPlayer->_pVar2);
-	CopyInt(tbuff, &pPlayer->_pVar3);
-	CopyInt(tbuff, &pPlayer->_pVar4);
-	CopyInt(tbuff, &pPlayer->_pVar5);
-	CopyInt(tbuff, &pPlayer->_pVar6);
-	CopyInt(tbuff, &pPlayer->_pVar7);
-	CopyInt(tbuff, &pPlayer->_pVar8);
-	CopyBytes(tbuff, NUMLEVELS, &pPlayer->_pLvlVisited);
-	CopyBytes(tbuff, NUMLEVELS, &pPlayer->_pSLvlVisited);
-	tbuff += 2; // Alignment
-
-	CopyInt(tbuff, &pPlayer->_pGFXLoad);
-	tbuff += 4 * 8; // Skip pointers _pNAnim
-	CopyInt(tbuff, &pPlayer->_pNFrames);
-	CopyInt(tbuff, &pPlayer->_pNWidth);
-	tbuff += 4 * 8; // Skip pointers _pWAnim
-	CopyInt(tbuff, &pPlayer->_pWFrames);
-	CopyInt(tbuff, &pPlayer->_pWWidth);
-	tbuff += 4 * 8; // Skip pointers _pAAnim
-	CopyInt(tbuff, &pPlayer->_pAFrames);
-	CopyInt(tbuff, &pPlayer->_pAWidth);
-	CopyInt(tbuff, &pPlayer->_pAFNum);
-	tbuff += 4 * 8; // Skip pointers _pLAnim
-	tbuff += 4 * 8; // Skip pointers _pFAnim
-	tbuff += 4 * 8; // Skip pointers _pTAnim
-	CopyInt(tbuff, &pPlayer->_pSFrames);
-	CopyInt(tbuff, &pPlayer->_pSWidth);
-	CopyInt(tbuff, &pPlayer->_pSFNum);
-	tbuff += 4 * 8; // Skip pointers _pHAnim
-	CopyInt(tbuff, &pPlayer->_pHFrames);
-	CopyInt(tbuff, &pPlayer->_pHWidth);
-	tbuff += 4 * 8; // Skip pointers _pDAnim
-	CopyInt(tbuff, &pPlayer->_pDFrames);
-	CopyInt(tbuff, &pPlayer->_pDWidth);
-	tbuff += 4 * 8; // Skip pointers _pBAnim
-	CopyInt(tbuff, &pPlayer->_pBFrames);
-	CopyInt(tbuff, &pPlayer->_pBWidth);
-
-	LoadItems(NUM_INVLOC, pPlayer->InvBody);
-	LoadItems(NUM_INV_GRID_ELEM, pPlayer->InvList);
-	CopyInt(tbuff, &pPlayer->_pNumInv);
-	CopyBytes(tbuff, NUM_INV_GRID_ELEM, pPlayer->InvGrid);
-	LoadItems(MAXBELTITEMS, pPlayer->SpdList);
-	LoadItemData(&pPlayer->HoldItem);
-
-	CopyInt(tbuff, &pPlayer->_pIMinDam);
-	CopyInt(tbuff, &pPlayer->_pIMaxDam);
-	CopyInt(tbuff, &pPlayer->_pIAC);
-	CopyInt(tbuff, &pPlayer->_pIBonusDam);
-	CopyInt(tbuff, &pPlayer->_pIBonusToHit);
-	CopyInt(tbuff, &pPlayer->_pIBonusAC);
-	CopyInt(tbuff, &pPlayer->_pIBonusDamMod);
-	tbuff += 4; // Alignment
-
-	CopyInt64(tbuff, &pPlayer->_pISpells);
-	CopyInt(tbuff, &pPlayer->_pIFlags);
-	CopyInt(tbuff, &pPlayer->_pIGetHit);
-	CopyChar(tbuff, &pPlayer->_pISplLvlAdd);
-	CopyChar(tbuff, &pPlayer->_pISplCost);
-	tbuff += 2; // Alignment
-	CopyInt(tbuff, &pPlayer->_pISplDur);
-	CopyInt(tbuff, &pPlayer->_pIEnAc);
-	CopyInt(tbuff, &pPlayer->_pIFMinDam);
-	CopyInt(tbuff, &pPlayer->_pIFMaxDam);
-	CopyInt(tbuff, &pPlayer->_pILMinDam);
-	CopyInt(tbuff, &pPlayer->_pILMaxDam);
-	CopyInt(tbuff, &pPlayer->_pOilType);
-	CopyChar(tbuff, &pPlayer->pTownWarps);
-	CopyChar(tbuff, &pPlayer->pDungMsgs);
-	CopyChar(tbuff, &pPlayer->pLvlLoad);
-#ifdef HELLFIRE
-	CopyChar(tbuff, &pPlayer->pDungMsgs2);
-	pPlayer->pBattleNet = false;
-#else
-	CopyChar(tbuff, &pPlayer->pBattleNet);
-#endif
-	CopyChar(tbuff, &pPlayer->pManaShield);
-#ifndef HELLFIRE
-	CopyBytes(tbuff, 3, &pPlayer->bReserved);
-#else
-	CopyChar(tbuff, &pPlayer->pDungMsgs2);
-	CopyBytes(tbuff, 2, &pPlayer->bReserved);
-#endif
-	CopyShort(tbuff, &pPlayer->wReflection);
-	CopyShorts(tbuff, 7, &pPlayer->wReserved);
-
-	CopyInt(tbuff, &pPlayer->pDiabloKillLevel);
-	CopyInt(tbuff, &pPlayer->pDifficulty);
-	CopyInt(tbuff, &pPlayer->pDamAcFlags);
-	CopyInts(tbuff, 5, &pPlayer->dwReserved);
-
-	// Omit pointer _pNData
-	// Omit pointer _pWData
-	// Omit pointer _pAData
-	// Omit pointer _pLData
-	// Omit pointer _pFData
-	// Omit pointer  _pTData
-	// Omit pointer _pHData
-	// Omit pointer _pDData
-	// Omit pointer _pBData
-	// Omit pointer pReserved
-=======
-static void SavePlayer(int i)
-{
-	memcpy(tbuff, &plr[i], sizeof(*plr) - (10 * sizeof(void *)));
-	tbuff += sizeof(*plr) - (10 * sizeof(void *)); // omit last 10 pointers
->>>>>>> f2f4de8e
-}
-
-static void SaveMonster(int i)
-{
-<<<<<<< HEAD
-	MonsterStruct *pMonster = &monster[i];
-
-	CopyInt(tbuff, &pMonster->_mMTidx);
-	CopyInt(tbuff, &pMonster->_mmode);
-	CopyChar(tbuff, &pMonster->_mgoal);
-	tbuff += 3; // Alignment
-	CopyInt(tbuff, &pMonster->_mgoalvar1);
-	CopyInt(tbuff, &pMonster->_mgoalvar2);
-	CopyInt(tbuff, &pMonster->_mgoalvar3);
-	CopyInt(tbuff, &pMonster->field_18);
-	CopyChar(tbuff, &pMonster->_pathcount);
-	tbuff += 3; // Alignment
-	CopyInt(tbuff, &pMonster->_mx);
-	CopyInt(tbuff, &pMonster->_my);
-	CopyInt(tbuff, &pMonster->_mfutx);
-	CopyInt(tbuff, &pMonster->_mfuty);
-	CopyInt(tbuff, &pMonster->_moldx);
-	CopyInt(tbuff, &pMonster->_moldy);
-	CopyInt(tbuff, &pMonster->_mxoff);
-	CopyInt(tbuff, &pMonster->_myoff);
-	CopyInt(tbuff, &pMonster->_mxvel);
-	CopyInt(tbuff, &pMonster->_myvel);
-	CopyInt(tbuff, &pMonster->_mdir);
-	CopyInt(tbuff, &pMonster->_menemy);
-	CopyChar(tbuff, &pMonster->_menemyx);
-	CopyChar(tbuff, &pMonster->_menemyy);
-	CopyShort(tbuff, &pMonster->falign_52);
-
-	tbuff += 4; // Skip pointer _mAnimData
-	CopyInt(tbuff, &pMonster->_mAnimDelay);
-	CopyInt(tbuff, &pMonster->_mAnimCnt);
-	CopyInt(tbuff, &pMonster->_mAnimLen);
-	CopyInt(tbuff, &pMonster->_mAnimFrame);
-	tbuff += 4; // Skip _meflag
-	CopyInt(tbuff, &pMonster->_mDelFlag);
-	CopyInt(tbuff, &pMonster->_mVar1);
-	CopyInt(tbuff, &pMonster->_mVar2);
-	CopyInt(tbuff, &pMonster->_mVar3);
-	CopyInt(tbuff, &pMonster->_mVar4);
-	CopyInt(tbuff, &pMonster->_mVar5);
-	CopyInt(tbuff, &pMonster->_mVar6);
-	CopyInt(tbuff, &pMonster->_mVar7);
-	CopyInt(tbuff, &pMonster->_mVar8);
-	CopyInt(tbuff, &pMonster->_mmaxhp);
-	CopyInt(tbuff, &pMonster->_mhitpoints);
-
-	CopyChar(tbuff, &pMonster->_mAi);
-	CopyChar(tbuff, &pMonster->_mint);
-	CopyShort(tbuff, &pMonster->falign_9A);
-	CopyInt(tbuff, &pMonster->_mFlags);
-	CopyChar(tbuff, &pMonster->_msquelch);
-	tbuff += 3; // Alignment
-	CopyInt(tbuff, &pMonster->falign_A4);
-	CopyInt(tbuff, &pMonster->_lastx);
-	CopyInt(tbuff, &pMonster->_lasty);
-	CopyInt(tbuff, &pMonster->_mRndSeed);
-	CopyInt(tbuff, &pMonster->_mAISeed);
-	CopyInt(tbuff, &pMonster->falign_B8);
-
-	CopyChar(tbuff, &pMonster->_uniqtype);
-	CopyChar(tbuff, &pMonster->_uniqtrans);
-	CopyChar(tbuff, &pMonster->_udeadval);
-
-	CopyChar(tbuff, &pMonster->mWhoHit);
-	CopyChar(tbuff, &pMonster->mLevel);
-	tbuff += 1; // Alignment
-	CopyShort(tbuff, &pMonster->mExp);
-
-	tbuff += 1; // Skip mHit as it's already initialized
-	CopyChar(tbuff, &pMonster->mMinDamage);
-	CopyChar(tbuff, &pMonster->mMaxDamage);
-	tbuff += 1; // Skip mHit2 as it's already initialized
-	CopyChar(tbuff, &pMonster->mMinDamage2);
-	CopyChar(tbuff, &pMonster->mMaxDamage2);
-	CopyChar(tbuff, &pMonster->mArmorClass);
-	CopyChar(tbuff, &pMonster->falign_CB);
-	CopyShort(tbuff, &pMonster->mMagicRes);
-	tbuff += 2; // Alignment
-
-	CopyInt(tbuff, &pMonster->mtalkmsg);
-	CopyChar(tbuff, &pMonster->leader);
-	CopyChar(tbuff, &pMonster->leaderflag);
-	CopyChar(tbuff, &pMonster->packsize);
-	CopyChar(tbuff, &pMonster->mlid);
-
-	// Omit pointer mName;
-	// Omit pointer MType;
-	// Omit pointer MData;
-
-	SyncMonsterAnim(i);
-=======
-	memcpy(tbuff, &monster[i], sizeof(*monster) - (3 * sizeof(void *)));
-	tbuff += sizeof(*monster) - (3 * sizeof(void *)); // omit last 3 pointers
->>>>>>> f2f4de8e
-}
-
-static void SaveMissile(int i)
-{
-<<<<<<< HEAD
-	MissileStruct *pMissile = &missile[i];
-
-	CopyInt(tbuff, &pMissile->_mitype);
-	CopyInt(tbuff, &pMissile->_mix);
-	CopyInt(tbuff, &pMissile->_miy);
-	CopyInt(tbuff, &pMissile->_mixoff);
-	CopyInt(tbuff, &pMissile->_miyoff);
-	CopyInt(tbuff, &pMissile->_mixvel);
-	CopyInt(tbuff, &pMissile->_miyvel);
-	CopyInt(tbuff, &pMissile->_misx);
-	CopyInt(tbuff, &pMissile->_misy);
-	CopyInt(tbuff, &pMissile->_mitxoff);
-	CopyInt(tbuff, &pMissile->_mityoff);
-	CopyInt(tbuff, &pMissile->_mimfnum);
-	CopyInt(tbuff, &pMissile->_mispllvl);
-	CopyInt(tbuff, &pMissile->_miDelFlag);
-	CopyChar(tbuff, &pMissile->_miAnimType);
-	tbuff += 3; // Alignment
-	CopyInt(tbuff, &pMissile->_miAnimFlags);
-	tbuff += 4; // Skip pointer _miAnimData
-	CopyInt(tbuff, &pMissile->_miAnimDelay);
-	CopyInt(tbuff, &pMissile->_miAnimLen);
-	CopyInt(tbuff, &pMissile->_miAnimWidth);
-	CopyInt(tbuff, &pMissile->_miAnimWidth2);
-	CopyInt(tbuff, &pMissile->_miAnimCnt);
-	CopyInt(tbuff, &pMissile->_miAnimAdd);
-	CopyInt(tbuff, &pMissile->_miAnimFrame);
-	CopyInt(tbuff, &pMissile->_miDrawFlag);
-	CopyInt(tbuff, &pMissile->_miLightFlag);
-	CopyInt(tbuff, &pMissile->_miPreFlag);
-	CopyInt(tbuff, &pMissile->_miUniqTrans);
-	CopyInt(tbuff, &pMissile->_mirange);
-	CopyInt(tbuff, &pMissile->_misource);
-	CopyInt(tbuff, &pMissile->_micaster);
-	CopyInt(tbuff, &pMissile->_midam);
-	CopyInt(tbuff, &pMissile->_miHitFlag);
-	CopyInt(tbuff, &pMissile->_midist);
-	CopyInt(tbuff, &pMissile->_mlid);
-	CopyInt(tbuff, &pMissile->_mirnd);
-	CopyInt(tbuff, &pMissile->_miVar1);
-	CopyInt(tbuff, &pMissile->_miVar2);
-	CopyInt(tbuff, &pMissile->_miVar3);
-	CopyInt(tbuff, &pMissile->_miVar4);
-	CopyInt(tbuff, &pMissile->_miVar5);
-	CopyInt(tbuff, &pMissile->_miVar6);
-	CopyInt(tbuff, &pMissile->_miVar7);
-	CopyInt(tbuff, &pMissile->_miVar8);
-=======
-	memcpy(tbuff, &missile[i], sizeof(*missile));
-	tbuff += sizeof(*missile);
->>>>>>> f2f4de8e
-}
-
-static void SaveObject(int i)
-{
-<<<<<<< HEAD
-	ObjectStruct *pObject = &object[i];
-
-	CopyInt(tbuff, &pObject->_otype);
-	CopyInt(tbuff, &pObject->_ox);
-	CopyInt(tbuff, &pObject->_oy);
-	CopyInt(tbuff, &pObject->_oLight);
-	CopyInt(tbuff, &pObject->_oAnimFlag);
-	tbuff += 4; // Skip pointer _oAnimData
-	CopyInt(tbuff, &pObject->_oAnimDelay);
-	CopyInt(tbuff, &pObject->_oAnimCnt);
-	CopyInt(tbuff, &pObject->_oAnimLen);
-	CopyInt(tbuff, &pObject->_oAnimFrame);
-	CopyInt(tbuff, &pObject->_oAnimWidth);
-	CopyInt(tbuff, &pObject->_oAnimWidth2);
-	CopyInt(tbuff, &pObject->_oDelFlag);
-	CopyChar(tbuff, &pObject->_oBreak);
-	tbuff += 3; // Alignment
-	CopyInt(tbuff, &pObject->_oSolidFlag);
-	CopyInt(tbuff, &pObject->_oMissFlag);
-
-	CopyChar(tbuff, &pObject->_oSelFlag);
-	tbuff += 3; // Alignment
-	CopyInt(tbuff, &pObject->_oPreFlag);
-	CopyInt(tbuff, &pObject->_oTrapFlag);
-	CopyInt(tbuff, &pObject->_oDoorFlag);
-	CopyInt(tbuff, &pObject->_olid);
-	CopyInt(tbuff, &pObject->_oRndSeed);
-	CopyInt(tbuff, &pObject->_oVar1);
-	CopyInt(tbuff, &pObject->_oVar2);
-	CopyInt(tbuff, &pObject->_oVar3);
-	CopyInt(tbuff, &pObject->_oVar4);
-	CopyInt(tbuff, &pObject->_oVar5);
-	CopyInt(tbuff, &pObject->_oVar6);
-	CopyInt(tbuff, &pObject->_oVar7);
-	CopyInt(tbuff, &pObject->_oVar8);
-=======
-	memcpy(tbuff, &object[i], sizeof(*object));
-	tbuff += sizeof(*object);
->>>>>>> f2f4de8e
-}
-
-static void SaveItem(int i)
-{
-<<<<<<< HEAD
-	LoadItemData(&item[i]);
-	GetItemFrm(i);
-}
-
-void LoadItemData(ItemStruct *pItem)
-{
-	CopyInt(tbuff, &pItem->_iSeed);
-	CopyShort(tbuff, &pItem->_iCreateInfo);
-	tbuff += 2; // Alignment
-	CopyInt(tbuff, &pItem->_itype);
-	CopyInt(tbuff, &pItem->_ix);
-	CopyInt(tbuff, &pItem->_iy);
-	CopyInt(tbuff, &pItem->_iAnimFlag);
-	tbuff += 4; // Skip pointer _iAnimData
-	CopyInt(tbuff, &pItem->_iAnimLen);
-	CopyInt(tbuff, &pItem->_iAnimFrame);
-	CopyInt(tbuff, &pItem->_iAnimWidth);
-	CopyInt(tbuff, &pItem->_iAnimWidth2);
-	CopyInt(tbuff, &pItem->_iDelFlag);
-	CopyChar(tbuff, &pItem->_iSelFlag);
-	tbuff += 3; // Alignment
-	CopyInt(tbuff, &pItem->_iPostDraw);
-	CopyInt(tbuff, &pItem->_iIdentified);
-	CopyChar(tbuff, &pItem->_iMagical);
-	CopyBytes(tbuff, 64, &pItem->_iName);
-	CopyBytes(tbuff, 64, &pItem->_iIName);
-	CopyChar(tbuff, &pItem->_iLoc);
-	CopyChar(tbuff, &pItem->_iClass);
-	tbuff += 1; // Alignment
-	CopyInt(tbuff, &pItem->_iCurs);
-	CopyInt(tbuff, &pItem->_ivalue);
-	CopyInt(tbuff, &pItem->_iIvalue);
-	CopyInt(tbuff, &pItem->_iMinDam);
-	CopyInt(tbuff, &pItem->_iMaxDam);
-	CopyInt(tbuff, &pItem->_iAC);
-	CopyInt(tbuff, &pItem->_iFlags);
-	CopyInt(tbuff, &pItem->_iMiscId);
-	CopyInt(tbuff, &pItem->_iSpell);
-	CopyInt(tbuff, &pItem->_iCharges);
-	CopyInt(tbuff, &pItem->_iMaxCharges);
-	CopyInt(tbuff, &pItem->_iDurability);
-	CopyInt(tbuff, &pItem->_iMaxDur);
-	CopyInt(tbuff, &pItem->_iPLDam);
-	CopyInt(tbuff, &pItem->_iPLToHit);
-	CopyInt(tbuff, &pItem->_iPLAC);
-	CopyInt(tbuff, &pItem->_iPLStr);
-	CopyInt(tbuff, &pItem->_iPLMag);
-	CopyInt(tbuff, &pItem->_iPLDex);
-	CopyInt(tbuff, &pItem->_iPLVit);
-	CopyInt(tbuff, &pItem->_iPLFR);
-	CopyInt(tbuff, &pItem->_iPLLR);
-	CopyInt(tbuff, &pItem->_iPLMR);
-	CopyInt(tbuff, &pItem->_iPLMana);
-	CopyInt(tbuff, &pItem->_iPLHP);
-	CopyInt(tbuff, &pItem->_iPLDamMod);
-	CopyInt(tbuff, &pItem->_iPLGetHit);
-	CopyInt(tbuff, &pItem->_iPLLight);
-	CopyChar(tbuff, &pItem->_iSplLvlAdd);
-	CopyChar(tbuff, &pItem->_iRequest);
-	tbuff += 2; // Alignment
-	CopyInt(tbuff, &pItem->_iUid);
-	CopyInt(tbuff, &pItem->_iFMinDam);
-	CopyInt(tbuff, &pItem->_iFMaxDam);
-	CopyInt(tbuff, &pItem->_iLMinDam);
-	CopyInt(tbuff, &pItem->_iLMaxDam);
-	CopyInt(tbuff, &pItem->_iPLEnAc);
-	CopyChar(tbuff, &pItem->_iPrePower);
-	CopyChar(tbuff, &pItem->_iSufPower);
-	tbuff += 2; // Alignment
-	CopyInt(tbuff, &pItem->_iVAdd1);
-	CopyInt(tbuff, &pItem->_iVMult1);
-	CopyInt(tbuff, &pItem->_iVAdd2);
-	CopyInt(tbuff, &pItem->_iVMult2);
-	CopyChar(tbuff, &pItem->_iMinStr);
-	CopyChar(tbuff, &pItem->_iMinMag);
-	CopyChar(tbuff, &pItem->_iMinDex);
-	tbuff += 1; // Alignment
-	CopyInt(tbuff, &pItem->_iStatFlag);
-	CopyInt(tbuff, &pItem->IDidx);
-	CopyInt(tbuff, &pItem->offs016C);
-}
-
-void LoadItems(const int n, ItemStruct *pItem)
-{
-	for (int i = 0; i < n; i++) {
-		LoadItemData(&pItem[i]);
-	}
-}
-
-void LoadPremium(int i)
-{
-	LoadItemData(&premiumitem[i]);
-=======
-	memcpy(tbuff, &item[i], sizeof(*item));
-	tbuff += sizeof(*item);
-}
-
-static void SavePremium(int i)
-{
-	memcpy(tbuff, &premiumitem[i], sizeof(*premiumitem));
-	tbuff += sizeof(*premiumitem);
->>>>>>> f2f4de8e
-}
-
-static void SaveQuest(int i)
-{
-<<<<<<< HEAD
-	QuestStruct *pQuest = &quests[i];
-
-	CopyChar(tbuff, &pQuest->_qlevel);
-	CopyChar(tbuff, &pQuest->_qtype);
-	CopyChar(tbuff, &pQuest->_qactive);
-	CopyChar(tbuff, &pQuest->_qlvltype);
-	CopyInt(tbuff, &pQuest->_qtx);
-	CopyInt(tbuff, &pQuest->_qty);
-	CopyChar(tbuff, &pQuest->_qslvl);
-	CopyChar(tbuff, &pQuest->_qidx);
-	CopyChar(tbuff, &pQuest->_qmsg);
-	CopyChar(tbuff, &pQuest->_qvar1);
-	CopyChar(tbuff, &pQuest->_qvar2);
-	tbuff += 3; // Alignment
-	CopyInt(tbuff, &pQuest->_qlog);
-
-	ReturnLvlX = WLoad();
-	ReturnLvlY = WLoad();
-	ReturnLvl = WLoad();
-	ReturnLvlT = WLoad();
-	DoomQuestState = WLoad();
-=======
-	memcpy(tbuff, &quests[i], sizeof(*quests));
-	tbuff += sizeof(*quests);
-	WSave(ReturnLvlX);
-	WSave(ReturnLvlY);
-	WSave(ReturnLvl);
-	WSave(ReturnLvlT);
-	WSave(DoomQuestState);
->>>>>>> f2f4de8e
-}
-
-static void SaveLighting(int i)
-{
-<<<<<<< HEAD
-	LightListStruct *pLight = &LightList[i];
-
-	CopyInt(tbuff, &pLight->_lx);
-	CopyInt(tbuff, &pLight->_ly);
-	CopyInt(tbuff, &pLight->_lradius);
-	CopyInt(tbuff, &pLight->_lid);
-	CopyInt(tbuff, &pLight->_ldel);
-	CopyInt(tbuff, &pLight->_lunflag);
-	CopyInt(tbuff, &pLight->field_18);
-	CopyInt(tbuff, &pLight->_lunx);
-	CopyInt(tbuff, &pLight->_luny);
-	CopyInt(tbuff, &pLight->_lunr);
-	CopyInt(tbuff, &pLight->_xoff);
-	CopyInt(tbuff, &pLight->_yoff);
-	CopyInt(tbuff, &pLight->_lflags);
-=======
-	memcpy(tbuff, &LightList[i], sizeof(*LightList));
-	tbuff += sizeof(*LightList);
->>>>>>> f2f4de8e
-}
-
-static void SaveVision(int i)
-{
-<<<<<<< HEAD
-	LightListStruct *pVision = &VisionList[i];
-
-	CopyInt(tbuff, &pVision->_lx);
-	CopyInt(tbuff, &pVision->_ly);
-	CopyInt(tbuff, &pVision->_lradius);
-	CopyInt(tbuff, &pVision->_lid);
-	CopyInt(tbuff, &pVision->_ldel);
-	CopyInt(tbuff, &pVision->_lunflag);
-	CopyInt(tbuff, &pVision->field_18);
-	CopyInt(tbuff, &pVision->_lunx);
-	CopyInt(tbuff, &pVision->_luny);
-	CopyInt(tbuff, &pVision->_lunr);
-	CopyInt(tbuff, &pVision->_xoff);
-	CopyInt(tbuff, &pVision->_yoff);
-	CopyInt(tbuff, &pVision->_lflags);
-=======
-	memcpy(tbuff, &VisionList[i], sizeof(*VisionList));
-	tbuff += sizeof(*VisionList);
->>>>>>> f2f4de8e
-}
-
-static void SavePortal(int i)
-{
-<<<<<<< HEAD
-	PortalStruct *pPortal = &portal[i];
-
-	CopyInt(tbuff, &pPortal->open);
-	CopyInt(tbuff, &pPortal->x);
-	CopyInt(tbuff, &pPortal->y);
-	CopyInt(tbuff, &pPortal->level);
-	CopyInt(tbuff, &pPortal->ltype);
-	CopyInt(tbuff, &pPortal->setlvl);
-=======
-	memcpy(tbuff, &portal[i], sizeof(*portal));
-	tbuff += sizeof(*portal);
->>>>>>> f2f4de8e
-}
-
-void SaveGame()
-{
-	int i, j;
-	char szName[MAX_PATH];
-
-	DWORD dwLen = codec_get_encoded_len(FILEBUFF);
-	BYTE *SaveBuff = DiabloAllocPtr(dwLen);
-	tbuff = SaveBuff;
-
-#ifdef HELLFIRE
-	ISave('HELF');
-#elif defined(SPAWN)
-	ISave('SHAR');
-#else
-	ISave('RETL');
-#endif
-	OSave(setlevel);
-	WSave(setlvlnum);
-	WSave(currlevel);
-	WSave(leveltype);
-	WSave(ViewX);
-	WSave(ViewY);
-	OSave(invflag);
-	OSave(chrflag);
-	WSave(nummonsters);
-	WSave(numitems);
-	WSave(nummissiles);
-	WSave(nobjects);
-
-	for (i = 0; i < NUMLEVELS; i++) {
-		ISave(glSeedTbl[i]);
-		WSave(gnLevelTypeTbl[i]);
-	}
-
-	plr[myplr].pDifficulty = gnDifficulty;
-	SavePlayer(myplr);
-
-	for (i = 0; i < MAXQUESTS; i++)
-		SaveQuest(i);
-	for (i = 0; i < MAXPORTAL; i++)
-		SavePortal(i);
-	for (i = 0; i < MAXMONSTERS; i++)
-		ISave(monstkills[i]);
-
-	if (leveltype != DTYPE_TOWN) {
-		for (i = 0; i < MAXMONSTERS; i++)
-			WSave(monstactive[i]);
-		for (i = 0; i < nummonsters; i++)
-			SaveMonster(monstactive[i]);
-		for (i = 0; i < MAXMISSILES; i++)
-			BSave(missileactive[i]);
-		for (i = 0; i < MAXMISSILES; i++)
-			BSave(missileavail[i]);
-		for (i = 0; i < nummissiles; i++)
-			SaveMissile(missileactive[i]);
-		for (i = 0; i < MAXOBJECTS; i++)
-			BSave(objectactive[i]);
-		for (i = 0; i < MAXOBJECTS; i++)
-			BSave(objectavail[i]);
-		for (i = 0; i < nobjects; i++)
-			SaveObject(objectactive[i]);
-
-		WSave(numlights);
-
-		for (i = 0; i < MAXLIGHTS; i++)
-			BSave(lightactive[i]);
-		for (i = 0; i < numlights; i++)
-			SaveLighting(lightactive[i]);
-
-		WSave(visionid);
-		WSave(numvision);
-
-		for (i = 0; i < numvision; i++)
-			SaveVision(i);
-	}
-
-	for (i = 0; i < MAXITEMS; i++)
-		BSave(itemactive[i]);
-	for (i = 0; i < MAXITEMS; i++)
-		BSave(itemavail[i]);
-	for (i = 0; i < numitems; i++)
-		SaveItem(&item[itemactive[i]]);
-	for (i = 0; i < 128; i++)
-		OSave(UniqueItemFlag[i]);
-
-	for (j = 0; j < MAXDUNY; j++) {
-		for (i = 0; i < MAXDUNX; i++)
-			BSave(dLight[i][j]);
-	}
-	for (j = 0; j < MAXDUNY; j++) {
-		for (i = 0; i < MAXDUNX; i++)
-			BSave(dFlags[i][j] & ~(BFLAG_MISSILE | BFLAG_VISIBLE | BFLAG_DEAD_PLAYER));
-	}
-	for (j = 0; j < MAXDUNY; j++) {
-		for (i = 0; i < MAXDUNX; i++)
-			BSave(dPlayer[i][j]);
-	}
-	for (j = 0; j < MAXDUNY; j++) {
-		for (i = 0; i < MAXDUNX; i++)
-			BSave(dItem[i][j]);
-	}
-
-	if (leveltype != DTYPE_TOWN) {
-		for (j = 0; j < MAXDUNY; j++) {
-			for (i = 0; i < MAXDUNX; i++)
-				WSave(dMonster[i][j]);
-		}
-		for (j = 0; j < MAXDUNY; j++) {
-			for (i = 0; i < MAXDUNX; i++)
-				BSave(dDead[i][j]);
-		}
-		for (j = 0; j < MAXDUNY; j++) {
-			for (i = 0; i < MAXDUNX; i++)
-				BSave(dObject[i][j]);
-		}
-		for (j = 0; j < MAXDUNY; j++) {
-			for (i = 0; i < MAXDUNX; i++)
-				BSave(dLight[i][j]);
-		}
-		for (j = 0; j < MAXDUNY; j++) {
-			for (i = 0; i < MAXDUNX; i++)
-				BSave(dPreLight[i][j]);
-		}
-		for (j = 0; j < DMAXY; j++) {
-			for (i = 0; i < DMAXX; i++)
-				OSave(automapview[i][j]);
-		}
-		for (j = 0; j < MAXDUNY; j++) {
-			for (i = 0; i < MAXDUNX; i++)
-				BSave(dMissile[i][j]);
-		}
-	}
-
-	WSave(numpremium);
-	WSave(premiumlevel);
-
-	for (i = 0; i < SMITH_PREMIUM_ITEMS; i++)
-		SavePremium(i);
-
-	OSave(automapflag);
-	WSave(AutoMapScale);
-	pfile_get_game_name(szName);
-	dwLen = codec_get_encoded_len(tbuff - SaveBuff);
-	pfile_write_save_file(szName, SaveBuff, tbuff - SaveBuff, dwLen);
-	mem_free_dbg(SaveBuff);
-	gbValidSaveFile = TRUE;
-	pfile_rename_temp_to_perm();
-	pfile_write_hero();
-}
-
-<<<<<<< HEAD
-void BSave(char v)
-{
-	*tbuff++ = v;
-}
-
-void WSave(int v)
-{
-	*tbuff++ = v >> 24;
-	*tbuff++ = v >> 16;
-	*tbuff++ = v >> 8;
-	*tbuff++ = v;
-}
-
-void ISave(int v)
-{
-	*tbuff++ = v >> 24;
-	*tbuff++ = v >> 16;
-	*tbuff++ = v >> 8;
-	*tbuff++ = v;
-}
-
-void OSave(BOOL v)
-{
-	if (v != FALSE)
-		*tbuff++ = TRUE;
-	else
-		*tbuff++ = FALSE;
-}
-
-void SavePlayer(int i)
-{
-	PlayerStruct *pPlayer = &plr[i];
-
-	CopyInt(&pPlayer->_pmode, tbuff);
-	CopyBytes(&pPlayer->walkpath, MAX_PATH_LENGTH, tbuff);
-	CopyBytes(&pPlayer->plractive, 1, tbuff);
-	tbuff += 2; // Alignment
-	CopyInt(&pPlayer->destAction, tbuff);
-	CopyInt(&pPlayer->destParam1, tbuff);
-	CopyInt(&pPlayer->destParam2, tbuff);
-	CopyInt(&pPlayer->destParam3, tbuff);
-	CopyInt(&pPlayer->destParam4, tbuff);
-	CopyInt(&pPlayer->plrlevel, tbuff);
-	CopyInt(&pPlayer->_px, tbuff);
-	CopyInt(&pPlayer->_py, tbuff);
-	CopyInt(&pPlayer->_pfutx, tbuff);
-	CopyInt(&pPlayer->_pfuty, tbuff);
-	CopyInt(&pPlayer->_ptargx, tbuff);
-	CopyInt(&pPlayer->_ptargy, tbuff);
-	CopyInt(&pPlayer->_pownerx, tbuff);
-	CopyInt(&pPlayer->_pownery, tbuff);
-	CopyInt(&pPlayer->_poldx, tbuff);
-	CopyInt(&pPlayer->_poldy, tbuff);
-	CopyInt(&pPlayer->_pxoff, tbuff);
-	CopyInt(&pPlayer->_pyoff, tbuff);
-	CopyInt(&pPlayer->_pxvel, tbuff);
-	CopyInt(&pPlayer->_pyvel, tbuff);
-	CopyInt(&pPlayer->_pdir, tbuff);
-	CopyInt(&pPlayer->_nextdir, tbuff);
-	CopyInt(&pPlayer->_pgfxnum, tbuff);
-	tbuff += 4; // Skip pointer _pAnimData
-	CopyInt(&pPlayer->_pAnimDelay, tbuff);
-	CopyInt(&pPlayer->_pAnimCnt, tbuff);
-	CopyInt(&pPlayer->_pAnimLen, tbuff);
-	CopyInt(&pPlayer->_pAnimFrame, tbuff);
-	CopyInt(&pPlayer->_pAnimWidth, tbuff);
-	CopyInt(&pPlayer->_pAnimWidth2, tbuff);
-	tbuff += 4; // Skip _peflag
-	CopyInt(&pPlayer->_plid, tbuff);
-	CopyInt(&pPlayer->_pvid, tbuff);
-
-	CopyInt(&pPlayer->_pSpell, tbuff);
-	CopyChar(&pPlayer->_pSplType, tbuff);
-	CopyChar(&pPlayer->_pSplFrom, tbuff);
-	tbuff += 2; // Alignment
-	CopyInt(&pPlayer->_pTSpell, tbuff);
-	CopyChar(&pPlayer->_pTSplType, tbuff);
-	tbuff += 3; // Alignment
-	CopyInt(&pPlayer->_pRSpell, tbuff);
-	CopyChar(&pPlayer->_pRSplType, tbuff);
-	tbuff += 3; // Alignment
-	CopyInt(&pPlayer->_pSBkSpell, tbuff);
-	CopyChar(&pPlayer->_pSBkSplType, tbuff);
-	CopyBytes(&pPlayer->_pSplLvl, 64, tbuff);
-	tbuff += 7; // Alignment
-	CopyInt64(&pPlayer->_pMemSpells, tbuff);
-	CopyInt64(&pPlayer->_pAblSpells, tbuff);
-	CopyInt64(&pPlayer->_pScrlSpells, tbuff);
-	CopyChar(&pPlayer->_pSpellFlags, tbuff);
-	tbuff += 3; // Alignment
-	CopyInts(&pPlayer->_pSplHotKey, 4, tbuff);
-	CopyBytes(&pPlayer->_pSplTHotKey, 4, tbuff);
-
-	CopyInt(&pPlayer->_pwtype, tbuff);
-	CopyChar(&pPlayer->_pBlockFlag, tbuff);
-	CopyChar(&pPlayer->_pInvincible, tbuff);
-	CopyChar(&pPlayer->_pLightRad, tbuff);
-	CopyChar(&pPlayer->_pLvlChanging, tbuff);
-
-	CopyBytes(&pPlayer->_pName, PLR_NAME_LEN, tbuff);
-	CopyChar(&pPlayer->_pClass, tbuff);
-	tbuff += 3; // Alignment
-	CopyInt(&pPlayer->_pStrength, tbuff);
-	CopyInt(&pPlayer->_pBaseStr, tbuff);
-	CopyInt(&pPlayer->_pMagic, tbuff);
-	CopyInt(&pPlayer->_pBaseMag, tbuff);
-	CopyInt(&pPlayer->_pDexterity, tbuff);
-	CopyInt(&pPlayer->_pBaseDex, tbuff);
-	CopyInt(&pPlayer->_pVitality, tbuff);
-	CopyInt(&pPlayer->_pBaseVit, tbuff);
-	CopyInt(&pPlayer->_pStatPts, tbuff);
-	CopyInt(&pPlayer->_pDamageMod, tbuff);
-	CopyInt(&pPlayer->_pBaseToBlk, tbuff);
-	CopyInt(&pPlayer->_pHPBase, tbuff);
-	CopyInt(&pPlayer->_pMaxHPBase, tbuff);
-	CopyInt(&pPlayer->_pHitPoints, tbuff);
-	CopyInt(&pPlayer->_pMaxHP, tbuff);
-	CopyInt(&pPlayer->_pHPPer, tbuff);
-	CopyInt(&pPlayer->_pManaBase, tbuff);
-	CopyInt(&pPlayer->_pMaxManaBase, tbuff);
-	CopyInt(&pPlayer->_pMana, tbuff);
-	CopyInt(&pPlayer->_pMaxMana, tbuff);
-	CopyInt(&pPlayer->_pManaPer, tbuff);
-	CopyChar(&pPlayer->_pLevel, tbuff);
-	CopyChar(&pPlayer->_pMaxLvl, tbuff);
-	tbuff += 2; // Alignment
-	CopyInt(&pPlayer->_pExperience, tbuff);
-	CopyInt(&pPlayer->_pMaxExp, tbuff);
-	CopyInt(&pPlayer->_pNextExper, tbuff);
-	CopyChar(&pPlayer->_pArmorClass, tbuff);
-	CopyChar(&pPlayer->_pMagResist, tbuff);
-	CopyChar(&pPlayer->_pFireResist, tbuff);
-	CopyChar(&pPlayer->_pLghtResist, tbuff);
-	CopyInt(&pPlayer->_pGold, tbuff);
-
-	CopyInt(&pPlayer->_pInfraFlag, tbuff);
-	CopyInt(&pPlayer->_pVar1, tbuff);
-	CopyInt(&pPlayer->_pVar2, tbuff);
-	CopyInt(&pPlayer->_pVar3, tbuff);
-	CopyInt(&pPlayer->_pVar4, tbuff);
-	CopyInt(&pPlayer->_pVar5, tbuff);
-	CopyInt(&pPlayer->_pVar6, tbuff);
-	CopyInt(&pPlayer->_pVar7, tbuff);
-	CopyInt(&pPlayer->_pVar8, tbuff);
-	CopyBytes(&pPlayer->_pLvlVisited, NUMLEVELS, tbuff);
-	CopyBytes(&pPlayer->_pSLvlVisited, NUMLEVELS, tbuff); // only 10 used
-	tbuff += 2;                                           // Alignment
-
-	CopyInt(&pPlayer->_pGFXLoad, tbuff);
-	tbuff += 4 * 8; // Skip pointers _pNAnim
-	CopyInt(&pPlayer->_pNFrames, tbuff);
-	CopyInt(&pPlayer->_pNWidth, tbuff);
-	tbuff += 4 * 8; // Skip pointers _pWAnim
-	CopyInt(&pPlayer->_pWFrames, tbuff);
-	CopyInt(&pPlayer->_pWWidth, tbuff);
-	tbuff += 4 * 8; // Skip pointers _pAAnim
-	CopyInt(&pPlayer->_pAFrames, tbuff);
-	CopyInt(&pPlayer->_pAWidth, tbuff);
-	CopyInt(&pPlayer->_pAFNum, tbuff);
-	tbuff += 4 * 8; // Skip pointers _pLAnim
-	tbuff += 4 * 8; // Skip pointers _pFAnim
-	tbuff += 4 * 8; // Skip pointers _pTAnim
-	CopyInt(&pPlayer->_pSFrames, tbuff);
-	CopyInt(&pPlayer->_pSWidth, tbuff);
-	CopyInt(&pPlayer->_pSFNum, tbuff);
-	tbuff += 4 * 8; // Skip pointers _pHAnim
-	CopyInt(&pPlayer->_pHFrames, tbuff);
-	CopyInt(&pPlayer->_pHWidth, tbuff);
-	tbuff += 4 * 8; // Skip pointers _pDAnim
-	CopyInt(&pPlayer->_pDFrames, tbuff);
-	CopyInt(&pPlayer->_pDWidth, tbuff);
-	tbuff += 4 * 8; // Skip pointers _pBAnim
-	CopyInt(&pPlayer->_pBFrames, tbuff);
-	CopyInt(&pPlayer->_pBWidth, tbuff);
-
-	SaveItems(pPlayer->InvBody, NUM_INVLOC);
-	SaveItems(pPlayer->InvList, NUM_INV_GRID_ELEM);
-	CopyInt(&pPlayer->_pNumInv, tbuff);
-	CopyBytes(pPlayer->InvGrid, NUM_INV_GRID_ELEM, tbuff);
-	SaveItems(pPlayer->SpdList, MAXBELTITEMS);
-	SaveItem(&pPlayer->HoldItem);
-
-	CopyInt(&pPlayer->_pIMinDam, tbuff);
-	CopyInt(&pPlayer->_pIMaxDam, tbuff);
-	CopyInt(&pPlayer->_pIAC, tbuff);
-	CopyInt(&pPlayer->_pIBonusDam, tbuff);
-	CopyInt(&pPlayer->_pIBonusToHit, tbuff);
-	CopyInt(&pPlayer->_pIBonusAC, tbuff);
-	CopyInt(&pPlayer->_pIBonusDamMod, tbuff);
-	tbuff += 4; // Alignment
-
-	CopyInt64(&pPlayer->_pISpells, tbuff);
-	CopyInt(&pPlayer->_pIFlags, tbuff);
-	CopyInt(&pPlayer->_pIGetHit, tbuff);
-
-	CopyChar(&pPlayer->_pISplLvlAdd, tbuff);
-	CopyChar(&pPlayer->_pISplCost, tbuff);
-	tbuff += 2; // Alignment
-	CopyInt(&pPlayer->_pISplDur, tbuff);
-	CopyInt(&pPlayer->_pIEnAc, tbuff);
-	CopyInt(&pPlayer->_pIFMinDam, tbuff);
-	CopyInt(&pPlayer->_pIFMaxDam, tbuff);
-	CopyInt(&pPlayer->_pILMinDam, tbuff);
-	CopyInt(&pPlayer->_pILMaxDam, tbuff);
-	CopyInt(&pPlayer->_pOilType, tbuff);
-	CopyChar(&pPlayer->pTownWarps, tbuff);
-	CopyChar(&pPlayer->pDungMsgs, tbuff);
-	CopyChar(&pPlayer->pLvlLoad, tbuff);
-#ifdef HELLFIRE
-	CopyChar(&pPlayer->pDungMsgs2, tbuff);
-#else
-	CopyChar(&pPlayer->pBattleNet, tbuff);
-#endif
-	CopyChar(&pPlayer->pManaShield, tbuff);
-	CopyChar(&pPlayer->pDungMsgs2, tbuff);
-	CopyBytes(&pPlayer->bReserved, 2, tbuff);
-	CopyShort(&pPlayer->wReflection, tbuff);
-	CopyShorts(&pPlayer->wReserved, 7, tbuff);
-
-	CopyInt(&pPlayer->pDiabloKillLevel, tbuff);
-	CopyInt(&pPlayer->pDifficulty, tbuff);
-	CopyInt(&pPlayer->pDamAcFlags, tbuff);
-	CopyInts(&pPlayer->dwReserved, 5, tbuff);
-
-	// Omit pointer _pNData
-	// Omit pointer _pWData
-	// Omit pointer _pAData
-	// Omit pointer _pLData
-	// Omit pointer _pFData
-	// Omit pointer  _pTData
-	// Omit pointer _pHData
-	// Omit pointer _pDData
-	// Omit pointer _pBData
-	// Omit pointer pReserved
-}
-
-void SaveMonster(int i)
-{
-	MonsterStruct *pMonster = &monster[i];
-	char tempChar;
-
-	CopyInt(&pMonster->_mMTidx, tbuff);
-	CopyInt(&pMonster->_mmode, tbuff);
-	CopyChar(&pMonster->_mgoal, tbuff);
-	tbuff += 3; // Alignment
-	CopyInt(&pMonster->_mgoalvar1, tbuff);
-	CopyInt(&pMonster->_mgoalvar2, tbuff);
-	CopyInt(&pMonster->_mgoalvar3, tbuff);
-	CopyInt(&pMonster->field_18, tbuff);
-	CopyChar(&pMonster->_pathcount, tbuff);
-	tbuff += 3; // Alignment
-	CopyInt(&pMonster->_mx, tbuff);
-	CopyInt(&pMonster->_my, tbuff);
-	CopyInt(&pMonster->_mfutx, tbuff);
-	CopyInt(&pMonster->_mfuty, tbuff);
-	CopyInt(&pMonster->_moldx, tbuff);
-	CopyInt(&pMonster->_moldy, tbuff);
-	CopyInt(&pMonster->_mxoff, tbuff);
-	CopyInt(&pMonster->_myoff, tbuff);
-	CopyInt(&pMonster->_mxvel, tbuff);
-	CopyInt(&pMonster->_myvel, tbuff);
-	CopyInt(&pMonster->_mdir, tbuff);
-	CopyInt(&pMonster->_menemy, tbuff);
-	CopyChar(&pMonster->_menemyx, tbuff);
-	CopyChar(&pMonster->_menemyy, tbuff);
-	CopyShort(&pMonster->falign_52, tbuff);
-
-	tbuff += 4; // Skip pointer _mAnimData
-	CopyInt(&pMonster->_mAnimDelay, tbuff);
-	CopyInt(&pMonster->_mAnimCnt, tbuff);
-	CopyInt(&pMonster->_mAnimLen, tbuff);
-	CopyInt(&pMonster->_mAnimFrame, tbuff);
-	tbuff += 4; // Skip _meflag
-	CopyInt(&pMonster->_mDelFlag, tbuff);
-	CopyInt(&pMonster->_mVar1, tbuff);
-	CopyInt(&pMonster->_mVar2, tbuff);
-	CopyInt(&pMonster->_mVar3, tbuff);
-	CopyInt(&pMonster->_mVar4, tbuff);
-	CopyInt(&pMonster->_mVar5, tbuff);
-	CopyInt(&pMonster->_mVar6, tbuff);
-	CopyInt(&pMonster->_mVar7, tbuff);
-	CopyInt(&pMonster->_mVar8, tbuff);
-	CopyInt(&pMonster->_mmaxhp, tbuff);
-	CopyInt(&pMonster->_mhitpoints, tbuff);
-
-	CopyChar(&pMonster->_mAi, tbuff);
-	CopyChar(&pMonster->_mint, tbuff);
-	CopyShort(&pMonster->falign_9A, tbuff);
-	CopyInt(&pMonster->_mFlags, tbuff);
-	CopyChar(&pMonster->_msquelch, tbuff);
-	tbuff += 3; // Alignment
-	CopyInt(&pMonster->falign_A4, tbuff);
-	CopyInt(&pMonster->_lastx, tbuff);
-	CopyInt(&pMonster->_lasty, tbuff);
-	CopyInt(&pMonster->_mRndSeed, tbuff);
-	CopyInt(&pMonster->_mAISeed, tbuff);
-	CopyInt(&pMonster->falign_B8, tbuff);
-
-	CopyChar(&pMonster->_uniqtype, tbuff);
-	CopyChar(&pMonster->_uniqtrans, tbuff);
-	CopyChar(&pMonster->_udeadval, tbuff);
-
-	CopyChar(&pMonster->mWhoHit, tbuff);
-	CopyChar(&pMonster->mLevel, tbuff);
-	tbuff += 1; // Alignment
-	CopyShort(&pMonster->mExp, tbuff);
-
-	// Wtite mHit for backwards compatabiliyt
-	tempChar = pMonster->mHit < SCHAR_MAX ? pMonster->mHit : SCHAR_MAX;
-	CopyChar(&tempChar, tbuff);
-	CopyChar(&pMonster->mMinDamage, tbuff);
-	CopyChar(&pMonster->mMaxDamage, tbuff);
-	// Wtite mHit2 for backwards compatabiliyt
-	tempChar = pMonster->mHit2 < SCHAR_MAX ? pMonster->mHit2 : SCHAR_MAX;
-	CopyChar(&tempChar, tbuff);
-	CopyChar(&pMonster->mMinDamage2, tbuff);
-	CopyChar(&pMonster->mMaxDamage2, tbuff);
-	CopyChar(&pMonster->mArmorClass, tbuff);
-	CopyChar(&pMonster->falign_CB, tbuff);
-	CopyShort(&pMonster->mMagicRes, tbuff);
-	tbuff += 2; // Alignment
-
-	CopyInt(&pMonster->mtalkmsg, tbuff);
-	CopyChar(&pMonster->leader, tbuff);
-	CopyChar(&pMonster->leaderflag, tbuff);
-	CopyChar(&pMonster->packsize, tbuff);
-	CopyChar(&pMonster->mlid, tbuff);
-
-	// Omit pointer mName;
-	// Omit pointer MType;
-	// Omit pointer MData;
-}
-
-void SaveMissile(int i)
-{
-	MissileStruct *pMissile = &missile[i];
-
-	CopyInt(&pMissile->_mitype, tbuff);
-	CopyInt(&pMissile->_mix, tbuff);
-	CopyInt(&pMissile->_miy, tbuff);
-	CopyInt(&pMissile->_mixoff, tbuff);
-	CopyInt(&pMissile->_miyoff, tbuff);
-	CopyInt(&pMissile->_mixvel, tbuff);
-	CopyInt(&pMissile->_miyvel, tbuff);
-	CopyInt(&pMissile->_misx, tbuff);
-	CopyInt(&pMissile->_misy, tbuff);
-	CopyInt(&pMissile->_mitxoff, tbuff);
-	CopyInt(&pMissile->_mityoff, tbuff);
-	CopyInt(&pMissile->_mimfnum, tbuff);
-	CopyInt(&pMissile->_mispllvl, tbuff);
-	CopyInt(&pMissile->_miDelFlag, tbuff);
-	CopyChar(&pMissile->_miAnimType, tbuff);
-	tbuff += 3; // Alignment
-	CopyInt(&pMissile->_miAnimFlags, tbuff);
-	tbuff += 4; // Skip pointer _miAnimData
-	CopyInt(&pMissile->_miAnimDelay, tbuff);
-	CopyInt(&pMissile->_miAnimLen, tbuff);
-	CopyInt(&pMissile->_miAnimWidth, tbuff);
-	CopyInt(&pMissile->_miAnimWidth2, tbuff);
-	CopyInt(&pMissile->_miAnimCnt, tbuff);
-	CopyInt(&pMissile->_miAnimAdd, tbuff);
-	CopyInt(&pMissile->_miAnimFrame, tbuff);
-	CopyInt(&pMissile->_miDrawFlag, tbuff);
-	CopyInt(&pMissile->_miLightFlag, tbuff);
-	CopyInt(&pMissile->_miPreFlag, tbuff);
-	CopyInt(&pMissile->_miUniqTrans, tbuff);
-	CopyInt(&pMissile->_mirange, tbuff);
-	CopyInt(&pMissile->_misource, tbuff);
-	CopyInt(&pMissile->_micaster, tbuff);
-	CopyInt(&pMissile->_midam, tbuff);
-	CopyInt(&pMissile->_miHitFlag, tbuff);
-	CopyInt(&pMissile->_midist, tbuff);
-	CopyInt(&pMissile->_mlid, tbuff);
-	CopyInt(&pMissile->_mirnd, tbuff);
-	CopyInt(&pMissile->_miVar1, tbuff);
-	CopyInt(&pMissile->_miVar2, tbuff);
-	CopyInt(&pMissile->_miVar3, tbuff);
-	CopyInt(&pMissile->_miVar4, tbuff);
-	CopyInt(&pMissile->_miVar5, tbuff);
-	CopyInt(&pMissile->_miVar6, tbuff);
-	CopyInt(&pMissile->_miVar7, tbuff);
-	CopyInt(&pMissile->_miVar8, tbuff);
-}
-
-void SaveObject(int i)
-{
-	ObjectStruct *pObject = &object[i];
-
-	CopyInt(&pObject->_otype, tbuff);
-	CopyInt(&pObject->_ox, tbuff);
-	CopyInt(&pObject->_oy, tbuff);
-	CopyInt(&pObject->_oLight, tbuff);
-	CopyInt(&pObject->_oAnimFlag, tbuff);
-	tbuff += 4; // Skip pointer _oAnimData
-	CopyInt(&pObject->_oAnimDelay, tbuff);
-	CopyInt(&pObject->_oAnimCnt, tbuff);
-	CopyInt(&pObject->_oAnimLen, tbuff);
-	CopyInt(&pObject->_oAnimFrame, tbuff);
-	CopyInt(&pObject->_oAnimWidth, tbuff);
-	CopyInt(&pObject->_oAnimWidth2, tbuff);
-	CopyInt(&pObject->_oDelFlag, tbuff);
-	CopyChar(&pObject->_oBreak, tbuff);
-	tbuff += 3; // Alignment
-	CopyInt(&pObject->_oSolidFlag, tbuff);
-	CopyInt(&pObject->_oMissFlag, tbuff);
-
-	CopyChar(&pObject->_oSelFlag, tbuff);
-	tbuff += 3; // Alignment
-	CopyInt(&pObject->_oPreFlag, tbuff);
-	CopyInt(&pObject->_oTrapFlag, tbuff);
-	CopyInt(&pObject->_oDoorFlag, tbuff);
-	CopyInt(&pObject->_olid, tbuff);
-	CopyInt(&pObject->_oRndSeed, tbuff);
-	CopyInt(&pObject->_oVar1, tbuff);
-	CopyInt(&pObject->_oVar2, tbuff);
-	CopyInt(&pObject->_oVar3, tbuff);
-	CopyInt(&pObject->_oVar4, tbuff);
-	CopyInt(&pObject->_oVar5, tbuff);
-	CopyInt(&pObject->_oVar6, tbuff);
-	CopyInt(&pObject->_oVar7, tbuff);
-	CopyInt(&pObject->_oVar8, tbuff);
-}
-
-void SaveItem(ItemStruct *pItem)
-{
-	CopyInt(&pItem->_iSeed, tbuff);
-	CopyShort(&pItem->_iCreateInfo, tbuff);
-	tbuff += 2; // Alignment
-	CopyInt(&pItem->_itype, tbuff);
-	CopyInt(&pItem->_ix, tbuff);
-	CopyInt(&pItem->_iy, tbuff);
-	CopyInt(&pItem->_iAnimFlag, tbuff);
-	tbuff += 4; // Skip pointer _iAnimData
-	CopyInt(&pItem->_iAnimLen, tbuff);
-	CopyInt(&pItem->_iAnimFrame, tbuff);
-	CopyInt(&pItem->_iAnimWidth, tbuff);
-	CopyInt(&pItem->_iAnimWidth2, tbuff);
-	CopyInt(&pItem->_iDelFlag, tbuff);
-	CopyChar(&pItem->_iSelFlag, tbuff);
-	tbuff += 3; // Alignment
-	CopyInt(&pItem->_iPostDraw, tbuff);
-	CopyInt(&pItem->_iIdentified, tbuff);
-	CopyChar(&pItem->_iMagical, tbuff);
-	CopyBytes(&pItem->_iName, 64, tbuff);
-	CopyBytes(&pItem->_iIName, 64, tbuff);
-	CopyChar(&pItem->_iLoc, tbuff);
-	CopyChar(&pItem->_iClass, tbuff);
-	tbuff += 1; // Alignment
-	CopyInt(&pItem->_iCurs, tbuff);
-	CopyInt(&pItem->_ivalue, tbuff);
-	CopyInt(&pItem->_iIvalue, tbuff);
-	CopyInt(&pItem->_iMinDam, tbuff);
-	CopyInt(&pItem->_iMaxDam, tbuff);
-	CopyInt(&pItem->_iAC, tbuff);
-	CopyInt(&pItem->_iFlags, tbuff);
-	CopyInt(&pItem->_iMiscId, tbuff);
-	CopyInt(&pItem->_iSpell, tbuff);
-	CopyInt(&pItem->_iCharges, tbuff);
-	CopyInt(&pItem->_iMaxCharges, tbuff);
-	CopyInt(&pItem->_iDurability, tbuff);
-	CopyInt(&pItem->_iMaxDur, tbuff);
-	CopyInt(&pItem->_iPLDam, tbuff);
-	CopyInt(&pItem->_iPLToHit, tbuff);
-	CopyInt(&pItem->_iPLAC, tbuff);
-	CopyInt(&pItem->_iPLStr, tbuff);
-	CopyInt(&pItem->_iPLMag, tbuff);
-	CopyInt(&pItem->_iPLDex, tbuff);
-	CopyInt(&pItem->_iPLVit, tbuff);
-	CopyInt(&pItem->_iPLFR, tbuff);
-	CopyInt(&pItem->_iPLLR, tbuff);
-	CopyInt(&pItem->_iPLMR, tbuff);
-	CopyInt(&pItem->_iPLMana, tbuff);
-	CopyInt(&pItem->_iPLHP, tbuff);
-	CopyInt(&pItem->_iPLDamMod, tbuff);
-	CopyInt(&pItem->_iPLGetHit, tbuff);
-	CopyInt(&pItem->_iPLLight, tbuff);
-	CopyChar(&pItem->_iSplLvlAdd, tbuff);
-	CopyChar(&pItem->_iRequest, tbuff);
-	tbuff += 2; // Alignment
-	CopyInt(&pItem->_iUid, tbuff);
-	CopyInt(&pItem->_iFMinDam, tbuff);
-	CopyInt(&pItem->_iFMaxDam, tbuff);
-	CopyInt(&pItem->_iLMinDam, tbuff);
-	CopyInt(&pItem->_iLMaxDam, tbuff);
-	CopyInt(&pItem->_iPLEnAc, tbuff);
-	CopyChar(&pItem->_iPrePower, tbuff);
-	CopyChar(&pItem->_iSufPower, tbuff);
-	tbuff += 2; // Alignment
-	CopyInt(&pItem->_iVAdd1, tbuff);
-	CopyInt(&pItem->_iVMult1, tbuff);
-	CopyInt(&pItem->_iVAdd2, tbuff);
-	CopyInt(&pItem->_iVMult2, tbuff);
-	CopyChar(&pItem->_iMinStr, tbuff);
-	CopyChar(&pItem->_iMinMag, tbuff);
-	CopyChar(&pItem->_iMinDex, tbuff);
-	tbuff += 1; // Alignment
-	CopyInt(&pItem->_iStatFlag, tbuff);
-	CopyInt(&pItem->IDidx, tbuff);
-	CopyInt(&pItem->offs016C, tbuff);
-}
-
-void SaveItems(ItemStruct *pItem, const int n)
-{
-	for (int i = 0; i < n; i++) {
-		SaveItem(&pItem[i]);
-	}
-}
-
-void SavePremium(int i)
-{
-	SaveItem(&premiumitem[i]);
-}
-
-void SaveQuest(int i)
-{
-	QuestStruct *pQuest = &quests[i];
-
-	CopyChar(&pQuest->_qlevel, tbuff);
-	CopyChar(&pQuest->_qtype, tbuff);
-	CopyChar(&pQuest->_qactive, tbuff);
-	CopyChar(&pQuest->_qlvltype, tbuff);
-	CopyInt(&pQuest->_qtx, tbuff);
-	CopyInt(&pQuest->_qty, tbuff);
-	CopyChar(&pQuest->_qslvl, tbuff);
-	CopyChar(&pQuest->_qidx, tbuff);
-	CopyChar(&pQuest->_qmsg, tbuff);
-	CopyChar(&pQuest->_qvar1, tbuff);
-	CopyChar(&pQuest->_qvar2, tbuff);
-	tbuff += 3; // Alignment
-	CopyInt(&pQuest->_qlog, tbuff);
-
-	WSave(ReturnLvlX);
-	WSave(ReturnLvlY);
-	WSave(ReturnLvl);
-	WSave(ReturnLvlT);
-	WSave(DoomQuestState);
-}
-
-void SaveLighting(int i)
-{
-	LightListStruct *pLight = &LightList[i];
-
-	CopyInt(&pLight->_lx, tbuff);
-	CopyInt(&pLight->_ly, tbuff);
-	CopyInt(&pLight->_lradius, tbuff);
-	CopyInt(&pLight->_lid, tbuff);
-	CopyInt(&pLight->_ldel, tbuff);
-	CopyInt(&pLight->_lunflag, tbuff);
-	CopyInt(&pLight->field_18, tbuff);
-	CopyInt(&pLight->_lunx, tbuff);
-	CopyInt(&pLight->_luny, tbuff);
-	CopyInt(&pLight->_lunr, tbuff);
-	CopyInt(&pLight->_xoff, tbuff);
-	CopyInt(&pLight->_yoff, tbuff);
-	CopyInt(&pLight->_lflags, tbuff);
-}
-
-void SaveVision(int i)
-{
-	LightListStruct *pVision = &VisionList[i];
-
-	CopyInt(&pVision->_lx, tbuff);
-	CopyInt(&pVision->_ly, tbuff);
-	CopyInt(&pVision->_lradius, tbuff);
-	CopyInt(&pVision->_lid, tbuff);
-	CopyInt(&pVision->_ldel, tbuff);
-	CopyInt(&pVision->_lunflag, tbuff);
-	CopyInt(&pVision->field_18, tbuff);
-	CopyInt(&pVision->_lunx, tbuff);
-	CopyInt(&pVision->_luny, tbuff);
-	CopyInt(&pVision->_lunr, tbuff);
-	CopyInt(&pVision->_xoff, tbuff);
-	CopyInt(&pVision->_yoff, tbuff);
-	CopyInt(&pVision->_lflags, tbuff);
-}
-
-void SavePortal(int i)
-{
-	PortalStruct *pPortal = &portal[i];
-
-	CopyInt(&pPortal->open, tbuff);
-	CopyInt(&pPortal->x, tbuff);
-	CopyInt(&pPortal->y, tbuff);
-	CopyInt(&pPortal->level, tbuff);
-	CopyInt(&pPortal->ltype, tbuff);
-	CopyInt(&pPortal->setlvl, tbuff);
-}
-
-=======
->>>>>>> f2f4de8e
-void SaveLevel()
-{
-	int i, j;
-	char szName[MAX_PATH];
-	int dwLen;
-	BYTE *SaveBuff;
-
-	if (currlevel == 0)
-		glSeedTbl[0] = GetRndSeed();
-
-	dwLen = codec_get_encoded_len(FILEBUFF);
-	SaveBuff = DiabloAllocPtr(dwLen);
-	tbuff = SaveBuff;
-
-	if (leveltype != DTYPE_TOWN) {
-		for (j = 0; j < MAXDUNY; j++) {
-			for (i = 0; i < MAXDUNX; i++)
-				BSave(dDead[i][j]);
-		}
-	}
-
-	WSave(nummonsters);
-	WSave(numitems);
-	WSave(nobjects);
-
-	if (leveltype != DTYPE_TOWN) {
-		for (i = 0; i < MAXMONSTERS; i++)
-			WSave(monstactive[i]);
-		for (i = 0; i < nummonsters; i++)
-			SaveMonster(monstactive[i]);
-		for (i = 0; i < MAXOBJECTS; i++)
-			BSave(objectactive[i]);
-		for (i = 0; i < MAXOBJECTS; i++)
-			BSave(objectavail[i]);
-		for (i = 0; i < nobjects; i++)
-			SaveObject(objectactive[i]);
-	}
-
-	for (i = 0; i < MAXITEMS; i++)
-		BSave(itemactive[i]);
-	for (i = 0; i < MAXITEMS; i++)
-		BSave(itemavail[i]);
-	for (i = 0; i < numitems; i++)
-		SaveItem(&item[itemactive[i]]);
-
-	for (j = 0; j < MAXDUNY; j++) {
-		for (i = 0; i < MAXDUNX; i++)
-			BSave(dFlags[i][j] & ~(BFLAG_MISSILE | BFLAG_VISIBLE | BFLAG_DEAD_PLAYER));
-	}
-	for (j = 0; j < MAXDUNY; j++) {
-		for (i = 0; i < MAXDUNX; i++)
-			BSave(dItem[i][j]);
-	}
-
-	if (leveltype != DTYPE_TOWN) {
-		for (j = 0; j < MAXDUNY; j++) {
-			for (i = 0; i < MAXDUNX; i++)
-				WSave(dMonster[i][j]);
-		}
-		for (j = 0; j < MAXDUNY; j++) {
-			for (i = 0; i < MAXDUNX; i++)
-				BSave(dObject[i][j]);
-		}
-		for (j = 0; j < MAXDUNY; j++) {
-			for (i = 0; i < MAXDUNX; i++)
-				BSave(dLight[i][j]);
-		}
-		for (j = 0; j < MAXDUNY; j++) {
-			for (i = 0; i < MAXDUNX; i++)
-				BSave(dPreLight[i][j]);
-		}
-		for (j = 0; j < DMAXY; j++) {
-			for (i = 0; i < DMAXX; i++)
-				OSave(automapview[i][j]);
-		}
-		for (j = 0; j < MAXDUNY; j++) {
-			for (i = 0; i < MAXDUNX; i++)
-				BSave(dMissile[i][j]);
-		}
-	}
-
-	GetTempLevelNames(szName);
-	dwLen = codec_get_encoded_len(tbuff - SaveBuff);
-	pfile_write_save_file(szName, SaveBuff, tbuff - SaveBuff, dwLen);
-	mem_free_dbg(SaveBuff);
-
-	if (!setlevel)
-		plr[myplr]._pLvlVisited[currlevel] = TRUE;
-	else
-		plr[myplr]._pSLvlVisited[setlvlnum] = TRUE;
-}
-
-void LoadLevel()
-{
-	int i, j;
-	DWORD dwLen;
-	char szName[MAX_PATH];
-	BYTE *LoadBuff;
-
-	GetPermLevelNames(szName);
-	LoadBuff = pfile_read(szName, &dwLen);
-	tbuff = LoadBuff;
-
-	if (leveltype != DTYPE_TOWN) {
-		for (j = 0; j < MAXDUNY; j++) {
-			for (i = 0; i < MAXDUNX; i++)
-				dDead[i][j] = BLoad();
-		}
-		SetDead();
-	}
-
-	nummonsters = WLoad();
-	numitems = WLoad();
-	nobjects = WLoad();
-
-	if (leveltype != DTYPE_TOWN) {
-		for (i = 0; i < MAXMONSTERS; i++)
-			monstactive[i] = WLoad();
-		for (i = 0; i < nummonsters; i++)
-			LoadMonster(monstactive[i]);
-		for (i = 0; i < MAXOBJECTS; i++)
-			objectactive[i] = BLoad();
-		for (i = 0; i < MAXOBJECTS; i++)
-			objectavail[i] = BLoad();
-		for (i = 0; i < nobjects; i++)
-			LoadObject(objectactive[i]);
-		for (i = 0; i < nobjects; i++)
-			SyncObjectAnim(objectactive[i]);
-	}
-
-	for (i = 0; i < MAXITEMS; i++)
-		itemactive[i] = BLoad();
-	for (i = 0; i < MAXITEMS; i++)
-		itemavail[i] = BLoad();
-	for (i = 0; i < numitems; i++)
-		LoadItem(itemactive[i]);
-
-	for (j = 0; j < MAXDUNY; j++) {
-		for (i = 0; i < MAXDUNX; i++)
-			dFlags[i][j] = BLoad();
-	}
-	for (j = 0; j < MAXDUNY; j++) {
-		for (i = 0; i < MAXDUNX; i++)
-			dItem[i][j] = BLoad();
-	}
-
-	if (leveltype != DTYPE_TOWN) {
-		for (j = 0; j < MAXDUNY; j++) {
-			for (i = 0; i < MAXDUNX; i++)
-				dMonster[i][j] = WLoad();
-		}
-		for (j = 0; j < MAXDUNY; j++) {
-			for (i = 0; i < MAXDUNX; i++)
-				dObject[i][j] = BLoad();
-		}
-		for (j = 0; j < MAXDUNY; j++) {
-			for (i = 0; i < MAXDUNX; i++)
-				dLight[i][j] = BLoad();
-		}
-		for (j = 0; j < MAXDUNY; j++) {
-			for (i = 0; i < MAXDUNX; i++)
-				dPreLight[i][j] = BLoad();
-		}
-		for (j = 0; j < DMAXY; j++) {
-			for (i = 0; i < DMAXX; i++)
-				automapview[i][j] = OLoad();
-		}
-		for (j = 0; j < MAXDUNY; j++) {
-			for (i = 0; i < MAXDUNX; i++)
-				dMissile[i][j] = 0; /// BUGFIX: supposed to load saved missiles with "BLoad()"?
-		}
-	}
-
-	AutomapZoomReset();
-	ResyncQuests();
-	SyncPortals();
-	dolighting = TRUE;
-
-	for (i = 0; i < MAX_PLRS; i++) {
-		if (plr[i].plractive && currlevel == plr[i].plrlevel)
-			LightList[plr[i]._plid]._lunflag = TRUE;
-	}
-
-	mem_free_dbg(LoadBuff);
-}
-
-DEVILUTION_END_NAMESPACE
+/**
+ * @file loadsave.cpp
+ *
+ * Implementation of save game functionality.
+ */
+#include "all.h"
+
+DEVILUTION_BEGIN_NAMESPACE
+
+BYTE *tbuff;
+
+static char BLoad()
+{
+	return *tbuff++;
+}
+
+static int WLoad()
+{
+	int rv = *tbuff++ << 24;
+	rv |= *tbuff++ << 16;
+	rv |= *tbuff++ << 8;
+	rv |= *tbuff++;
+
+	return rv;
+}
+
+static int ILoad()
+{
+	int rv = *tbuff++ << 24;
+	rv |= *tbuff++ << 16;
+	rv |= *tbuff++ << 8;
+	rv |= *tbuff++;
+
+	return rv;
+}
+
+static BOOL OLoad()
+{
+	if (*tbuff++ == TRUE)
+		return TRUE;
+	else
+		return FALSE;
+}
+
+static void CopyBytes(const void *src, const int n, void *dst)
+{
+	memcpy(dst, src, n);
+	tbuff += n;
+}
+
+static void CopyChar(const void *src, void *dst)
+{
+	*(char *)dst = *(char *)src;
+	tbuff += 1;
+}
+
+static void CopyShort(const void *src, void *dst)
+{
+	unsigned short buf;
+	memcpy(&buf, src, 2);
+	tbuff += 2;
+	buf = SwapLE16(buf);
+	memcpy(dst, &buf, 2);
+}
+
+static void CopyShorts(const void *src, const int n, void *dst)
+{
+	const unsigned short *s = reinterpret_cast<const unsigned short *>(src);
+	unsigned short *d = reinterpret_cast<unsigned short *>(dst);
+	for (int i = 0; i < n; i++) {
+		CopyShort(s, d);
+		++d;
+		++s;
+	}
+}
+
+static void CopyInt(const void *src, void *dst)
+{
+	unsigned int buf;
+	memcpy(&buf, src, 4);
+	tbuff += 4;
+	buf = SwapLE32(buf);
+	memcpy(dst, &buf, 4);
+}
+
+static void CopyInts(const void *src, const int n, void *dst)
+{
+	const unsigned int *s = reinterpret_cast<const unsigned int *>(src);
+	const unsigned int *d = reinterpret_cast<unsigned int *>(dst);
+	for (int i = 0; i < n; i++) {
+		CopyInt(s, (void*)d);
+		++d;
+		++s;
+	}
+}
+
+static void CopyInt64(const void *src, void *dst)
+{
+	unsigned long long buf;
+	memcpy(&buf, src, 8);
+	tbuff += 8;
+	buf = SDL_SwapLE64(buf);
+	memcpy(dst, &buf, 8);
+}
+
+static void LoadItemData(ItemStruct *pItem)
+{
+	CopyInt(tbuff, &pItem->_iSeed);
+	CopyShort(tbuff, &pItem->_iCreateInfo);
+	tbuff += 2; // Alignment
+	CopyInt(tbuff, &pItem->_itype);
+	CopyInt(tbuff, &pItem->_ix);
+	CopyInt(tbuff, &pItem->_iy);
+	CopyInt(tbuff, &pItem->_iAnimFlag);
+	tbuff += 4; // Skip pointer _iAnimData
+	CopyInt(tbuff, &pItem->_iAnimLen);
+	CopyInt(tbuff, &pItem->_iAnimFrame);
+	CopyInt(tbuff, &pItem->_iAnimWidth);
+	CopyInt(tbuff, &pItem->_iAnimWidth2);
+	CopyInt(tbuff, &pItem->_iDelFlag);
+	CopyChar(tbuff, &pItem->_iSelFlag);
+	tbuff += 3; // Alignment
+	CopyInt(tbuff, &pItem->_iPostDraw);
+	CopyInt(tbuff, &pItem->_iIdentified);
+	CopyChar(tbuff, &pItem->_iMagical);
+	CopyBytes(tbuff, 64, &pItem->_iName);
+	CopyBytes(tbuff, 64, &pItem->_iIName);
+	CopyChar(tbuff, &pItem->_iLoc);
+	CopyChar(tbuff, &pItem->_iClass);
+	tbuff += 1; // Alignment
+	CopyInt(tbuff, &pItem->_iCurs);
+	CopyInt(tbuff, &pItem->_ivalue);
+	CopyInt(tbuff, &pItem->_iIvalue);
+	CopyInt(tbuff, &pItem->_iMinDam);
+	CopyInt(tbuff, &pItem->_iMaxDam);
+	CopyInt(tbuff, &pItem->_iAC);
+	CopyInt(tbuff, &pItem->_iFlags);
+	CopyInt(tbuff, &pItem->_iMiscId);
+	CopyInt(tbuff, &pItem->_iSpell);
+	CopyInt(tbuff, &pItem->_iCharges);
+	CopyInt(tbuff, &pItem->_iMaxCharges);
+	CopyInt(tbuff, &pItem->_iDurability);
+	CopyInt(tbuff, &pItem->_iMaxDur);
+	CopyInt(tbuff, &pItem->_iPLDam);
+	CopyInt(tbuff, &pItem->_iPLToHit);
+	CopyInt(tbuff, &pItem->_iPLAC);
+	CopyInt(tbuff, &pItem->_iPLStr);
+	CopyInt(tbuff, &pItem->_iPLMag);
+	CopyInt(tbuff, &pItem->_iPLDex);
+	CopyInt(tbuff, &pItem->_iPLVit);
+	CopyInt(tbuff, &pItem->_iPLFR);
+	CopyInt(tbuff, &pItem->_iPLLR);
+	CopyInt(tbuff, &pItem->_iPLMR);
+	CopyInt(tbuff, &pItem->_iPLMana);
+	CopyInt(tbuff, &pItem->_iPLHP);
+	CopyInt(tbuff, &pItem->_iPLDamMod);
+	CopyInt(tbuff, &pItem->_iPLGetHit);
+	CopyInt(tbuff, &pItem->_iPLLight);
+	CopyChar(tbuff, &pItem->_iSplLvlAdd);
+	CopyChar(tbuff, &pItem->_iRequest);
+	tbuff += 2; // Alignment
+	CopyInt(tbuff, &pItem->_iUid);
+	CopyInt(tbuff, &pItem->_iFMinDam);
+	CopyInt(tbuff, &pItem->_iFMaxDam);
+	CopyInt(tbuff, &pItem->_iLMinDam);
+	CopyInt(tbuff, &pItem->_iLMaxDam);
+	CopyInt(tbuff, &pItem->_iPLEnAc);
+	CopyChar(tbuff, &pItem->_iPrePower);
+	CopyChar(tbuff, &pItem->_iSufPower);
+	tbuff += 2; // Alignment
+	CopyInt(tbuff, &pItem->_iVAdd1);
+	CopyInt(tbuff, &pItem->_iVMult1);
+	CopyInt(tbuff, &pItem->_iVAdd2);
+	CopyInt(tbuff, &pItem->_iVMult2);
+	CopyChar(tbuff, &pItem->_iMinStr);
+	CopyChar(tbuff, &pItem->_iMinMag);
+	CopyChar(tbuff, &pItem->_iMinDex);
+	tbuff += 1; // Alignment
+	CopyInt(tbuff, &pItem->_iStatFlag);
+	CopyInt(tbuff, &pItem->IDidx);
+	CopyInt(tbuff, &pItem->offs016C);
+}
+
+static void LoadItems(const int n, ItemStruct *pItem)
+{
+	for (int i = 0; i < n; i++) {
+		LoadItemData(&pItem[i]);
+	}
+}
+
+static void LoadPlayer(int i)
+{
+	PlayerStruct *pPlayer = &plr[i];
+
+	CopyInt(tbuff, &pPlayer->_pmode);
+	CopyBytes(tbuff, MAX_PATH_LENGTH, pPlayer->walkpath);
+	CopyBytes(tbuff, 1, &pPlayer->plractive);
+	tbuff += 2; // Alignment
+	CopyInt(tbuff, &pPlayer->destAction);
+	CopyInt(tbuff, &pPlayer->destParam1);
+	CopyInt(tbuff, &pPlayer->destParam2);
+	CopyInt(tbuff, &pPlayer->destParam3);
+	CopyInt(tbuff, &pPlayer->destParam4);
+	CopyInt(tbuff, &pPlayer->plrlevel);
+	CopyInt(tbuff, &pPlayer->_px);
+	CopyInt(tbuff, &pPlayer->_py);
+	CopyInt(tbuff, &pPlayer->_pfutx);
+	CopyInt(tbuff, &pPlayer->_pfuty);
+	CopyInt(tbuff, &pPlayer->_ptargx);
+	CopyInt(tbuff, &pPlayer->_ptargy);
+	CopyInt(tbuff, &pPlayer->_pownerx);
+	CopyInt(tbuff, &pPlayer->_pownery);
+	CopyInt(tbuff, &pPlayer->_poldx);
+	CopyInt(tbuff, &pPlayer->_poldy);
+	CopyInt(tbuff, &pPlayer->_pxoff);
+	CopyInt(tbuff, &pPlayer->_pyoff);
+	CopyInt(tbuff, &pPlayer->_pxvel);
+	CopyInt(tbuff, &pPlayer->_pyvel);
+	CopyInt(tbuff, &pPlayer->_pdir);
+	CopyInt(tbuff, &pPlayer->_nextdir);
+	CopyInt(tbuff, &pPlayer->_pgfxnum);
+	tbuff += 4; // Skip pointer _pAnimData
+	CopyInt(tbuff, &pPlayer->_pAnimDelay);
+	CopyInt(tbuff, &pPlayer->_pAnimCnt);
+	CopyInt(tbuff, &pPlayer->_pAnimLen);
+	CopyInt(tbuff, &pPlayer->_pAnimFrame);
+	CopyInt(tbuff, &pPlayer->_pAnimWidth);
+	CopyInt(tbuff, &pPlayer->_pAnimWidth2);
+	tbuff += 4; // Skip _peflag
+	CopyInt(tbuff, &pPlayer->_plid);
+	CopyInt(tbuff, &pPlayer->_pvid);
+
+	CopyInt(tbuff, &pPlayer->_pSpell);
+	CopyChar(tbuff, &pPlayer->_pSplType);
+	CopyChar(tbuff, &pPlayer->_pSplFrom);
+	tbuff += 2; // Alignment
+	CopyInt(tbuff, &pPlayer->_pTSpell);
+	CopyChar(tbuff, &pPlayer->_pTSplType);
+	tbuff += 3; // Alignment
+	CopyInt(tbuff, &pPlayer->_pRSpell);
+	CopyChar(tbuff, &pPlayer->_pRSplType);
+	tbuff += 3; // Alignment
+	CopyInt(tbuff, &pPlayer->_pSBkSpell);
+	CopyChar(tbuff, &pPlayer->_pSBkSplType);
+	CopyBytes(tbuff, 64, &pPlayer->_pSplLvl);
+	tbuff += 7; // Alignment
+	CopyInt64(tbuff, &pPlayer->_pMemSpells);
+	CopyInt64(tbuff, &pPlayer->_pAblSpells);
+	CopyInt64(tbuff, &pPlayer->_pScrlSpells);
+	CopyChar(tbuff, &pPlayer->_pSpellFlags);
+	tbuff += 3; // Alignment
+	CopyInts(tbuff, 4, &pPlayer->_pSplHotKey);
+	CopyBytes(tbuff, 4, &pPlayer->_pSplTHotKey);
+
+	CopyInt(tbuff, &pPlayer->_pwtype);
+	CopyChar(tbuff, &pPlayer->_pBlockFlag);
+	CopyChar(tbuff, &pPlayer->_pInvincible);
+	CopyChar(tbuff, &pPlayer->_pLightRad);
+	CopyChar(tbuff, &pPlayer->_pLvlChanging);
+
+	CopyBytes(tbuff, PLR_NAME_LEN, &pPlayer->_pName);
+	CopyChar(tbuff, &pPlayer->_pClass);
+	tbuff += 3; // Alignment
+	CopyInt(tbuff, &pPlayer->_pStrength);
+	CopyInt(tbuff, &pPlayer->_pBaseStr);
+	CopyInt(tbuff, &pPlayer->_pMagic);
+	CopyInt(tbuff, &pPlayer->_pBaseMag);
+	CopyInt(tbuff, &pPlayer->_pDexterity);
+	CopyInt(tbuff, &pPlayer->_pBaseDex);
+	CopyInt(tbuff, &pPlayer->_pVitality);
+	CopyInt(tbuff, &pPlayer->_pBaseVit);
+	CopyInt(tbuff, &pPlayer->_pStatPts);
+	CopyInt(tbuff, &pPlayer->_pDamageMod);
+	CopyInt(tbuff, &pPlayer->_pBaseToBlk);
+	if (pPlayer->_pBaseToBlk == 0) {
+		pPlayer->_pBaseToBlk = ToBlkTbl[pPlayer->_pClass];
+	}
+	CopyInt(tbuff, &pPlayer->_pHPBase);
+	CopyInt(tbuff, &pPlayer->_pMaxHPBase);
+	CopyInt(tbuff, &pPlayer->_pHitPoints);
+	CopyInt(tbuff, &pPlayer->_pMaxHP);
+	CopyInt(tbuff, &pPlayer->_pHPPer);
+	CopyInt(tbuff, &pPlayer->_pManaBase);
+	CopyInt(tbuff, &pPlayer->_pMaxManaBase);
+	CopyInt(tbuff, &pPlayer->_pMana);
+	CopyInt(tbuff, &pPlayer->_pMaxMana);
+	CopyInt(tbuff, &pPlayer->_pManaPer);
+	CopyChar(tbuff, &pPlayer->_pLevel);
+	CopyChar(tbuff, &pPlayer->_pMaxLvl);
+	tbuff += 2; // Alignment
+	CopyInt(tbuff, &pPlayer->_pExperience);
+	CopyInt(tbuff, &pPlayer->_pMaxExp);
+	CopyInt(tbuff, &pPlayer->_pNextExper);
+	CopyChar(tbuff, &pPlayer->_pArmorClass);
+	CopyChar(tbuff, &pPlayer->_pMagResist);
+	CopyChar(tbuff, &pPlayer->_pFireResist);
+	CopyChar(tbuff, &pPlayer->_pLghtResist);
+	CopyInt(tbuff, &pPlayer->_pGold);
+
+	CopyInt(tbuff, &pPlayer->_pInfraFlag);
+	CopyInt(tbuff, &pPlayer->_pVar1);
+	CopyInt(tbuff, &pPlayer->_pVar2);
+	CopyInt(tbuff, &pPlayer->_pVar3);
+	CopyInt(tbuff, &pPlayer->_pVar4);
+	CopyInt(tbuff, &pPlayer->_pVar5);
+	CopyInt(tbuff, &pPlayer->_pVar6);
+	CopyInt(tbuff, &pPlayer->_pVar7);
+	CopyInt(tbuff, &pPlayer->_pVar8);
+	CopyBytes(tbuff, NUMLEVELS, &pPlayer->_pLvlVisited);
+	CopyBytes(tbuff, NUMLEVELS, &pPlayer->_pSLvlVisited);
+	tbuff += 2; // Alignment
+
+	CopyInt(tbuff, &pPlayer->_pGFXLoad);
+	tbuff += 4 * 8; // Skip pointers _pNAnim
+	CopyInt(tbuff, &pPlayer->_pNFrames);
+	CopyInt(tbuff, &pPlayer->_pNWidth);
+	tbuff += 4 * 8; // Skip pointers _pWAnim
+	CopyInt(tbuff, &pPlayer->_pWFrames);
+	CopyInt(tbuff, &pPlayer->_pWWidth);
+	tbuff += 4 * 8; // Skip pointers _pAAnim
+	CopyInt(tbuff, &pPlayer->_pAFrames);
+	CopyInt(tbuff, &pPlayer->_pAWidth);
+	CopyInt(tbuff, &pPlayer->_pAFNum);
+	tbuff += 4 * 8; // Skip pointers _pLAnim
+	tbuff += 4 * 8; // Skip pointers _pFAnim
+	tbuff += 4 * 8; // Skip pointers _pTAnim
+	CopyInt(tbuff, &pPlayer->_pSFrames);
+	CopyInt(tbuff, &pPlayer->_pSWidth);
+	CopyInt(tbuff, &pPlayer->_pSFNum);
+	tbuff += 4 * 8; // Skip pointers _pHAnim
+	CopyInt(tbuff, &pPlayer->_pHFrames);
+	CopyInt(tbuff, &pPlayer->_pHWidth);
+	tbuff += 4 * 8; // Skip pointers _pDAnim
+	CopyInt(tbuff, &pPlayer->_pDFrames);
+	CopyInt(tbuff, &pPlayer->_pDWidth);
+	tbuff += 4 * 8; // Skip pointers _pBAnim
+	CopyInt(tbuff, &pPlayer->_pBFrames);
+	CopyInt(tbuff, &pPlayer->_pBWidth);
+
+	LoadItems(NUM_INVLOC, pPlayer->InvBody);
+	LoadItems(NUM_INV_GRID_ELEM, pPlayer->InvList);
+	CopyInt(tbuff, &pPlayer->_pNumInv);
+	CopyBytes(tbuff, NUM_INV_GRID_ELEM, pPlayer->InvGrid);
+	LoadItems(MAXBELTITEMS, pPlayer->SpdList);
+	LoadItemData(&pPlayer->HoldItem);
+
+	CopyInt(tbuff, &pPlayer->_pIMinDam);
+	CopyInt(tbuff, &pPlayer->_pIMaxDam);
+	CopyInt(tbuff, &pPlayer->_pIAC);
+	CopyInt(tbuff, &pPlayer->_pIBonusDam);
+	CopyInt(tbuff, &pPlayer->_pIBonusToHit);
+	CopyInt(tbuff, &pPlayer->_pIBonusAC);
+	CopyInt(tbuff, &pPlayer->_pIBonusDamMod);
+	tbuff += 4; // Alignment
+
+	CopyInt64(tbuff, &pPlayer->_pISpells);
+	CopyInt(tbuff, &pPlayer->_pIFlags);
+	CopyInt(tbuff, &pPlayer->_pIGetHit);
+	CopyChar(tbuff, &pPlayer->_pISplLvlAdd);
+	CopyChar(tbuff, &pPlayer->_pISplCost);
+	tbuff += 2; // Alignment
+	CopyInt(tbuff, &pPlayer->_pISplDur);
+	CopyInt(tbuff, &pPlayer->_pIEnAc);
+	CopyInt(tbuff, &pPlayer->_pIFMinDam);
+	CopyInt(tbuff, &pPlayer->_pIFMaxDam);
+	CopyInt(tbuff, &pPlayer->_pILMinDam);
+	CopyInt(tbuff, &pPlayer->_pILMaxDam);
+	CopyInt(tbuff, &pPlayer->_pOilType);
+	CopyChar(tbuff, &pPlayer->pTownWarps);
+	CopyChar(tbuff, &pPlayer->pDungMsgs);
+	CopyChar(tbuff, &pPlayer->pLvlLoad);
+#ifdef HELLFIRE
+	CopyChar(tbuff, &pPlayer->pDungMsgs2);
+	pPlayer->pBattleNet = false;
+#else
+	CopyChar(tbuff, &pPlayer->pBattleNet);
+#endif
+	CopyChar(tbuff, &pPlayer->pManaShield);
+#ifndef HELLFIRE
+	CopyBytes(tbuff, 3, &pPlayer->bReserved);
+#else
+	CopyChar(tbuff, &pPlayer->pDungMsgs2);
+	CopyBytes(tbuff, 2, &pPlayer->bReserved);
+#endif
+	CopyShort(tbuff, &pPlayer->wReflection);
+	CopyShorts(tbuff, 7, &pPlayer->wReserved);
+
+	CopyInt(tbuff, &pPlayer->pDiabloKillLevel);
+	CopyInt(tbuff, &pPlayer->pDifficulty);
+	CopyInt(tbuff, &pPlayer->pDamAcFlags);
+	CopyInts(tbuff, 5, &pPlayer->dwReserved);
+
+	// Omit pointer _pNData
+	// Omit pointer _pWData
+	// Omit pointer _pAData
+	// Omit pointer _pLData
+	// Omit pointer _pFData
+	// Omit pointer  _pTData
+	// Omit pointer _pHData
+	// Omit pointer _pDData
+	// Omit pointer _pBData
+	// Omit pointer pReserved
+}
+
+static void LoadMonster(int i)
+{
+	MonsterStruct *pMonster = &monster[i];
+
+	CopyInt(tbuff, &pMonster->_mMTidx);
+	CopyInt(tbuff, &pMonster->_mmode);
+	CopyChar(tbuff, &pMonster->_mgoal);
+	tbuff += 3; // Alignment
+	CopyInt(tbuff, &pMonster->_mgoalvar1);
+	CopyInt(tbuff, &pMonster->_mgoalvar2);
+	CopyInt(tbuff, &pMonster->_mgoalvar3);
+	CopyInt(tbuff, &pMonster->field_18);
+	CopyChar(tbuff, &pMonster->_pathcount);
+	tbuff += 3; // Alignment
+	CopyInt(tbuff, &pMonster->_mx);
+	CopyInt(tbuff, &pMonster->_my);
+	CopyInt(tbuff, &pMonster->_mfutx);
+	CopyInt(tbuff, &pMonster->_mfuty);
+	CopyInt(tbuff, &pMonster->_moldx);
+	CopyInt(tbuff, &pMonster->_moldy);
+	CopyInt(tbuff, &pMonster->_mxoff);
+	CopyInt(tbuff, &pMonster->_myoff);
+	CopyInt(tbuff, &pMonster->_mxvel);
+	CopyInt(tbuff, &pMonster->_myvel);
+	CopyInt(tbuff, &pMonster->_mdir);
+	CopyInt(tbuff, &pMonster->_menemy);
+	CopyChar(tbuff, &pMonster->_menemyx);
+	CopyChar(tbuff, &pMonster->_menemyy);
+	CopyShort(tbuff, &pMonster->falign_52);
+
+	tbuff += 4; // Skip pointer _mAnimData
+	CopyInt(tbuff, &pMonster->_mAnimDelay);
+	CopyInt(tbuff, &pMonster->_mAnimCnt);
+	CopyInt(tbuff, &pMonster->_mAnimLen);
+	CopyInt(tbuff, &pMonster->_mAnimFrame);
+	tbuff += 4; // Skip _meflag
+	CopyInt(tbuff, &pMonster->_mDelFlag);
+	CopyInt(tbuff, &pMonster->_mVar1);
+	CopyInt(tbuff, &pMonster->_mVar2);
+	CopyInt(tbuff, &pMonster->_mVar3);
+	CopyInt(tbuff, &pMonster->_mVar4);
+	CopyInt(tbuff, &pMonster->_mVar5);
+	CopyInt(tbuff, &pMonster->_mVar6);
+	CopyInt(tbuff, &pMonster->_mVar7);
+	CopyInt(tbuff, &pMonster->_mVar8);
+	CopyInt(tbuff, &pMonster->_mmaxhp);
+	CopyInt(tbuff, &pMonster->_mhitpoints);
+
+	CopyChar(tbuff, &pMonster->_mAi);
+	CopyChar(tbuff, &pMonster->_mint);
+	CopyShort(tbuff, &pMonster->falign_9A);
+	CopyInt(tbuff, &pMonster->_mFlags);
+	CopyChar(tbuff, &pMonster->_msquelch);
+	tbuff += 3; // Alignment
+	CopyInt(tbuff, &pMonster->falign_A4);
+	CopyInt(tbuff, &pMonster->_lastx);
+	CopyInt(tbuff, &pMonster->_lasty);
+	CopyInt(tbuff, &pMonster->_mRndSeed);
+	CopyInt(tbuff, &pMonster->_mAISeed);
+	CopyInt(tbuff, &pMonster->falign_B8);
+
+	CopyChar(tbuff, &pMonster->_uniqtype);
+	CopyChar(tbuff, &pMonster->_uniqtrans);
+	CopyChar(tbuff, &pMonster->_udeadval);
+
+	CopyChar(tbuff, &pMonster->mWhoHit);
+	CopyChar(tbuff, &pMonster->mLevel);
+	tbuff += 1; // Alignment
+	CopyShort(tbuff, &pMonster->mExp);
+
+	tbuff += 1; // Skip mHit as it's already initialized
+	CopyChar(tbuff, &pMonster->mMinDamage);
+	CopyChar(tbuff, &pMonster->mMaxDamage);
+	tbuff += 1; // Skip mHit2 as it's already initialized
+	CopyChar(tbuff, &pMonster->mMinDamage2);
+	CopyChar(tbuff, &pMonster->mMaxDamage2);
+	CopyChar(tbuff, &pMonster->mArmorClass);
+	CopyChar(tbuff, &pMonster->falign_CB);
+	CopyShort(tbuff, &pMonster->mMagicRes);
+	tbuff += 2; // Alignment
+
+	CopyInt(tbuff, &pMonster->mtalkmsg);
+	CopyChar(tbuff, &pMonster->leader);
+	CopyChar(tbuff, &pMonster->leaderflag);
+	CopyChar(tbuff, &pMonster->packsize);
+	CopyChar(tbuff, &pMonster->mlid);
+
+	// Omit pointer mName;
+	// Omit pointer MType;
+	// Omit pointer MData;
+
+	SyncMonsterAnim(i);
+}
+
+static void LoadMissile(int i)
+{
+	MissileStruct *pMissile = &missile[i];
+
+	CopyInt(tbuff, &pMissile->_mitype);
+	CopyInt(tbuff, &pMissile->_mix);
+	CopyInt(tbuff, &pMissile->_miy);
+	CopyInt(tbuff, &pMissile->_mixoff);
+	CopyInt(tbuff, &pMissile->_miyoff);
+	CopyInt(tbuff, &pMissile->_mixvel);
+	CopyInt(tbuff, &pMissile->_miyvel);
+	CopyInt(tbuff, &pMissile->_misx);
+	CopyInt(tbuff, &pMissile->_misy);
+	CopyInt(tbuff, &pMissile->_mitxoff);
+	CopyInt(tbuff, &pMissile->_mityoff);
+	CopyInt(tbuff, &pMissile->_mimfnum);
+	CopyInt(tbuff, &pMissile->_mispllvl);
+	CopyInt(tbuff, &pMissile->_miDelFlag);
+	CopyChar(tbuff, &pMissile->_miAnimType);
+	tbuff += 3; // Alignment
+	CopyInt(tbuff, &pMissile->_miAnimFlags);
+	tbuff += 4; // Skip pointer _miAnimData
+	CopyInt(tbuff, &pMissile->_miAnimDelay);
+	CopyInt(tbuff, &pMissile->_miAnimLen);
+	CopyInt(tbuff, &pMissile->_miAnimWidth);
+	CopyInt(tbuff, &pMissile->_miAnimWidth2);
+	CopyInt(tbuff, &pMissile->_miAnimCnt);
+	CopyInt(tbuff, &pMissile->_miAnimAdd);
+	CopyInt(tbuff, &pMissile->_miAnimFrame);
+	CopyInt(tbuff, &pMissile->_miDrawFlag);
+	CopyInt(tbuff, &pMissile->_miLightFlag);
+	CopyInt(tbuff, &pMissile->_miPreFlag);
+	CopyInt(tbuff, &pMissile->_miUniqTrans);
+	CopyInt(tbuff, &pMissile->_mirange);
+	CopyInt(tbuff, &pMissile->_misource);
+	CopyInt(tbuff, &pMissile->_micaster);
+	CopyInt(tbuff, &pMissile->_midam);
+	CopyInt(tbuff, &pMissile->_miHitFlag);
+	CopyInt(tbuff, &pMissile->_midist);
+	CopyInt(tbuff, &pMissile->_mlid);
+	CopyInt(tbuff, &pMissile->_mirnd);
+	CopyInt(tbuff, &pMissile->_miVar1);
+	CopyInt(tbuff, &pMissile->_miVar2);
+	CopyInt(tbuff, &pMissile->_miVar3);
+	CopyInt(tbuff, &pMissile->_miVar4);
+	CopyInt(tbuff, &pMissile->_miVar5);
+	CopyInt(tbuff, &pMissile->_miVar6);
+	CopyInt(tbuff, &pMissile->_miVar7);
+	CopyInt(tbuff, &pMissile->_miVar8);
+}
+
+static void LoadObject(int i)
+{
+	ObjectStruct *pObject = &object[i];
+
+	CopyInt(tbuff, &pObject->_otype);
+	CopyInt(tbuff, &pObject->_ox);
+	CopyInt(tbuff, &pObject->_oy);
+	CopyInt(tbuff, &pObject->_oLight);
+	CopyInt(tbuff, &pObject->_oAnimFlag);
+	tbuff += 4; // Skip pointer _oAnimData
+	CopyInt(tbuff, &pObject->_oAnimDelay);
+	CopyInt(tbuff, &pObject->_oAnimCnt);
+	CopyInt(tbuff, &pObject->_oAnimLen);
+	CopyInt(tbuff, &pObject->_oAnimFrame);
+	CopyInt(tbuff, &pObject->_oAnimWidth);
+	CopyInt(tbuff, &pObject->_oAnimWidth2);
+	CopyInt(tbuff, &pObject->_oDelFlag);
+	CopyChar(tbuff, &pObject->_oBreak);
+	tbuff += 3; // Alignment
+	CopyInt(tbuff, &pObject->_oSolidFlag);
+	CopyInt(tbuff, &pObject->_oMissFlag);
+
+	CopyChar(tbuff, &pObject->_oSelFlag);
+	tbuff += 3; // Alignment
+	CopyInt(tbuff, &pObject->_oPreFlag);
+	CopyInt(tbuff, &pObject->_oTrapFlag);
+	CopyInt(tbuff, &pObject->_oDoorFlag);
+	CopyInt(tbuff, &pObject->_olid);
+	CopyInt(tbuff, &pObject->_oRndSeed);
+	CopyInt(tbuff, &pObject->_oVar1);
+	CopyInt(tbuff, &pObject->_oVar2);
+	CopyInt(tbuff, &pObject->_oVar3);
+	CopyInt(tbuff, &pObject->_oVar4);
+	CopyInt(tbuff, &pObject->_oVar5);
+	CopyInt(tbuff, &pObject->_oVar6);
+	CopyInt(tbuff, &pObject->_oVar7);
+	CopyInt(tbuff, &pObject->_oVar8);
+}
+
+static void LoadItem(int i)
+{
+	LoadItemData(&item[i]);
+	GetItemFrm(i);
+}
+
+static void LoadPremium(int i)
+{
+	LoadItemData(&premiumitem[i]);
+}
+
+static void LoadQuest(int i)
+{
+	QuestStruct *pQuest = &quests[i];
+
+	CopyChar(tbuff, &pQuest->_qlevel);
+	CopyChar(tbuff, &pQuest->_qtype);
+	CopyChar(tbuff, &pQuest->_qactive);
+	CopyChar(tbuff, &pQuest->_qlvltype);
+	CopyInt(tbuff, &pQuest->_qtx);
+	CopyInt(tbuff, &pQuest->_qty);
+	CopyChar(tbuff, &pQuest->_qslvl);
+	CopyChar(tbuff, &pQuest->_qidx);
+	CopyChar(tbuff, &pQuest->_qmsg);
+	CopyChar(tbuff, &pQuest->_qvar1);
+	CopyChar(tbuff, &pQuest->_qvar2);
+	tbuff += 3; // Alignment
+	CopyInt(tbuff, &pQuest->_qlog);
+
+	ReturnLvlX = WLoad();
+	ReturnLvlY = WLoad();
+	ReturnLvl = WLoad();
+	ReturnLvlT = WLoad();
+	DoomQuestState = WLoad();
+}
+
+static void LoadLighting(int i)
+{
+	LightListStruct *pLight = &LightList[i];
+
+	CopyInt(tbuff, &pLight->_lx);
+	CopyInt(tbuff, &pLight->_ly);
+	CopyInt(tbuff, &pLight->_lradius);
+	CopyInt(tbuff, &pLight->_lid);
+	CopyInt(tbuff, &pLight->_ldel);
+	CopyInt(tbuff, &pLight->_lunflag);
+	CopyInt(tbuff, &pLight->field_18);
+	CopyInt(tbuff, &pLight->_lunx);
+	CopyInt(tbuff, &pLight->_luny);
+	CopyInt(tbuff, &pLight->_lunr);
+	CopyInt(tbuff, &pLight->_xoff);
+	CopyInt(tbuff, &pLight->_yoff);
+	CopyInt(tbuff, &pLight->_lflags);
+}
+
+static void LoadVision(int i)
+{
+	LightListStruct *pVision = &VisionList[i];
+
+	CopyInt(tbuff, &pVision->_lx);
+	CopyInt(tbuff, &pVision->_ly);
+	CopyInt(tbuff, &pVision->_lradius);
+	CopyInt(tbuff, &pVision->_lid);
+	CopyInt(tbuff, &pVision->_ldel);
+	CopyInt(tbuff, &pVision->_lunflag);
+	CopyInt(tbuff, &pVision->field_18);
+	CopyInt(tbuff, &pVision->_lunx);
+	CopyInt(tbuff, &pVision->_luny);
+	CopyInt(tbuff, &pVision->_lunr);
+	CopyInt(tbuff, &pVision->_xoff);
+	CopyInt(tbuff, &pVision->_yoff);
+	CopyInt(tbuff, &pVision->_lflags);
+}
+
+static void LoadPortal(int i)
+{
+	PortalStruct *pPortal = &portal[i];
+
+	CopyInt(tbuff, &pPortal->open);
+	CopyInt(tbuff, &pPortal->x);
+	CopyInt(tbuff, &pPortal->y);
+	CopyInt(tbuff, &pPortal->level);
+	CopyInt(tbuff, &pPortal->ltype);
+	CopyInt(tbuff, &pPortal->setlvl);
+}
+
+/**
+ * @brief Load game state
+ * @param firstflag Can be set to false if we are simply reloading the current game
+ */
+void LoadGame(BOOL firstflag)
+{
+	int i, j;
+	DWORD dwLen;
+	char szName[MAX_PATH];
+	BYTE *LoadBuff;
+	int _ViewX, _ViewY, _nummonsters, _numitems, _nummissiles, _nobjects;
+
+	FreeGameMem();
+	pfile_remove_temp_files();
+	pfile_get_game_name(szName);
+	LoadBuff = pfile_read(szName, &dwLen);
+	tbuff = LoadBuff;
+
+#ifdef HELLFIRE
+	if (ILoad() != 'HELF')
+#elif defined(SPAWN)
+	if (ILoad() != 'SHAR')
+#else
+	if (ILoad() != 'RETL')
+#endif
+		app_fatal("Invalid save file");
+
+	setlevel = OLoad();
+	setlvlnum = WLoad();
+	currlevel = WLoad();
+	leveltype = WLoad();
+	_ViewX = WLoad();
+	_ViewY = WLoad();
+	invflag = OLoad();
+	chrflag = OLoad();
+	_nummonsters = WLoad();
+	_numitems = WLoad();
+	_nummissiles = WLoad();
+	_nobjects = WLoad();
+
+	for (i = 0; i < NUMLEVELS; i++) {
+		glSeedTbl[i] = ILoad();
+		gnLevelTypeTbl[i] = WLoad();
+	}
+
+	LoadPlayer(myplr);
+
+	gnDifficulty = plr[myplr].pDifficulty;
+	if (gnDifficulty < DIFF_NORMAL || gnDifficulty > DIFF_HELL)
+		gnDifficulty = DIFF_NORMAL;
+
+	for (i = 0; i < MAXQUESTS; i++)
+		LoadQuest(i);
+	for (i = 0; i < MAXPORTAL; i++)
+		LoadPortal(i);
+
+	LoadGameLevel(firstflag, ENTRY_LOAD);
+	SyncInitPlr(myplr);
+	SyncPlrAnim(myplr);
+
+	ViewX = _ViewX;
+	ViewY = _ViewY;
+	nummonsters = _nummonsters;
+	numitems = _numitems;
+	nummissiles = _nummissiles;
+	nobjects = _nobjects;
+
+	for (i = 0; i < MAXMONSTERS; i++)
+		monstkills[i] = ILoad();
+
+	if (leveltype != DTYPE_TOWN) {
+		for (i = 0; i < MAXMONSTERS; i++)
+			monstactive[i] = WLoad();
+		for (i = 0; i < nummonsters; i++)
+			LoadMonster(monstactive[i]);
+		for (i = 0; i < MAXMISSILES; i++)
+			missileactive[i] = BLoad();
+		for (i = 0; i < MAXMISSILES; i++)
+			missileavail[i] = BLoad();
+		for (i = 0; i < nummissiles; i++)
+			LoadMissile(missileactive[i]);
+		for (i = 0; i < MAXOBJECTS; i++)
+			objectactive[i] = BLoad();
+		for (i = 0; i < MAXOBJECTS; i++)
+			objectavail[i] = BLoad();
+		for (i = 0; i < nobjects; i++)
+			LoadObject(objectactive[i]);
+		for (i = 0; i < nobjects; i++)
+			SyncObjectAnim(objectactive[i]);
+
+		numlights = WLoad();
+
+		for (i = 0; i < MAXLIGHTS; i++)
+			lightactive[i] = BLoad();
+		for (i = 0; i < numlights; i++)
+			LoadLighting(lightactive[i]);
+
+		visionid = WLoad();
+		numvision = WLoad();
+
+		for (i = 0; i < numvision; i++)
+			LoadVision(i);
+	}
+
+	for (i = 0; i < MAXITEMS; i++)
+		itemactive[i] = BLoad();
+	for (i = 0; i < MAXITEMS; i++)
+		itemavail[i] = BLoad();
+	for (i = 0; i < numitems; i++)
+		LoadItem(itemactive[i]);
+	for (i = 0; i < 128; i++)
+		UniqueItemFlag[i] = OLoad();
+
+	for (j = 0; j < MAXDUNY; j++) {
+		for (i = 0; i < MAXDUNX; i++)
+			dLight[i][j] = BLoad();
+	}
+	for (j = 0; j < MAXDUNY; j++) {
+		for (i = 0; i < MAXDUNX; i++)
+			dFlags[i][j] = BLoad();
+	}
+	for (j = 0; j < MAXDUNY; j++) {
+		for (i = 0; i < MAXDUNX; i++)
+			dPlayer[i][j] = BLoad();
+	}
+	for (j = 0; j < MAXDUNY; j++) {
+		for (i = 0; i < MAXDUNX; i++)
+			dItem[i][j] = BLoad();
+	}
+
+	if (leveltype != DTYPE_TOWN) {
+		for (j = 0; j < MAXDUNY; j++) {
+			for (i = 0; i < MAXDUNX; i++)
+				dMonster[i][j] = WLoad();
+		}
+		for (j = 0; j < MAXDUNY; j++) {
+			for (i = 0; i < MAXDUNX; i++)
+				dDead[i][j] = BLoad();
+		}
+		for (j = 0; j < MAXDUNY; j++) {
+			for (i = 0; i < MAXDUNX; i++)
+				dObject[i][j] = BLoad();
+		}
+		for (j = 0; j < MAXDUNY; j++) {
+			for (i = 0; i < MAXDUNX; i++)
+				dLight[i][j] = BLoad();
+		}
+		for (j = 0; j < MAXDUNY; j++) {
+			for (i = 0; i < MAXDUNX; i++)
+				dPreLight[i][j] = BLoad();
+		}
+		for (j = 0; j < DMAXY; j++) {
+			for (i = 0; i < DMAXX; i++)
+				automapview[i][j] = OLoad();
+		}
+		for (j = 0; j < MAXDUNY; j++) {
+			for (i = 0; i < MAXDUNX; i++)
+				dMissile[i][j] = BLoad();
+		}
+	}
+
+	numpremium = WLoad();
+	premiumlevel = WLoad();
+
+	for (i = 0; i < SMITH_PREMIUM_ITEMS; i++)
+		LoadPremium(i);
+
+	automapflag = OLoad();
+	AutoMapScale = WLoad();
+	mem_free_dbg(LoadBuff);
+	AutomapZoomReset();
+	ResyncQuests();
+
+	if (leveltype != DTYPE_TOWN)
+		ProcessLightList();
+
+	RedoPlayerVision();
+	ProcessVisionList();
+	missiles_process_charge();
+	ResetPal();
+	SetCursor_(CURSOR_HAND);
+	gbProcessPlayers = TRUE;
+}
+
+static void BSave(char v)
+{
+	*tbuff++ = v;
+}
+
+static void WSave(int v)
+{
+	*tbuff++ = v >> 24;
+	*tbuff++ = v >> 16;
+	*tbuff++ = v >> 8;
+	*tbuff++ = v;
+}
+
+static void ISave(int v)
+{
+	*tbuff++ = v >> 24;
+	*tbuff++ = v >> 16;
+	*tbuff++ = v >> 8;
+	*tbuff++ = v;
+}
+
+static void OSave(BOOL v)
+{
+	if (v != FALSE)
+		*tbuff++ = TRUE;
+	else
+		*tbuff++ = FALSE;
+}
+
+static void SaveItem(ItemStruct *pItem)
+{
+	CopyInt(&pItem->_iSeed, tbuff);
+	CopyShort(&pItem->_iCreateInfo, tbuff);
+	tbuff += 2; // Alignment
+	CopyInt(&pItem->_itype, tbuff);
+	CopyInt(&pItem->_ix, tbuff);
+	CopyInt(&pItem->_iy, tbuff);
+	CopyInt(&pItem->_iAnimFlag, tbuff);
+	tbuff += 4; // Skip pointer _iAnimData
+	CopyInt(&pItem->_iAnimLen, tbuff);
+	CopyInt(&pItem->_iAnimFrame, tbuff);
+	CopyInt(&pItem->_iAnimWidth, tbuff);
+	CopyInt(&pItem->_iAnimWidth2, tbuff);
+	CopyInt(&pItem->_iDelFlag, tbuff);
+	CopyChar(&pItem->_iSelFlag, tbuff);
+	tbuff += 3; // Alignment
+	CopyInt(&pItem->_iPostDraw, tbuff);
+	CopyInt(&pItem->_iIdentified, tbuff);
+	CopyChar(&pItem->_iMagical, tbuff);
+	CopyBytes(&pItem->_iName, 64, tbuff);
+	CopyBytes(&pItem->_iIName, 64, tbuff);
+	CopyChar(&pItem->_iLoc, tbuff);
+	CopyChar(&pItem->_iClass, tbuff);
+	tbuff += 1; // Alignment
+	CopyInt(&pItem->_iCurs, tbuff);
+	CopyInt(&pItem->_ivalue, tbuff);
+	CopyInt(&pItem->_iIvalue, tbuff);
+	CopyInt(&pItem->_iMinDam, tbuff);
+	CopyInt(&pItem->_iMaxDam, tbuff);
+	CopyInt(&pItem->_iAC, tbuff);
+	CopyInt(&pItem->_iFlags, tbuff);
+	CopyInt(&pItem->_iMiscId, tbuff);
+	CopyInt(&pItem->_iSpell, tbuff);
+	CopyInt(&pItem->_iCharges, tbuff);
+	CopyInt(&pItem->_iMaxCharges, tbuff);
+	CopyInt(&pItem->_iDurability, tbuff);
+	CopyInt(&pItem->_iMaxDur, tbuff);
+	CopyInt(&pItem->_iPLDam, tbuff);
+	CopyInt(&pItem->_iPLToHit, tbuff);
+	CopyInt(&pItem->_iPLAC, tbuff);
+	CopyInt(&pItem->_iPLStr, tbuff);
+	CopyInt(&pItem->_iPLMag, tbuff);
+	CopyInt(&pItem->_iPLDex, tbuff);
+	CopyInt(&pItem->_iPLVit, tbuff);
+	CopyInt(&pItem->_iPLFR, tbuff);
+	CopyInt(&pItem->_iPLLR, tbuff);
+	CopyInt(&pItem->_iPLMR, tbuff);
+	CopyInt(&pItem->_iPLMana, tbuff);
+	CopyInt(&pItem->_iPLHP, tbuff);
+	CopyInt(&pItem->_iPLDamMod, tbuff);
+	CopyInt(&pItem->_iPLGetHit, tbuff);
+	CopyInt(&pItem->_iPLLight, tbuff);
+	CopyChar(&pItem->_iSplLvlAdd, tbuff);
+	CopyChar(&pItem->_iRequest, tbuff);
+	tbuff += 2; // Alignment
+	CopyInt(&pItem->_iUid, tbuff);
+	CopyInt(&pItem->_iFMinDam, tbuff);
+	CopyInt(&pItem->_iFMaxDam, tbuff);
+	CopyInt(&pItem->_iLMinDam, tbuff);
+	CopyInt(&pItem->_iLMaxDam, tbuff);
+	CopyInt(&pItem->_iPLEnAc, tbuff);
+	CopyChar(&pItem->_iPrePower, tbuff);
+	CopyChar(&pItem->_iSufPower, tbuff);
+	tbuff += 2; // Alignment
+	CopyInt(&pItem->_iVAdd1, tbuff);
+	CopyInt(&pItem->_iVMult1, tbuff);
+	CopyInt(&pItem->_iVAdd2, tbuff);
+	CopyInt(&pItem->_iVMult2, tbuff);
+	CopyChar(&pItem->_iMinStr, tbuff);
+	CopyChar(&pItem->_iMinMag, tbuff);
+	CopyChar(&pItem->_iMinDex, tbuff);
+	tbuff += 1; // Alignment
+	CopyInt(&pItem->_iStatFlag, tbuff);
+	CopyInt(&pItem->IDidx, tbuff);
+	CopyInt(&pItem->offs016C, tbuff);
+}
+
+static void SaveItems(ItemStruct *pItem, const int n)
+{
+	for (int i = 0; i < n; i++) {
+		SaveItem(&pItem[i]);
+	}
+}
+
+static void SavePlayer(int i)
+{
+	PlayerStruct *pPlayer = &plr[i];
+
+	CopyInt(&pPlayer->_pmode, tbuff);
+	CopyBytes(&pPlayer->walkpath, MAX_PATH_LENGTH, tbuff);
+	CopyBytes(&pPlayer->plractive, 1, tbuff);
+	tbuff += 2; // Alignment
+	CopyInt(&pPlayer->destAction, tbuff);
+	CopyInt(&pPlayer->destParam1, tbuff);
+	CopyInt(&pPlayer->destParam2, tbuff);
+	CopyInt(&pPlayer->destParam3, tbuff);
+	CopyInt(&pPlayer->destParam4, tbuff);
+	CopyInt(&pPlayer->plrlevel, tbuff);
+	CopyInt(&pPlayer->_px, tbuff);
+	CopyInt(&pPlayer->_py, tbuff);
+	CopyInt(&pPlayer->_pfutx, tbuff);
+	CopyInt(&pPlayer->_pfuty, tbuff);
+	CopyInt(&pPlayer->_ptargx, tbuff);
+	CopyInt(&pPlayer->_ptargy, tbuff);
+	CopyInt(&pPlayer->_pownerx, tbuff);
+	CopyInt(&pPlayer->_pownery, tbuff);
+	CopyInt(&pPlayer->_poldx, tbuff);
+	CopyInt(&pPlayer->_poldy, tbuff);
+	CopyInt(&pPlayer->_pxoff, tbuff);
+	CopyInt(&pPlayer->_pyoff, tbuff);
+	CopyInt(&pPlayer->_pxvel, tbuff);
+	CopyInt(&pPlayer->_pyvel, tbuff);
+	CopyInt(&pPlayer->_pdir, tbuff);
+	CopyInt(&pPlayer->_nextdir, tbuff);
+	CopyInt(&pPlayer->_pgfxnum, tbuff);
+	tbuff += 4; // Skip pointer _pAnimData
+	CopyInt(&pPlayer->_pAnimDelay, tbuff);
+	CopyInt(&pPlayer->_pAnimCnt, tbuff);
+	CopyInt(&pPlayer->_pAnimLen, tbuff);
+	CopyInt(&pPlayer->_pAnimFrame, tbuff);
+	CopyInt(&pPlayer->_pAnimWidth, tbuff);
+	CopyInt(&pPlayer->_pAnimWidth2, tbuff);
+	tbuff += 4; // Skip _peflag
+	CopyInt(&pPlayer->_plid, tbuff);
+	CopyInt(&pPlayer->_pvid, tbuff);
+
+	CopyInt(&pPlayer->_pSpell, tbuff);
+	CopyChar(&pPlayer->_pSplType, tbuff);
+	CopyChar(&pPlayer->_pSplFrom, tbuff);
+	tbuff += 2; // Alignment
+	CopyInt(&pPlayer->_pTSpell, tbuff);
+	CopyChar(&pPlayer->_pTSplType, tbuff);
+	tbuff += 3; // Alignment
+	CopyInt(&pPlayer->_pRSpell, tbuff);
+	CopyChar(&pPlayer->_pRSplType, tbuff);
+	tbuff += 3; // Alignment
+	CopyInt(&pPlayer->_pSBkSpell, tbuff);
+	CopyChar(&pPlayer->_pSBkSplType, tbuff);
+	CopyBytes(&pPlayer->_pSplLvl, 64, tbuff);
+	tbuff += 7; // Alignment
+	CopyInt64(&pPlayer->_pMemSpells, tbuff);
+	CopyInt64(&pPlayer->_pAblSpells, tbuff);
+	CopyInt64(&pPlayer->_pScrlSpells, tbuff);
+	CopyChar(&pPlayer->_pSpellFlags, tbuff);
+	tbuff += 3; // Alignment
+	CopyInts(&pPlayer->_pSplHotKey, 4, tbuff);
+	CopyBytes(&pPlayer->_pSplTHotKey, 4, tbuff);
+
+	CopyInt(&pPlayer->_pwtype, tbuff);
+	CopyChar(&pPlayer->_pBlockFlag, tbuff);
+	CopyChar(&pPlayer->_pInvincible, tbuff);
+	CopyChar(&pPlayer->_pLightRad, tbuff);
+	CopyChar(&pPlayer->_pLvlChanging, tbuff);
+
+	CopyBytes(&pPlayer->_pName, PLR_NAME_LEN, tbuff);
+	CopyChar(&pPlayer->_pClass, tbuff);
+	tbuff += 3; // Alignment
+	CopyInt(&pPlayer->_pStrength, tbuff);
+	CopyInt(&pPlayer->_pBaseStr, tbuff);
+	CopyInt(&pPlayer->_pMagic, tbuff);
+	CopyInt(&pPlayer->_pBaseMag, tbuff);
+	CopyInt(&pPlayer->_pDexterity, tbuff);
+	CopyInt(&pPlayer->_pBaseDex, tbuff);
+	CopyInt(&pPlayer->_pVitality, tbuff);
+	CopyInt(&pPlayer->_pBaseVit, tbuff);
+	CopyInt(&pPlayer->_pStatPts, tbuff);
+	CopyInt(&pPlayer->_pDamageMod, tbuff);
+	CopyInt(&pPlayer->_pBaseToBlk, tbuff);
+	CopyInt(&pPlayer->_pHPBase, tbuff);
+	CopyInt(&pPlayer->_pMaxHPBase, tbuff);
+	CopyInt(&pPlayer->_pHitPoints, tbuff);
+	CopyInt(&pPlayer->_pMaxHP, tbuff);
+	CopyInt(&pPlayer->_pHPPer, tbuff);
+	CopyInt(&pPlayer->_pManaBase, tbuff);
+	CopyInt(&pPlayer->_pMaxManaBase, tbuff);
+	CopyInt(&pPlayer->_pMana, tbuff);
+	CopyInt(&pPlayer->_pMaxMana, tbuff);
+	CopyInt(&pPlayer->_pManaPer, tbuff);
+	CopyChar(&pPlayer->_pLevel, tbuff);
+	CopyChar(&pPlayer->_pMaxLvl, tbuff);
+	tbuff += 2; // Alignment
+	CopyInt(&pPlayer->_pExperience, tbuff);
+	CopyInt(&pPlayer->_pMaxExp, tbuff);
+	CopyInt(&pPlayer->_pNextExper, tbuff);
+	CopyChar(&pPlayer->_pArmorClass, tbuff);
+	CopyChar(&pPlayer->_pMagResist, tbuff);
+	CopyChar(&pPlayer->_pFireResist, tbuff);
+	CopyChar(&pPlayer->_pLghtResist, tbuff);
+	CopyInt(&pPlayer->_pGold, tbuff);
+
+	CopyInt(&pPlayer->_pInfraFlag, tbuff);
+	CopyInt(&pPlayer->_pVar1, tbuff);
+	CopyInt(&pPlayer->_pVar2, tbuff);
+	CopyInt(&pPlayer->_pVar3, tbuff);
+	CopyInt(&pPlayer->_pVar4, tbuff);
+	CopyInt(&pPlayer->_pVar5, tbuff);
+	CopyInt(&pPlayer->_pVar6, tbuff);
+	CopyInt(&pPlayer->_pVar7, tbuff);
+	CopyInt(&pPlayer->_pVar8, tbuff);
+	CopyBytes(&pPlayer->_pLvlVisited, NUMLEVELS, tbuff);
+	CopyBytes(&pPlayer->_pSLvlVisited, NUMLEVELS, tbuff); // only 10 used
+	tbuff += 2;                                           // Alignment
+
+	CopyInt(&pPlayer->_pGFXLoad, tbuff);
+	tbuff += 4 * 8; // Skip pointers _pNAnim
+	CopyInt(&pPlayer->_pNFrames, tbuff);
+	CopyInt(&pPlayer->_pNWidth, tbuff);
+	tbuff += 4 * 8; // Skip pointers _pWAnim
+	CopyInt(&pPlayer->_pWFrames, tbuff);
+	CopyInt(&pPlayer->_pWWidth, tbuff);
+	tbuff += 4 * 8; // Skip pointers _pAAnim
+	CopyInt(&pPlayer->_pAFrames, tbuff);
+	CopyInt(&pPlayer->_pAWidth, tbuff);
+	CopyInt(&pPlayer->_pAFNum, tbuff);
+	tbuff += 4 * 8; // Skip pointers _pLAnim
+	tbuff += 4 * 8; // Skip pointers _pFAnim
+	tbuff += 4 * 8; // Skip pointers _pTAnim
+	CopyInt(&pPlayer->_pSFrames, tbuff);
+	CopyInt(&pPlayer->_pSWidth, tbuff);
+	CopyInt(&pPlayer->_pSFNum, tbuff);
+	tbuff += 4 * 8; // Skip pointers _pHAnim
+	CopyInt(&pPlayer->_pHFrames, tbuff);
+	CopyInt(&pPlayer->_pHWidth, tbuff);
+	tbuff += 4 * 8; // Skip pointers _pDAnim
+	CopyInt(&pPlayer->_pDFrames, tbuff);
+	CopyInt(&pPlayer->_pDWidth, tbuff);
+	tbuff += 4 * 8; // Skip pointers _pBAnim
+	CopyInt(&pPlayer->_pBFrames, tbuff);
+	CopyInt(&pPlayer->_pBWidth, tbuff);
+
+	SaveItems(pPlayer->InvBody, NUM_INVLOC);
+	SaveItems(pPlayer->InvList, NUM_INV_GRID_ELEM);
+	CopyInt(&pPlayer->_pNumInv, tbuff);
+	CopyBytes(pPlayer->InvGrid, NUM_INV_GRID_ELEM, tbuff);
+	SaveItems(pPlayer->SpdList, MAXBELTITEMS);
+	SaveItem(&pPlayer->HoldItem);
+
+	CopyInt(&pPlayer->_pIMinDam, tbuff);
+	CopyInt(&pPlayer->_pIMaxDam, tbuff);
+	CopyInt(&pPlayer->_pIAC, tbuff);
+	CopyInt(&pPlayer->_pIBonusDam, tbuff);
+	CopyInt(&pPlayer->_pIBonusToHit, tbuff);
+	CopyInt(&pPlayer->_pIBonusAC, tbuff);
+	CopyInt(&pPlayer->_pIBonusDamMod, tbuff);
+	tbuff += 4; // Alignment
+
+	CopyInt64(&pPlayer->_pISpells, tbuff);
+	CopyInt(&pPlayer->_pIFlags, tbuff);
+	CopyInt(&pPlayer->_pIGetHit, tbuff);
+
+	CopyChar(&pPlayer->_pISplLvlAdd, tbuff);
+	CopyChar(&pPlayer->_pISplCost, tbuff);
+	tbuff += 2; // Alignment
+	CopyInt(&pPlayer->_pISplDur, tbuff);
+	CopyInt(&pPlayer->_pIEnAc, tbuff);
+	CopyInt(&pPlayer->_pIFMinDam, tbuff);
+	CopyInt(&pPlayer->_pIFMaxDam, tbuff);
+	CopyInt(&pPlayer->_pILMinDam, tbuff);
+	CopyInt(&pPlayer->_pILMaxDam, tbuff);
+	CopyInt(&pPlayer->_pOilType, tbuff);
+	CopyChar(&pPlayer->pTownWarps, tbuff);
+	CopyChar(&pPlayer->pDungMsgs, tbuff);
+	CopyChar(&pPlayer->pLvlLoad, tbuff);
+#ifdef HELLFIRE
+	CopyChar(&pPlayer->pDungMsgs2, tbuff);
+#else
+	CopyChar(&pPlayer->pBattleNet, tbuff);
+#endif
+	CopyChar(&pPlayer->pManaShield, tbuff);
+	CopyChar(&pPlayer->pDungMsgs2, tbuff);
+	CopyBytes(&pPlayer->bReserved, 2, tbuff);
+	CopyShort(&pPlayer->wReflection, tbuff);
+	CopyShorts(&pPlayer->wReserved, 7, tbuff);
+
+	CopyInt(&pPlayer->pDiabloKillLevel, tbuff);
+	CopyInt(&pPlayer->pDifficulty, tbuff);
+	CopyInt(&pPlayer->pDamAcFlags, tbuff);
+	CopyInts(&pPlayer->dwReserved, 5, tbuff);
+
+	// Omit pointer _pNData
+	// Omit pointer _pWData
+	// Omit pointer _pAData
+	// Omit pointer _pLData
+	// Omit pointer _pFData
+	// Omit pointer  _pTData
+	// Omit pointer _pHData
+	// Omit pointer _pDData
+	// Omit pointer _pBData
+	// Omit pointer pReserved
+}
+
+static void SaveMonster(int i)
+{
+	MonsterStruct *pMonster = &monster[i];
+	char tempChar;
+
+	CopyInt(&pMonster->_mMTidx, tbuff);
+	CopyInt(&pMonster->_mmode, tbuff);
+	CopyChar(&pMonster->_mgoal, tbuff);
+	tbuff += 3; // Alignment
+	CopyInt(&pMonster->_mgoalvar1, tbuff);
+	CopyInt(&pMonster->_mgoalvar2, tbuff);
+	CopyInt(&pMonster->_mgoalvar3, tbuff);
+	CopyInt(&pMonster->field_18, tbuff);
+	CopyChar(&pMonster->_pathcount, tbuff);
+	tbuff += 3; // Alignment
+	CopyInt(&pMonster->_mx, tbuff);
+	CopyInt(&pMonster->_my, tbuff);
+	CopyInt(&pMonster->_mfutx, tbuff);
+	CopyInt(&pMonster->_mfuty, tbuff);
+	CopyInt(&pMonster->_moldx, tbuff);
+	CopyInt(&pMonster->_moldy, tbuff);
+	CopyInt(&pMonster->_mxoff, tbuff);
+	CopyInt(&pMonster->_myoff, tbuff);
+	CopyInt(&pMonster->_mxvel, tbuff);
+	CopyInt(&pMonster->_myvel, tbuff);
+	CopyInt(&pMonster->_mdir, tbuff);
+	CopyInt(&pMonster->_menemy, tbuff);
+	CopyChar(&pMonster->_menemyx, tbuff);
+	CopyChar(&pMonster->_menemyy, tbuff);
+	CopyShort(&pMonster->falign_52, tbuff);
+
+	tbuff += 4; // Skip pointer _mAnimData
+	CopyInt(&pMonster->_mAnimDelay, tbuff);
+	CopyInt(&pMonster->_mAnimCnt, tbuff);
+	CopyInt(&pMonster->_mAnimLen, tbuff);
+	CopyInt(&pMonster->_mAnimFrame, tbuff);
+	tbuff += 4; // Skip _meflag
+	CopyInt(&pMonster->_mDelFlag, tbuff);
+	CopyInt(&pMonster->_mVar1, tbuff);
+	CopyInt(&pMonster->_mVar2, tbuff);
+	CopyInt(&pMonster->_mVar3, tbuff);
+	CopyInt(&pMonster->_mVar4, tbuff);
+	CopyInt(&pMonster->_mVar5, tbuff);
+	CopyInt(&pMonster->_mVar6, tbuff);
+	CopyInt(&pMonster->_mVar7, tbuff);
+	CopyInt(&pMonster->_mVar8, tbuff);
+	CopyInt(&pMonster->_mmaxhp, tbuff);
+	CopyInt(&pMonster->_mhitpoints, tbuff);
+
+	CopyChar(&pMonster->_mAi, tbuff);
+	CopyChar(&pMonster->_mint, tbuff);
+	CopyShort(&pMonster->falign_9A, tbuff);
+	CopyInt(&pMonster->_mFlags, tbuff);
+	CopyChar(&pMonster->_msquelch, tbuff);
+	tbuff += 3; // Alignment
+	CopyInt(&pMonster->falign_A4, tbuff);
+	CopyInt(&pMonster->_lastx, tbuff);
+	CopyInt(&pMonster->_lasty, tbuff);
+	CopyInt(&pMonster->_mRndSeed, tbuff);
+	CopyInt(&pMonster->_mAISeed, tbuff);
+	CopyInt(&pMonster->falign_B8, tbuff);
+
+	CopyChar(&pMonster->_uniqtype, tbuff);
+	CopyChar(&pMonster->_uniqtrans, tbuff);
+	CopyChar(&pMonster->_udeadval, tbuff);
+
+	CopyChar(&pMonster->mWhoHit, tbuff);
+	CopyChar(&pMonster->mLevel, tbuff);
+	tbuff += 1; // Alignment
+	CopyShort(&pMonster->mExp, tbuff);
+
+	// Wtite mHit for backwards compatabiliyt
+	tempChar = pMonster->mHit < SCHAR_MAX ? pMonster->mHit : SCHAR_MAX;
+	CopyChar(&tempChar, tbuff);
+	CopyChar(&pMonster->mMinDamage, tbuff);
+	CopyChar(&pMonster->mMaxDamage, tbuff);
+	// Wtite mHit2 for backwards compatabiliyt
+	tempChar = pMonster->mHit2 < SCHAR_MAX ? pMonster->mHit2 : SCHAR_MAX;
+	CopyChar(&tempChar, tbuff);
+	CopyChar(&pMonster->mMinDamage2, tbuff);
+	CopyChar(&pMonster->mMaxDamage2, tbuff);
+	CopyChar(&pMonster->mArmorClass, tbuff);
+	CopyChar(&pMonster->falign_CB, tbuff);
+	CopyShort(&pMonster->mMagicRes, tbuff);
+	tbuff += 2; // Alignment
+
+	CopyInt(&pMonster->mtalkmsg, tbuff);
+	CopyChar(&pMonster->leader, tbuff);
+	CopyChar(&pMonster->leaderflag, tbuff);
+	CopyChar(&pMonster->packsize, tbuff);
+	CopyChar(&pMonster->mlid, tbuff);
+
+	// Omit pointer mName;
+	// Omit pointer MType;
+	// Omit pointer MData;
+}
+
+static void SaveMissile(int i)
+{
+	MissileStruct *pMissile = &missile[i];
+
+	CopyInt(&pMissile->_mitype, tbuff);
+	CopyInt(&pMissile->_mix, tbuff);
+	CopyInt(&pMissile->_miy, tbuff);
+	CopyInt(&pMissile->_mixoff, tbuff);
+	CopyInt(&pMissile->_miyoff, tbuff);
+	CopyInt(&pMissile->_mixvel, tbuff);
+	CopyInt(&pMissile->_miyvel, tbuff);
+	CopyInt(&pMissile->_misx, tbuff);
+	CopyInt(&pMissile->_misy, tbuff);
+	CopyInt(&pMissile->_mitxoff, tbuff);
+	CopyInt(&pMissile->_mityoff, tbuff);
+	CopyInt(&pMissile->_mimfnum, tbuff);
+	CopyInt(&pMissile->_mispllvl, tbuff);
+	CopyInt(&pMissile->_miDelFlag, tbuff);
+	CopyChar(&pMissile->_miAnimType, tbuff);
+	tbuff += 3; // Alignment
+	CopyInt(&pMissile->_miAnimFlags, tbuff);
+	tbuff += 4; // Skip pointer _miAnimData
+	CopyInt(&pMissile->_miAnimDelay, tbuff);
+	CopyInt(&pMissile->_miAnimLen, tbuff);
+	CopyInt(&pMissile->_miAnimWidth, tbuff);
+	CopyInt(&pMissile->_miAnimWidth2, tbuff);
+	CopyInt(&pMissile->_miAnimCnt, tbuff);
+	CopyInt(&pMissile->_miAnimAdd, tbuff);
+	CopyInt(&pMissile->_miAnimFrame, tbuff);
+	CopyInt(&pMissile->_miDrawFlag, tbuff);
+	CopyInt(&pMissile->_miLightFlag, tbuff);
+	CopyInt(&pMissile->_miPreFlag, tbuff);
+	CopyInt(&pMissile->_miUniqTrans, tbuff);
+	CopyInt(&pMissile->_mirange, tbuff);
+	CopyInt(&pMissile->_misource, tbuff);
+	CopyInt(&pMissile->_micaster, tbuff);
+	CopyInt(&pMissile->_midam, tbuff);
+	CopyInt(&pMissile->_miHitFlag, tbuff);
+	CopyInt(&pMissile->_midist, tbuff);
+	CopyInt(&pMissile->_mlid, tbuff);
+	CopyInt(&pMissile->_mirnd, tbuff);
+	CopyInt(&pMissile->_miVar1, tbuff);
+	CopyInt(&pMissile->_miVar2, tbuff);
+	CopyInt(&pMissile->_miVar3, tbuff);
+	CopyInt(&pMissile->_miVar4, tbuff);
+	CopyInt(&pMissile->_miVar5, tbuff);
+	CopyInt(&pMissile->_miVar6, tbuff);
+	CopyInt(&pMissile->_miVar7, tbuff);
+	CopyInt(&pMissile->_miVar8, tbuff);
+}
+
+static void SaveObject(int i)
+{
+	ObjectStruct *pObject = &object[i];
+
+	CopyInt(&pObject->_otype, tbuff);
+	CopyInt(&pObject->_ox, tbuff);
+	CopyInt(&pObject->_oy, tbuff);
+	CopyInt(&pObject->_oLight, tbuff);
+	CopyInt(&pObject->_oAnimFlag, tbuff);
+	tbuff += 4; // Skip pointer _oAnimData
+	CopyInt(&pObject->_oAnimDelay, tbuff);
+	CopyInt(&pObject->_oAnimCnt, tbuff);
+	CopyInt(&pObject->_oAnimLen, tbuff);
+	CopyInt(&pObject->_oAnimFrame, tbuff);
+	CopyInt(&pObject->_oAnimWidth, tbuff);
+	CopyInt(&pObject->_oAnimWidth2, tbuff);
+	CopyInt(&pObject->_oDelFlag, tbuff);
+	CopyChar(&pObject->_oBreak, tbuff);
+	tbuff += 3; // Alignment
+	CopyInt(&pObject->_oSolidFlag, tbuff);
+	CopyInt(&pObject->_oMissFlag, tbuff);
+
+	CopyChar(&pObject->_oSelFlag, tbuff);
+	tbuff += 3; // Alignment
+	CopyInt(&pObject->_oPreFlag, tbuff);
+	CopyInt(&pObject->_oTrapFlag, tbuff);
+	CopyInt(&pObject->_oDoorFlag, tbuff);
+	CopyInt(&pObject->_olid, tbuff);
+	CopyInt(&pObject->_oRndSeed, tbuff);
+	CopyInt(&pObject->_oVar1, tbuff);
+	CopyInt(&pObject->_oVar2, tbuff);
+	CopyInt(&pObject->_oVar3, tbuff);
+	CopyInt(&pObject->_oVar4, tbuff);
+	CopyInt(&pObject->_oVar5, tbuff);
+	CopyInt(&pObject->_oVar6, tbuff);
+	CopyInt(&pObject->_oVar7, tbuff);
+	CopyInt(&pObject->_oVar8, tbuff);
+}
+
+static void SavePremium(int i)
+{
+	SaveItem(&premiumitem[i]);
+}
+
+static void SaveQuest(int i)
+{
+	QuestStruct *pQuest = &quests[i];
+
+	CopyChar(&pQuest->_qlevel, tbuff);
+	CopyChar(&pQuest->_qtype, tbuff);
+	CopyChar(&pQuest->_qactive, tbuff);
+	CopyChar(&pQuest->_qlvltype, tbuff);
+	CopyInt(&pQuest->_qtx, tbuff);
+	CopyInt(&pQuest->_qty, tbuff);
+	CopyChar(&pQuest->_qslvl, tbuff);
+	CopyChar(&pQuest->_qidx, tbuff);
+	CopyChar(&pQuest->_qmsg, tbuff);
+	CopyChar(&pQuest->_qvar1, tbuff);
+	CopyChar(&pQuest->_qvar2, tbuff);
+	tbuff += 3; // Alignment
+	CopyInt(&pQuest->_qlog, tbuff);
+
+	WSave(ReturnLvlX);
+	WSave(ReturnLvlY);
+	WSave(ReturnLvl);
+	WSave(ReturnLvlT);
+	WSave(DoomQuestState);
+}
+
+static void SaveLighting(int i)
+{
+	LightListStruct *pLight = &LightList[i];
+
+	CopyInt(&pLight->_lx, tbuff);
+	CopyInt(&pLight->_ly, tbuff);
+	CopyInt(&pLight->_lradius, tbuff);
+	CopyInt(&pLight->_lid, tbuff);
+	CopyInt(&pLight->_ldel, tbuff);
+	CopyInt(&pLight->_lunflag, tbuff);
+	CopyInt(&pLight->field_18, tbuff);
+	CopyInt(&pLight->_lunx, tbuff);
+	CopyInt(&pLight->_luny, tbuff);
+	CopyInt(&pLight->_lunr, tbuff);
+	CopyInt(&pLight->_xoff, tbuff);
+	CopyInt(&pLight->_yoff, tbuff);
+	CopyInt(&pLight->_lflags, tbuff);
+}
+
+static void SaveVision(int i)
+{
+	LightListStruct *pVision = &VisionList[i];
+
+	CopyInt(&pVision->_lx, tbuff);
+	CopyInt(&pVision->_ly, tbuff);
+	CopyInt(&pVision->_lradius, tbuff);
+	CopyInt(&pVision->_lid, tbuff);
+	CopyInt(&pVision->_ldel, tbuff);
+	CopyInt(&pVision->_lunflag, tbuff);
+	CopyInt(&pVision->field_18, tbuff);
+	CopyInt(&pVision->_lunx, tbuff);
+	CopyInt(&pVision->_luny, tbuff);
+	CopyInt(&pVision->_lunr, tbuff);
+	CopyInt(&pVision->_xoff, tbuff);
+	CopyInt(&pVision->_yoff, tbuff);
+	CopyInt(&pVision->_lflags, tbuff);
+}
+
+static void SavePortal(int i)
+{
+	PortalStruct *pPortal = &portal[i];
+
+	CopyInt(&pPortal->open, tbuff);
+	CopyInt(&pPortal->x, tbuff);
+	CopyInt(&pPortal->y, tbuff);
+	CopyInt(&pPortal->level, tbuff);
+	CopyInt(&pPortal->ltype, tbuff);
+	CopyInt(&pPortal->setlvl, tbuff);
+}
+
+void SaveGame()
+{
+	int i, j;
+	char szName[MAX_PATH];
+
+	DWORD dwLen = codec_get_encoded_len(FILEBUFF);
+	BYTE *SaveBuff = DiabloAllocPtr(dwLen);
+	tbuff = SaveBuff;
+
+#ifdef HELLFIRE
+	ISave('HELF');
+#elif defined(SPAWN)
+	ISave('SHAR');
+#else
+	ISave('RETL');
+#endif
+	OSave(setlevel);
+	WSave(setlvlnum);
+	WSave(currlevel);
+	WSave(leveltype);
+	WSave(ViewX);
+	WSave(ViewY);
+	OSave(invflag);
+	OSave(chrflag);
+	WSave(nummonsters);
+	WSave(numitems);
+	WSave(nummissiles);
+	WSave(nobjects);
+
+	for (i = 0; i < NUMLEVELS; i++) {
+		ISave(glSeedTbl[i]);
+		WSave(gnLevelTypeTbl[i]);
+	}
+
+	plr[myplr].pDifficulty = gnDifficulty;
+	SavePlayer(myplr);
+
+	for (i = 0; i < MAXQUESTS; i++)
+		SaveQuest(i);
+	for (i = 0; i < MAXPORTAL; i++)
+		SavePortal(i);
+	for (i = 0; i < MAXMONSTERS; i++)
+		ISave(monstkills[i]);
+
+	if (leveltype != DTYPE_TOWN) {
+		for (i = 0; i < MAXMONSTERS; i++)
+			WSave(monstactive[i]);
+		for (i = 0; i < nummonsters; i++)
+			SaveMonster(monstactive[i]);
+		for (i = 0; i < MAXMISSILES; i++)
+			BSave(missileactive[i]);
+		for (i = 0; i < MAXMISSILES; i++)
+			BSave(missileavail[i]);
+		for (i = 0; i < nummissiles; i++)
+			SaveMissile(missileactive[i]);
+		for (i = 0; i < MAXOBJECTS; i++)
+			BSave(objectactive[i]);
+		for (i = 0; i < MAXOBJECTS; i++)
+			BSave(objectavail[i]);
+		for (i = 0; i < nobjects; i++)
+			SaveObject(objectactive[i]);
+
+		WSave(numlights);
+
+		for (i = 0; i < MAXLIGHTS; i++)
+			BSave(lightactive[i]);
+		for (i = 0; i < numlights; i++)
+			SaveLighting(lightactive[i]);
+
+		WSave(visionid);
+		WSave(numvision);
+
+		for (i = 0; i < numvision; i++)
+			SaveVision(i);
+	}
+
+	for (i = 0; i < MAXITEMS; i++)
+		BSave(itemactive[i]);
+	for (i = 0; i < MAXITEMS; i++)
+		BSave(itemavail[i]);
+	for (i = 0; i < numitems; i++)
+		SaveItem(&item[itemactive[i]]);
+	for (i = 0; i < 128; i++)
+		OSave(UniqueItemFlag[i]);
+
+	for (j = 0; j < MAXDUNY; j++) {
+		for (i = 0; i < MAXDUNX; i++)
+			BSave(dLight[i][j]);
+	}
+	for (j = 0; j < MAXDUNY; j++) {
+		for (i = 0; i < MAXDUNX; i++)
+			BSave(dFlags[i][j] & ~(BFLAG_MISSILE | BFLAG_VISIBLE | BFLAG_DEAD_PLAYER));
+	}
+	for (j = 0; j < MAXDUNY; j++) {
+		for (i = 0; i < MAXDUNX; i++)
+			BSave(dPlayer[i][j]);
+	}
+	for (j = 0; j < MAXDUNY; j++) {
+		for (i = 0; i < MAXDUNX; i++)
+			BSave(dItem[i][j]);
+	}
+
+	if (leveltype != DTYPE_TOWN) {
+		for (j = 0; j < MAXDUNY; j++) {
+			for (i = 0; i < MAXDUNX; i++)
+				WSave(dMonster[i][j]);
+		}
+		for (j = 0; j < MAXDUNY; j++) {
+			for (i = 0; i < MAXDUNX; i++)
+				BSave(dDead[i][j]);
+		}
+		for (j = 0; j < MAXDUNY; j++) {
+			for (i = 0; i < MAXDUNX; i++)
+				BSave(dObject[i][j]);
+		}
+		for (j = 0; j < MAXDUNY; j++) {
+			for (i = 0; i < MAXDUNX; i++)
+				BSave(dLight[i][j]);
+		}
+		for (j = 0; j < MAXDUNY; j++) {
+			for (i = 0; i < MAXDUNX; i++)
+				BSave(dPreLight[i][j]);
+		}
+		for (j = 0; j < DMAXY; j++) {
+			for (i = 0; i < DMAXX; i++)
+				OSave(automapview[i][j]);
+		}
+		for (j = 0; j < MAXDUNY; j++) {
+			for (i = 0; i < MAXDUNX; i++)
+				BSave(dMissile[i][j]);
+		}
+	}
+
+	WSave(numpremium);
+	WSave(premiumlevel);
+
+	for (i = 0; i < SMITH_PREMIUM_ITEMS; i++)
+		SavePremium(i);
+
+	OSave(automapflag);
+	WSave(AutoMapScale);
+	pfile_get_game_name(szName);
+	dwLen = codec_get_encoded_len(tbuff - SaveBuff);
+	pfile_write_save_file(szName, SaveBuff, tbuff - SaveBuff, dwLen);
+	mem_free_dbg(SaveBuff);
+	gbValidSaveFile = TRUE;
+	pfile_rename_temp_to_perm();
+	pfile_write_hero();
+}
+
+void SaveLevel()
+{
+	int i, j;
+	char szName[MAX_PATH];
+	int dwLen;
+	BYTE *SaveBuff;
+
+	if (currlevel == 0)
+		glSeedTbl[0] = GetRndSeed();
+
+	dwLen = codec_get_encoded_len(FILEBUFF);
+	SaveBuff = DiabloAllocPtr(dwLen);
+	tbuff = SaveBuff;
+
+	if (leveltype != DTYPE_TOWN) {
+		for (j = 0; j < MAXDUNY; j++) {
+			for (i = 0; i < MAXDUNX; i++)
+				BSave(dDead[i][j]);
+		}
+	}
+
+	WSave(nummonsters);
+	WSave(numitems);
+	WSave(nobjects);
+
+	if (leveltype != DTYPE_TOWN) {
+		for (i = 0; i < MAXMONSTERS; i++)
+			WSave(monstactive[i]);
+		for (i = 0; i < nummonsters; i++)
+			SaveMonster(monstactive[i]);
+		for (i = 0; i < MAXOBJECTS; i++)
+			BSave(objectactive[i]);
+		for (i = 0; i < MAXOBJECTS; i++)
+			BSave(objectavail[i]);
+		for (i = 0; i < nobjects; i++)
+			SaveObject(objectactive[i]);
+	}
+
+	for (i = 0; i < MAXITEMS; i++)
+		BSave(itemactive[i]);
+	for (i = 0; i < MAXITEMS; i++)
+		BSave(itemavail[i]);
+	for (i = 0; i < numitems; i++)
+		SaveItem(&item[itemactive[i]]);
+
+	for (j = 0; j < MAXDUNY; j++) {
+		for (i = 0; i < MAXDUNX; i++)
+			BSave(dFlags[i][j] & ~(BFLAG_MISSILE | BFLAG_VISIBLE | BFLAG_DEAD_PLAYER));
+	}
+	for (j = 0; j < MAXDUNY; j++) {
+		for (i = 0; i < MAXDUNX; i++)
+			BSave(dItem[i][j]);
+	}
+
+	if (leveltype != DTYPE_TOWN) {
+		for (j = 0; j < MAXDUNY; j++) {
+			for (i = 0; i < MAXDUNX; i++)
+				WSave(dMonster[i][j]);
+		}
+		for (j = 0; j < MAXDUNY; j++) {
+			for (i = 0; i < MAXDUNX; i++)
+				BSave(dObject[i][j]);
+		}
+		for (j = 0; j < MAXDUNY; j++) {
+			for (i = 0; i < MAXDUNX; i++)
+				BSave(dLight[i][j]);
+		}
+		for (j = 0; j < MAXDUNY; j++) {
+			for (i = 0; i < MAXDUNX; i++)
+				BSave(dPreLight[i][j]);
+		}
+		for (j = 0; j < DMAXY; j++) {
+			for (i = 0; i < DMAXX; i++)
+				OSave(automapview[i][j]);
+		}
+		for (j = 0; j < MAXDUNY; j++) {
+			for (i = 0; i < MAXDUNX; i++)
+				BSave(dMissile[i][j]);
+		}
+	}
+
+	GetTempLevelNames(szName);
+	dwLen = codec_get_encoded_len(tbuff - SaveBuff);
+	pfile_write_save_file(szName, SaveBuff, tbuff - SaveBuff, dwLen);
+	mem_free_dbg(SaveBuff);
+
+	if (!setlevel)
+		plr[myplr]._pLvlVisited[currlevel] = TRUE;
+	else
+		plr[myplr]._pSLvlVisited[setlvlnum] = TRUE;
+}
+
+void LoadLevel()
+{
+	int i, j;
+	DWORD dwLen;
+	char szName[MAX_PATH];
+	BYTE *LoadBuff;
+
+	GetPermLevelNames(szName);
+	LoadBuff = pfile_read(szName, &dwLen);
+	tbuff = LoadBuff;
+
+	if (leveltype != DTYPE_TOWN) {
+		for (j = 0; j < MAXDUNY; j++) {
+			for (i = 0; i < MAXDUNX; i++)
+				dDead[i][j] = BLoad();
+		}
+		SetDead();
+	}
+
+	nummonsters = WLoad();
+	numitems = WLoad();
+	nobjects = WLoad();
+
+	if (leveltype != DTYPE_TOWN) {
+		for (i = 0; i < MAXMONSTERS; i++)
+			monstactive[i] = WLoad();
+		for (i = 0; i < nummonsters; i++)
+			LoadMonster(monstactive[i]);
+		for (i = 0; i < MAXOBJECTS; i++)
+			objectactive[i] = BLoad();
+		for (i = 0; i < MAXOBJECTS; i++)
+			objectavail[i] = BLoad();
+		for (i = 0; i < nobjects; i++)
+			LoadObject(objectactive[i]);
+		for (i = 0; i < nobjects; i++)
+			SyncObjectAnim(objectactive[i]);
+	}
+
+	for (i = 0; i < MAXITEMS; i++)
+		itemactive[i] = BLoad();
+	for (i = 0; i < MAXITEMS; i++)
+		itemavail[i] = BLoad();
+	for (i = 0; i < numitems; i++)
+		LoadItem(itemactive[i]);
+
+	for (j = 0; j < MAXDUNY; j++) {
+		for (i = 0; i < MAXDUNX; i++)
+			dFlags[i][j] = BLoad();
+	}
+	for (j = 0; j < MAXDUNY; j++) {
+		for (i = 0; i < MAXDUNX; i++)
+			dItem[i][j] = BLoad();
+	}
+
+	if (leveltype != DTYPE_TOWN) {
+		for (j = 0; j < MAXDUNY; j++) {
+			for (i = 0; i < MAXDUNX; i++)
+				dMonster[i][j] = WLoad();
+		}
+		for (j = 0; j < MAXDUNY; j++) {
+			for (i = 0; i < MAXDUNX; i++)
+				dObject[i][j] = BLoad();
+		}
+		for (j = 0; j < MAXDUNY; j++) {
+			for (i = 0; i < MAXDUNX; i++)
+				dLight[i][j] = BLoad();
+		}
+		for (j = 0; j < MAXDUNY; j++) {
+			for (i = 0; i < MAXDUNX; i++)
+				dPreLight[i][j] = BLoad();
+		}
+		for (j = 0; j < DMAXY; j++) {
+			for (i = 0; i < DMAXX; i++)
+				automapview[i][j] = OLoad();
+		}
+		for (j = 0; j < MAXDUNY; j++) {
+			for (i = 0; i < MAXDUNX; i++)
+				dMissile[i][j] = 0; /// BUGFIX: supposed to load saved missiles with "BLoad()"?
+		}
+	}
+
+	AutomapZoomReset();
+	ResyncQuests();
+	SyncPortals();
+	dolighting = TRUE;
+
+	for (i = 0; i < MAX_PLRS; i++) {
+		if (plr[i].plractive && currlevel == plr[i].plrlevel)
+			LightList[plr[i]._plid]._lunflag = TRUE;
+	}
+
+	mem_free_dbg(LoadBuff);
+}
+
+DEVILUTION_END_NAMESPACE
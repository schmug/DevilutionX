/**
 * @file town.h
 *
 * Interface of functionality for rendering the town, towners and calling other render routines.
 */
#ifndef __TOWN_H__
#define __TOWN_H__

DEVILUTION_BEGIN_NAMESPACE

#ifdef __cplusplus
extern "C" {
#endif

void T_FillSector(BYTE *P3Tiles, BYTE *pSector, int xi, int yi, int w, int h);
void T_FillTile(BYTE *P3Tiles, int xx, int yy, int t);
void T_Pass3();
void town_4751C6();
<<<<<<< HEAD
void town_475595();
=======
void town_475595();
#endif
>>>>>>> df350421
void CreateTown(int entry);

#ifdef __cplusplus
}
#endif

DEVILUTION_END_NAMESPACE

#endif /* __TOWN_H__ */
<|MERGE_RESOLUTION|>--- conflicted
+++ resolved
@@ -1,33 +1,28 @@
-/**
- * @file town.h
- *
- * Interface of functionality for rendering the town, towners and calling other render routines.
- */
-#ifndef __TOWN_H__
-#define __TOWN_H__
-
-DEVILUTION_BEGIN_NAMESPACE
-
-#ifdef __cplusplus
-extern "C" {
-#endif
-
-void T_FillSector(BYTE *P3Tiles, BYTE *pSector, int xi, int yi, int w, int h);
-void T_FillTile(BYTE *P3Tiles, int xx, int yy, int t);
-void T_Pass3();
-void town_4751C6();
-<<<<<<< HEAD
-void town_475595();
-=======
-void town_475595();
-#endif
->>>>>>> df350421
-void CreateTown(int entry);
-
-#ifdef __cplusplus
-}
-#endif
-
-DEVILUTION_END_NAMESPACE
-
-#endif /* __TOWN_H__ */
+/**
+ * @file town.h
+ *
+ * Interface of functionality for rendering the town, towners and calling other render routines.
+ */
+#ifndef __TOWN_H__
+#define __TOWN_H__
+
+DEVILUTION_BEGIN_NAMESPACE
+
+#ifdef __cplusplus
+extern "C" {
+#endif
+
+void T_FillSector(BYTE *P3Tiles, BYTE *pSector, int xi, int yi, int w, int h);
+void T_FillTile(BYTE *P3Tiles, int xx, int yy, int t);
+void T_Pass3();
+void town_4751C6();
+void town_475595();
+void CreateTown(int entry);
+
+#ifdef __cplusplus
+}
+#endif
+
+DEVILUTION_END_NAMESPACE
+
+#endif /* __TOWN_H__ */
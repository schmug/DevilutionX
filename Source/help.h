--- conflicted
+++ resolved
@@ -1,40 +1,29 @@
-/**
- * @file help.h
- *
- * Interface of the in-game help text.
- */
-#ifndef __HELP_H__
-#define __HELP_H__
-
-<<<<<<< HEAD
-DEVILUTION_BEGIN_NAMESPACE
-
-#ifdef __cplusplus
-extern "C" {
-#endif
-
-extern int help_select_line;
-extern int dword_634494;
-=======
->>>>>>> c3380d31
-extern BOOL helpflag;
-
-void InitHelp();
-void DrawHelp();
-void DisplayHelp();
-void HelpScrollUp();
-void HelpScrollDown();
-
-<<<<<<< HEAD
-/* rdata */
-extern const char gszHelpText[];
-
-#ifdef __cplusplus
-}
-#endif
-
-DEVILUTION_END_NAMESPACE
-
-=======
->>>>>>> c3380d31
-#endif /* __HELP_H__ */
+/**
+ * @file help.h
+ *
+ * Interface of the in-game help text.
+ */
+#ifndef __HELP_H__
+#define __HELP_H__
+
+DEVILUTION_BEGIN_NAMESPACE
+
+#ifdef __cplusplus
+extern "C" {
+#endif
+
+extern BOOL helpflag;
+
+void InitHelp();
+void DrawHelp();
+void DisplayHelp();
+void HelpScrollUp();
+void HelpScrollDown();
+
+#ifdef __cplusplus
+}
+#endif
+
+DEVILUTION_END_NAMESPACE
+
+#endif /* __HELP_H__ */
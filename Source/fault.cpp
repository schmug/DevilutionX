//HEADER_GOES_HERE

#include "../types.h"

<<<<<<< HEAD
DEVILUTION_BEGIN_NAMESPACE

LPTOP_LEVEL_EXCEPTION_FILTER lpTopLevelExceptionFilter; // idb
=======
LPTOP_LEVEL_EXCEPTION_FILTER lpTopLevelExceptionFilter;

int fault_unused;
>>>>>>> 736181aa

#ifndef _MSC_VER
__attribute__((constructor))
#endif
static void
fault_c_init(void)
{
	fault_init_filter();
	fault_cleanup_filter_atexit();
}

SEG_ALLOCATE(SEGMENT_C_INIT)
_PVFV exception_c_init_funcs[] = { &fault_c_init };

void __cdecl fault_init_filter()
{
	fault_set_filter(&fault_unused);
}

void __cdecl fault_cleanup_filter_atexit()
{
	atexit((void (*)(void))fault_cleanup_filter);
}

LPTOP_LEVEL_EXCEPTION_FILTER __cdecl fault_cleanup_filter()
{
	return fault_reset_filter(&fault_unused);
}

LONG __stdcall TopLevelExceptionFilter(PEXCEPTION_POINTERS ExceptionInfo)
{
	PEXCEPTION_RECORD xcpt;
	char szExceptionNameBuf[MAX_PATH];
	char szModuleName[MAX_PATH];
	char *pszExceptionName;
	int sectionNumber, sectionOffset;
	PCONTEXT ctx;

	log_dump_computer_info();
	xcpt = ExceptionInfo->ExceptionRecord;
	pszExceptionName = fault_get_error_type(ExceptionInfo->ExceptionRecord->ExceptionCode, szExceptionNameBuf, sizeof(szExceptionNameBuf));
	log_printf("Exception code: %08X %s\r\n", xcpt->ExceptionCode, pszExceptionName);

	fault_unknown_module(xcpt->ExceptionAddress, szModuleName, MAX_PATH, &sectionNumber, &sectionOffset);
	log_printf("Fault address:\t%08X %02X:%08X %s\r\n", xcpt->ExceptionAddress, sectionNumber, sectionOffset, szModuleName);

	ctx = ExceptionInfo->ContextRecord;

	log_printf("\r\nRegisters:\r\n");
	log_printf(
	    "EAX:%08X\r\nEBX:%08X\r\nECX:%08X\r\nEDX:%08X\r\nESI:%08X\r\nEDI:%08X\r\n",
	    ctx->Eax,
	    ctx->Ebx,
	    ctx->Ecx,
	    ctx->Edx,
	    ctx->Esi,
	    ctx->Edi);
	log_printf("CS:EIP:%04X:%08X\r\n", ctx->SegCs, ctx->Eip);
	log_printf("SS:ESP:%04X:%08X EBP:%08X\r\n", ctx->SegSs, ctx->Esp, ctx->Ebp);
	log_printf("DS:%04X ES:%04X FS:%04X GS:%04X\r\n", ctx->SegDs, ctx->SegEs, ctx->SegFs, ctx->SegGs);

	log_printf("Flags:%08X\r\n", ctx->EFlags);
	fault_call_stack((void *)ctx->Eip, (STACK_FRAME *)ctx->Ebp);

	log_printf("Stack bytes:\r\n");
	fault_hex_format((BYTE *)ctx->Esp, 768);

	log_printf("Code bytes:\r\n");
	fault_hex_format((BYTE *)ctx->Eip, 16);

	log_printf("\r\n");
	log_flush(1);

	if (lpTopLevelExceptionFilter)
		return lpTopLevelExceptionFilter(ExceptionInfo);
	return EXCEPTION_CONTINUE_SEARCH;
}

void __fastcall fault_hex_format(BYTE *ptr, unsigned int numBytes)
{
	DWORD i, bytesRead;
	const char *fmt;
	BYTE c;

	while (numBytes > 0) {
		if (numBytes < 16)
			bytesRead = numBytes;
		else
			bytesRead = 16;

		if (IsBadReadPtr(ptr, bytesRead))
			break;

		log_printf("0x%08x: ", ptr);

		for (i = 0; i < 16; ++i) {
			fmt = "%02x ";
			if (i >= bytesRead)
				fmt = "   ";
			log_printf(fmt, ptr[i]);
			if (i % 4 == 3)
				log_printf(" ");
		}

		for (i = 0; i < bytesRead; i++) {
			if (isprint(ptr[i]))
				c = ptr[i];
			else
				c = '.';
			log_printf("%c", c);
		}

		log_printf("\r\n");
		ptr += bytesRead;
		numBytes -= bytesRead;
	}
	log_printf("\r\n");
}

void __fastcall fault_unknown_module(LPCVOID lpAddress, LPSTR lpModuleName, int iMaxLength, int *sectionNum, int *sectionOffset)
{
	MEMORY_BASIC_INFORMATION memInfo;
	PIMAGE_DOS_HEADER dosHeader;
	LONG ntOffset;
	PIMAGE_NT_HEADERS ntHeader;
	PIMAGE_SECTION_HEADER section;
	DWORD numSections, moduleOffset, sectionSize, sectionAddress;
	int i;

	lstrcpyn(lpModuleName, "*unknown*", iMaxLength);
	*sectionNum = 0;
	*sectionOffset = 0;

	if (!VirtualQuery(lpAddress, &memInfo, sizeof(memInfo)))
		return;

	dosHeader = (PIMAGE_DOS_HEADER)memInfo.AllocationBase;
	if (!memInfo.AllocationBase)
		dosHeader = (PIMAGE_DOS_HEADER)GetModuleHandle(0);

	if (!GetModuleFileName((HMODULE)dosHeader, lpModuleName, iMaxLength)) {
		lstrcpyn(lpModuleName, "*unknown*", iMaxLength);
		return;
	}

	if (dosHeader && dosHeader->e_magic == IMAGE_DOS_SIGNATURE) {
		ntOffset = dosHeader->e_lfanew;
		if (ntOffset) {
			ntHeader = (PIMAGE_NT_HEADERS)((DWORD)dosHeader + ntOffset);
			if (ntHeader->Signature == IMAGE_NT_SIGNATURE) {
				section = IMAGE_FIRST_SECTION(ntHeader);
				numSections = ntHeader->FileHeader.NumberOfSections;
				moduleOffset = (BYTE *)lpAddress - (BYTE *)dosHeader;
				for (i = 0; i < numSections; i++, section++) {
					sectionSize = section->SizeOfRawData;
					sectionAddress = section->VirtualAddress;
					if (section->SizeOfRawData <= section->Misc.VirtualSize)
						sectionSize = section->Misc.VirtualSize;

					if (moduleOffset >= sectionAddress && moduleOffset <= sectionAddress + sectionSize) {
						*sectionNum = i + 1;
						*sectionOffset = moduleOffset - sectionAddress;
						return;
					}
				}
			}
		}
	}
}

void __fastcall fault_call_stack(void *instr, STACK_FRAME *stackFrame)
{
	STACK_FRAME *oldStackFrame;
	char szModuleName[MAX_PATH];
	int sectionNumber, sectionOffset;

	log_printf("Call stack:\r\nAddress  Frame    Logical addr  Module\r\n");
	do {
		fault_unknown_module(instr, szModuleName, MAX_PATH, &sectionNumber, &sectionOffset);
		log_printf("%08X %08X %04X:%08X %s\r\n", instr, stackFrame, sectionNumber, sectionOffset, szModuleName);

		if (IsBadWritePtr(stackFrame, 8))
			break;

		instr = stackFrame->pCallRet;
		oldStackFrame = stackFrame;
		stackFrame = stackFrame->pNext;

		if ((DWORD)stackFrame % 4 != 0)
			break;
	} while (stackFrame > oldStackFrame && !IsBadWritePtr(stackFrame, 8));

	log_printf("\r\n");
}

char *__fastcall fault_get_error_type(DWORD dwMessageId, LPSTR lpString1, DWORD nSize)
{
	const char *s;

	switch (dwMessageId) {
	case EXCEPTION_STACK_OVERFLOW:
		s = "STACK_OVERFLOW";
		break;
	case EXCEPTION_FLT_DIVIDE_BY_ZERO:
		s = "FLT_DIVIDE_BY_ZERO";
		break;
	case EXCEPTION_FLT_INEXACT_RESULT:
		s = "FLT_INEXACT_RESULT";
		break;
	case EXCEPTION_FLT_INVALID_OPERATION:
		s = "FLT_INVALID_OPERATION";
		break;
	case EXCEPTION_FLT_OVERFLOW:
		s = "FLT_OVERFLOW";
		break;
	case EXCEPTION_FLT_STACK_CHECK:
		s = "FLT_STACK_CHECK";
		break;
	case EXCEPTION_FLT_UNDERFLOW:
		s = "FLT_UNDERFLOW";
		break;
	case EXCEPTION_INT_DIVIDE_BY_ZERO:
		s = "INT_DIVIDE_BY_ZERO";
		break;
	case EXCEPTION_INT_OVERFLOW:
		s = "INT_OVERFLOW";
		break;
	case EXCEPTION_PRIV_INSTRUCTION:
		s = "PRIV_INSTRUCTION";
		break;
	case EXCEPTION_FLT_DENORMAL_OPERAND:
		s = "FLT_DENORMAL_OPERAND";
		break;
	case EXCEPTION_INVALID_HANDLE:
		s = "INVALID_HANDLE";
		break;
	case EXCEPTION_ILLEGAL_INSTRUCTION:
		s = "ILLEGAL_INSTRUCTION";
		break;
	case EXCEPTION_NONCONTINUABLE_EXCEPTION:
		s = "NONCONTINUABLE_EXCEPTION";
		break;
	case EXCEPTION_INVALID_DISPOSITION:
		s = "INVALID_DISPOSITION";
		break;
	case EXCEPTION_ARRAY_BOUNDS_EXCEEDED:
		s = "ARRAY_BOUNDS_EXCEEDED";
		break;
	case EXCEPTION_IN_PAGE_ERROR:
		s = "IN_PAGE_ERROR";
		break;
	case EXCEPTION_GUARD_PAGE:
		s = "GUARD_PAGE";
		break;
	case EXCEPTION_DATATYPE_MISALIGNMENT:
		s = "DATATYPE_MISALIGNMENT";
		break;
	case EXCEPTION_BREAKPOINT:
		s = "BREAKPOINT";
		break;
	case EXCEPTION_SINGLE_STEP:
		s = "SINGLE_STEP";
		break;
	case EXCEPTION_ACCESS_VIOLATION:
		s = "ACCESS_VIOLATION";
		break;
	default:
		if (FormatMessage(FORMAT_MESSAGE_FROM_HMODULE | FORMAT_MESSAGE_IGNORE_INSERTS, (LPCVOID)GetModuleHandle("NTDLL.DLL"), dwMessageId, 0, lpString1, nSize, NULL)) {
			return lpString1;
		}
		s = "*unknown*";
		break;
	}
	lstrcpyn(lpString1, s, nSize);
	return lpString1;
}

void * __fastcall fault_set_filter(void *unused)
{
	lpTopLevelExceptionFilter = SetUnhandledExceptionFilter((LPTOP_LEVEL_EXCEPTION_FILTER)TopLevelExceptionFilter);
	return unused;
}

LPTOP_LEVEL_EXCEPTION_FILTER __fastcall fault_reset_filter(void *unused)
{
	return SetUnhandledExceptionFilter(lpTopLevelExceptionFilter);
}

LPTOP_LEVEL_EXCEPTION_FILTER __cdecl fault_get_filter()
{
	return lpTopLevelExceptionFilter;
}

DEVILUTION_END_NAMESPACE
<|MERGE_RESOLUTION|>--- conflicted
+++ resolved
@@ -1,307 +1,303 @@
-//HEADER_GOES_HERE
-
-#include "../types.h"
-
-<<<<<<< HEAD
-DEVILUTION_BEGIN_NAMESPACE
-
-LPTOP_LEVEL_EXCEPTION_FILTER lpTopLevelExceptionFilter; // idb
-=======
-LPTOP_LEVEL_EXCEPTION_FILTER lpTopLevelExceptionFilter;
-
-int fault_unused;
->>>>>>> 736181aa
-
-#ifndef _MSC_VER
-__attribute__((constructor))
-#endif
-static void
-fault_c_init(void)
-{
-	fault_init_filter();
-	fault_cleanup_filter_atexit();
-}
-
-SEG_ALLOCATE(SEGMENT_C_INIT)
-_PVFV exception_c_init_funcs[] = { &fault_c_init };
-
-void __cdecl fault_init_filter()
-{
-	fault_set_filter(&fault_unused);
-}
-
-void __cdecl fault_cleanup_filter_atexit()
-{
-	atexit((void (*)(void))fault_cleanup_filter);
-}
-
-LPTOP_LEVEL_EXCEPTION_FILTER __cdecl fault_cleanup_filter()
-{
-	return fault_reset_filter(&fault_unused);
-}
-
-LONG __stdcall TopLevelExceptionFilter(PEXCEPTION_POINTERS ExceptionInfo)
-{
-	PEXCEPTION_RECORD xcpt;
-	char szExceptionNameBuf[MAX_PATH];
-	char szModuleName[MAX_PATH];
-	char *pszExceptionName;
-	int sectionNumber, sectionOffset;
-	PCONTEXT ctx;
-
-	log_dump_computer_info();
-	xcpt = ExceptionInfo->ExceptionRecord;
-	pszExceptionName = fault_get_error_type(ExceptionInfo->ExceptionRecord->ExceptionCode, szExceptionNameBuf, sizeof(szExceptionNameBuf));
-	log_printf("Exception code: %08X %s\r\n", xcpt->ExceptionCode, pszExceptionName);
-
-	fault_unknown_module(xcpt->ExceptionAddress, szModuleName, MAX_PATH, &sectionNumber, &sectionOffset);
-	log_printf("Fault address:\t%08X %02X:%08X %s\r\n", xcpt->ExceptionAddress, sectionNumber, sectionOffset, szModuleName);
-
-	ctx = ExceptionInfo->ContextRecord;
-
-	log_printf("\r\nRegisters:\r\n");
-	log_printf(
-	    "EAX:%08X\r\nEBX:%08X\r\nECX:%08X\r\nEDX:%08X\r\nESI:%08X\r\nEDI:%08X\r\n",
-	    ctx->Eax,
-	    ctx->Ebx,
-	    ctx->Ecx,
-	    ctx->Edx,
-	    ctx->Esi,
-	    ctx->Edi);
-	log_printf("CS:EIP:%04X:%08X\r\n", ctx->SegCs, ctx->Eip);
-	log_printf("SS:ESP:%04X:%08X EBP:%08X\r\n", ctx->SegSs, ctx->Esp, ctx->Ebp);
-	log_printf("DS:%04X ES:%04X FS:%04X GS:%04X\r\n", ctx->SegDs, ctx->SegEs, ctx->SegFs, ctx->SegGs);
-
-	log_printf("Flags:%08X\r\n", ctx->EFlags);
-	fault_call_stack((void *)ctx->Eip, (STACK_FRAME *)ctx->Ebp);
-
-	log_printf("Stack bytes:\r\n");
-	fault_hex_format((BYTE *)ctx->Esp, 768);
-
-	log_printf("Code bytes:\r\n");
-	fault_hex_format((BYTE *)ctx->Eip, 16);
-
-	log_printf("\r\n");
-	log_flush(1);
-
-	if (lpTopLevelExceptionFilter)
-		return lpTopLevelExceptionFilter(ExceptionInfo);
-	return EXCEPTION_CONTINUE_SEARCH;
-}
-
-void __fastcall fault_hex_format(BYTE *ptr, unsigned int numBytes)
-{
-	DWORD i, bytesRead;
-	const char *fmt;
-	BYTE c;
-
-	while (numBytes > 0) {
-		if (numBytes < 16)
-			bytesRead = numBytes;
-		else
-			bytesRead = 16;
-
-		if (IsBadReadPtr(ptr, bytesRead))
-			break;
-
-		log_printf("0x%08x: ", ptr);
-
-		for (i = 0; i < 16; ++i) {
-			fmt = "%02x ";
-			if (i >= bytesRead)
-				fmt = "   ";
-			log_printf(fmt, ptr[i]);
-			if (i % 4 == 3)
-				log_printf(" ");
-		}
-
-		for (i = 0; i < bytesRead; i++) {
-			if (isprint(ptr[i]))
-				c = ptr[i];
-			else
-				c = '.';
-			log_printf("%c", c);
-		}
-
-		log_printf("\r\n");
-		ptr += bytesRead;
-		numBytes -= bytesRead;
-	}
-	log_printf("\r\n");
-}
-
-void __fastcall fault_unknown_module(LPCVOID lpAddress, LPSTR lpModuleName, int iMaxLength, int *sectionNum, int *sectionOffset)
-{
-	MEMORY_BASIC_INFORMATION memInfo;
-	PIMAGE_DOS_HEADER dosHeader;
-	LONG ntOffset;
-	PIMAGE_NT_HEADERS ntHeader;
-	PIMAGE_SECTION_HEADER section;
-	DWORD numSections, moduleOffset, sectionSize, sectionAddress;
-	int i;
-
-	lstrcpyn(lpModuleName, "*unknown*", iMaxLength);
-	*sectionNum = 0;
-	*sectionOffset = 0;
-
-	if (!VirtualQuery(lpAddress, &memInfo, sizeof(memInfo)))
-		return;
-
-	dosHeader = (PIMAGE_DOS_HEADER)memInfo.AllocationBase;
-	if (!memInfo.AllocationBase)
-		dosHeader = (PIMAGE_DOS_HEADER)GetModuleHandle(0);
-
-	if (!GetModuleFileName((HMODULE)dosHeader, lpModuleName, iMaxLength)) {
-		lstrcpyn(lpModuleName, "*unknown*", iMaxLength);
-		return;
-	}
-
-	if (dosHeader && dosHeader->e_magic == IMAGE_DOS_SIGNATURE) {
-		ntOffset = dosHeader->e_lfanew;
-		if (ntOffset) {
-			ntHeader = (PIMAGE_NT_HEADERS)((DWORD)dosHeader + ntOffset);
-			if (ntHeader->Signature == IMAGE_NT_SIGNATURE) {
-				section = IMAGE_FIRST_SECTION(ntHeader);
-				numSections = ntHeader->FileHeader.NumberOfSections;
-				moduleOffset = (BYTE *)lpAddress - (BYTE *)dosHeader;
-				for (i = 0; i < numSections; i++, section++) {
-					sectionSize = section->SizeOfRawData;
-					sectionAddress = section->VirtualAddress;
-					if (section->SizeOfRawData <= section->Misc.VirtualSize)
-						sectionSize = section->Misc.VirtualSize;
-
-					if (moduleOffset >= sectionAddress && moduleOffset <= sectionAddress + sectionSize) {
-						*sectionNum = i + 1;
-						*sectionOffset = moduleOffset - sectionAddress;
-						return;
-					}
-				}
-			}
-		}
-	}
-}
-
-void __fastcall fault_call_stack(void *instr, STACK_FRAME *stackFrame)
-{
-	STACK_FRAME *oldStackFrame;
-	char szModuleName[MAX_PATH];
-	int sectionNumber, sectionOffset;
-
-	log_printf("Call stack:\r\nAddress  Frame    Logical addr  Module\r\n");
-	do {
-		fault_unknown_module(instr, szModuleName, MAX_PATH, &sectionNumber, &sectionOffset);
-		log_printf("%08X %08X %04X:%08X %s\r\n", instr, stackFrame, sectionNumber, sectionOffset, szModuleName);
-
-		if (IsBadWritePtr(stackFrame, 8))
-			break;
-
-		instr = stackFrame->pCallRet;
-		oldStackFrame = stackFrame;
-		stackFrame = stackFrame->pNext;
-
-		if ((DWORD)stackFrame % 4 != 0)
-			break;
-	} while (stackFrame > oldStackFrame && !IsBadWritePtr(stackFrame, 8));
-
-	log_printf("\r\n");
-}
-
-char *__fastcall fault_get_error_type(DWORD dwMessageId, LPSTR lpString1, DWORD nSize)
-{
-	const char *s;
-
-	switch (dwMessageId) {
-	case EXCEPTION_STACK_OVERFLOW:
-		s = "STACK_OVERFLOW";
-		break;
-	case EXCEPTION_FLT_DIVIDE_BY_ZERO:
-		s = "FLT_DIVIDE_BY_ZERO";
-		break;
-	case EXCEPTION_FLT_INEXACT_RESULT:
-		s = "FLT_INEXACT_RESULT";
-		break;
-	case EXCEPTION_FLT_INVALID_OPERATION:
-		s = "FLT_INVALID_OPERATION";
-		break;
-	case EXCEPTION_FLT_OVERFLOW:
-		s = "FLT_OVERFLOW";
-		break;
-	case EXCEPTION_FLT_STACK_CHECK:
-		s = "FLT_STACK_CHECK";
-		break;
-	case EXCEPTION_FLT_UNDERFLOW:
-		s = "FLT_UNDERFLOW";
-		break;
-	case EXCEPTION_INT_DIVIDE_BY_ZERO:
-		s = "INT_DIVIDE_BY_ZERO";
-		break;
-	case EXCEPTION_INT_OVERFLOW:
-		s = "INT_OVERFLOW";
-		break;
-	case EXCEPTION_PRIV_INSTRUCTION:
-		s = "PRIV_INSTRUCTION";
-		break;
-	case EXCEPTION_FLT_DENORMAL_OPERAND:
-		s = "FLT_DENORMAL_OPERAND";
-		break;
-	case EXCEPTION_INVALID_HANDLE:
-		s = "INVALID_HANDLE";
-		break;
-	case EXCEPTION_ILLEGAL_INSTRUCTION:
-		s = "ILLEGAL_INSTRUCTION";
-		break;
-	case EXCEPTION_NONCONTINUABLE_EXCEPTION:
-		s = "NONCONTINUABLE_EXCEPTION";
-		break;
-	case EXCEPTION_INVALID_DISPOSITION:
-		s = "INVALID_DISPOSITION";
-		break;
-	case EXCEPTION_ARRAY_BOUNDS_EXCEEDED:
-		s = "ARRAY_BOUNDS_EXCEEDED";
-		break;
-	case EXCEPTION_IN_PAGE_ERROR:
-		s = "IN_PAGE_ERROR";
-		break;
-	case EXCEPTION_GUARD_PAGE:
-		s = "GUARD_PAGE";
-		break;
-	case EXCEPTION_DATATYPE_MISALIGNMENT:
-		s = "DATATYPE_MISALIGNMENT";
-		break;
-	case EXCEPTION_BREAKPOINT:
-		s = "BREAKPOINT";
-		break;
-	case EXCEPTION_SINGLE_STEP:
-		s = "SINGLE_STEP";
-		break;
-	case EXCEPTION_ACCESS_VIOLATION:
-		s = "ACCESS_VIOLATION";
-		break;
-	default:
-		if (FormatMessage(FORMAT_MESSAGE_FROM_HMODULE | FORMAT_MESSAGE_IGNORE_INSERTS, (LPCVOID)GetModuleHandle("NTDLL.DLL"), dwMessageId, 0, lpString1, nSize, NULL)) {
-			return lpString1;
-		}
-		s = "*unknown*";
-		break;
-	}
-	lstrcpyn(lpString1, s, nSize);
-	return lpString1;
-}
-
-void * __fastcall fault_set_filter(void *unused)
-{
-	lpTopLevelExceptionFilter = SetUnhandledExceptionFilter((LPTOP_LEVEL_EXCEPTION_FILTER)TopLevelExceptionFilter);
-	return unused;
-}
-
-LPTOP_LEVEL_EXCEPTION_FILTER __fastcall fault_reset_filter(void *unused)
-{
-	return SetUnhandledExceptionFilter(lpTopLevelExceptionFilter);
-}
-
-LPTOP_LEVEL_EXCEPTION_FILTER __cdecl fault_get_filter()
-{
-	return lpTopLevelExceptionFilter;
-}
-
-DEVILUTION_END_NAMESPACE
+//HEADER_GOES_HERE
+
+#include "../types.h"
+
+DEVILUTION_BEGIN_NAMESPACE
+
+LPTOP_LEVEL_EXCEPTION_FILTER lpTopLevelExceptionFilter;
+
+int fault_unused;
+
+#ifndef _MSC_VER
+__attribute__((constructor))
+#endif
+static void
+fault_c_init(void)
+{
+	fault_init_filter();
+	fault_cleanup_filter_atexit();
+}
+
+SEG_ALLOCATE(SEGMENT_C_INIT)
+_PVFV exception_c_init_funcs[] = { &fault_c_init };
+
+void __cdecl fault_init_filter()
+{
+	fault_set_filter(&fault_unused);
+}
+
+void __cdecl fault_cleanup_filter_atexit()
+{
+	atexit((void (*)(void))fault_cleanup_filter);
+}
+
+LPTOP_LEVEL_EXCEPTION_FILTER __cdecl fault_cleanup_filter()
+{
+	return fault_reset_filter(&fault_unused);
+}
+
+LONG __stdcall TopLevelExceptionFilter(PEXCEPTION_POINTERS ExceptionInfo)
+{
+	PEXCEPTION_RECORD xcpt;
+	char szExceptionNameBuf[MAX_PATH];
+	char szModuleName[MAX_PATH];
+	char *pszExceptionName;
+	int sectionNumber, sectionOffset;
+	PCONTEXT ctx;
+
+	log_dump_computer_info();
+	xcpt = ExceptionInfo->ExceptionRecord;
+	pszExceptionName = fault_get_error_type(ExceptionInfo->ExceptionRecord->ExceptionCode, szExceptionNameBuf, sizeof(szExceptionNameBuf));
+	log_printf("Exception code: %08X %s\r\n", xcpt->ExceptionCode, pszExceptionName);
+
+	fault_unknown_module(xcpt->ExceptionAddress, szModuleName, MAX_PATH, &sectionNumber, &sectionOffset);
+	log_printf("Fault address:\t%08X %02X:%08X %s\r\n", xcpt->ExceptionAddress, sectionNumber, sectionOffset, szModuleName);
+
+	ctx = ExceptionInfo->ContextRecord;
+
+	log_printf("\r\nRegisters:\r\n");
+	log_printf(
+	    "EAX:%08X\r\nEBX:%08X\r\nECX:%08X\r\nEDX:%08X\r\nESI:%08X\r\nEDI:%08X\r\n",
+	    ctx->Eax,
+	    ctx->Ebx,
+	    ctx->Ecx,
+	    ctx->Edx,
+	    ctx->Esi,
+	    ctx->Edi);
+	log_printf("CS:EIP:%04X:%08X\r\n", ctx->SegCs, ctx->Eip);
+	log_printf("SS:ESP:%04X:%08X EBP:%08X\r\n", ctx->SegSs, ctx->Esp, ctx->Ebp);
+	log_printf("DS:%04X ES:%04X FS:%04X GS:%04X\r\n", ctx->SegDs, ctx->SegEs, ctx->SegFs, ctx->SegGs);
+
+	log_printf("Flags:%08X\r\n", ctx->EFlags);
+	fault_call_stack((void *)ctx->Eip, (STACK_FRAME *)ctx->Ebp);
+
+	log_printf("Stack bytes:\r\n");
+	fault_hex_format((BYTE *)ctx->Esp, 768);
+
+	log_printf("Code bytes:\r\n");
+	fault_hex_format((BYTE *)ctx->Eip, 16);
+
+	log_printf("\r\n");
+	log_flush(1);
+
+	if (lpTopLevelExceptionFilter)
+		return lpTopLevelExceptionFilter(ExceptionInfo);
+	return EXCEPTION_CONTINUE_SEARCH;
+}
+
+void __fastcall fault_hex_format(BYTE *ptr, unsigned int numBytes)
+{
+	DWORD i, bytesRead;
+	const char *fmt;
+	BYTE c;
+
+	while (numBytes > 0) {
+		if (numBytes < 16)
+			bytesRead = numBytes;
+		else
+			bytesRead = 16;
+
+		if (IsBadReadPtr(ptr, bytesRead))
+			break;
+
+		log_printf("0x%08x: ", ptr);
+
+		for (i = 0; i < 16; ++i) {
+			fmt = "%02x ";
+			if (i >= bytesRead)
+				fmt = "   ";
+			log_printf(fmt, ptr[i]);
+			if (i % 4 == 3)
+				log_printf(" ");
+		}
+
+		for (i = 0; i < bytesRead; i++) {
+			if (isprint(ptr[i]))
+				c = ptr[i];
+			else
+				c = '.';
+			log_printf("%c", c);
+		}
+
+		log_printf("\r\n");
+		ptr += bytesRead;
+		numBytes -= bytesRead;
+	}
+	log_printf("\r\n");
+}
+
+void __fastcall fault_unknown_module(LPCVOID lpAddress, LPSTR lpModuleName, int iMaxLength, int *sectionNum, int *sectionOffset)
+{
+	MEMORY_BASIC_INFORMATION memInfo;
+	PIMAGE_DOS_HEADER dosHeader;
+	LONG ntOffset;
+	PIMAGE_NT_HEADERS ntHeader;
+	PIMAGE_SECTION_HEADER section;
+	DWORD numSections, moduleOffset, sectionSize, sectionAddress;
+	int i;
+
+	lstrcpyn(lpModuleName, "*unknown*", iMaxLength);
+	*sectionNum = 0;
+	*sectionOffset = 0;
+
+	if (!VirtualQuery(lpAddress, &memInfo, sizeof(memInfo)))
+		return;
+
+	dosHeader = (PIMAGE_DOS_HEADER)memInfo.AllocationBase;
+	if (!memInfo.AllocationBase)
+		dosHeader = (PIMAGE_DOS_HEADER)GetModuleHandle(0);
+
+	if (!GetModuleFileName((HMODULE)dosHeader, lpModuleName, iMaxLength)) {
+		lstrcpyn(lpModuleName, "*unknown*", iMaxLength);
+		return;
+	}
+
+	if (dosHeader && dosHeader->e_magic == IMAGE_DOS_SIGNATURE) {
+		ntOffset = dosHeader->e_lfanew;
+		if (ntOffset) {
+			ntHeader = (PIMAGE_NT_HEADERS)((DWORD)dosHeader + ntOffset);
+			if (ntHeader->Signature == IMAGE_NT_SIGNATURE) {
+				section = IMAGE_FIRST_SECTION(ntHeader);
+				numSections = ntHeader->FileHeader.NumberOfSections;
+				moduleOffset = (BYTE *)lpAddress - (BYTE *)dosHeader;
+				for (i = 0; i < numSections; i++, section++) {
+					sectionSize = section->SizeOfRawData;
+					sectionAddress = section->VirtualAddress;
+					if (section->SizeOfRawData <= section->Misc.VirtualSize)
+						sectionSize = section->Misc.VirtualSize;
+
+					if (moduleOffset >= sectionAddress && moduleOffset <= sectionAddress + sectionSize) {
+						*sectionNum = i + 1;
+						*sectionOffset = moduleOffset - sectionAddress;
+						return;
+					}
+				}
+			}
+		}
+	}
+}
+
+void __fastcall fault_call_stack(void *instr, STACK_FRAME *stackFrame)
+{
+	STACK_FRAME *oldStackFrame;
+	char szModuleName[MAX_PATH];
+	int sectionNumber, sectionOffset;
+
+	log_printf("Call stack:\r\nAddress  Frame    Logical addr  Module\r\n");
+	do {
+		fault_unknown_module(instr, szModuleName, MAX_PATH, &sectionNumber, &sectionOffset);
+		log_printf("%08X %08X %04X:%08X %s\r\n", instr, stackFrame, sectionNumber, sectionOffset, szModuleName);
+
+		if (IsBadWritePtr(stackFrame, 8))
+			break;
+
+		instr = stackFrame->pCallRet;
+		oldStackFrame = stackFrame;
+		stackFrame = stackFrame->pNext;
+
+		if ((DWORD)stackFrame % 4 != 0)
+			break;
+	} while (stackFrame > oldStackFrame && !IsBadWritePtr(stackFrame, 8));
+
+	log_printf("\r\n");
+}
+
+char *__fastcall fault_get_error_type(DWORD dwMessageId, LPSTR lpString1, DWORD nSize)
+{
+	const char *s;
+
+	switch (dwMessageId) {
+	case EXCEPTION_STACK_OVERFLOW:
+		s = "STACK_OVERFLOW";
+		break;
+	case EXCEPTION_FLT_DIVIDE_BY_ZERO:
+		s = "FLT_DIVIDE_BY_ZERO";
+		break;
+	case EXCEPTION_FLT_INEXACT_RESULT:
+		s = "FLT_INEXACT_RESULT";
+		break;
+	case EXCEPTION_FLT_INVALID_OPERATION:
+		s = "FLT_INVALID_OPERATION";
+		break;
+	case EXCEPTION_FLT_OVERFLOW:
+		s = "FLT_OVERFLOW";
+		break;
+	case EXCEPTION_FLT_STACK_CHECK:
+		s = "FLT_STACK_CHECK";
+		break;
+	case EXCEPTION_FLT_UNDERFLOW:
+		s = "FLT_UNDERFLOW";
+		break;
+	case EXCEPTION_INT_DIVIDE_BY_ZERO:
+		s = "INT_DIVIDE_BY_ZERO";
+		break;
+	case EXCEPTION_INT_OVERFLOW:
+		s = "INT_OVERFLOW";
+		break;
+	case EXCEPTION_PRIV_INSTRUCTION:
+		s = "PRIV_INSTRUCTION";
+		break;
+	case EXCEPTION_FLT_DENORMAL_OPERAND:
+		s = "FLT_DENORMAL_OPERAND";
+		break;
+	case EXCEPTION_INVALID_HANDLE:
+		s = "INVALID_HANDLE";
+		break;
+	case EXCEPTION_ILLEGAL_INSTRUCTION:
+		s = "ILLEGAL_INSTRUCTION";
+		break;
+	case EXCEPTION_NONCONTINUABLE_EXCEPTION:
+		s = "NONCONTINUABLE_EXCEPTION";
+		break;
+	case EXCEPTION_INVALID_DISPOSITION:
+		s = "INVALID_DISPOSITION";
+		break;
+	case EXCEPTION_ARRAY_BOUNDS_EXCEEDED:
+		s = "ARRAY_BOUNDS_EXCEEDED";
+		break;
+	case EXCEPTION_IN_PAGE_ERROR:
+		s = "IN_PAGE_ERROR";
+		break;
+	case EXCEPTION_GUARD_PAGE:
+		s = "GUARD_PAGE";
+		break;
+	case EXCEPTION_DATATYPE_MISALIGNMENT:
+		s = "DATATYPE_MISALIGNMENT";
+		break;
+	case EXCEPTION_BREAKPOINT:
+		s = "BREAKPOINT";
+		break;
+	case EXCEPTION_SINGLE_STEP:
+		s = "SINGLE_STEP";
+		break;
+	case EXCEPTION_ACCESS_VIOLATION:
+		s = "ACCESS_VIOLATION";
+		break;
+	default:
+		if (FormatMessage(FORMAT_MESSAGE_FROM_HMODULE | FORMAT_MESSAGE_IGNORE_INSERTS, (LPCVOID)GetModuleHandle("NTDLL.DLL"), dwMessageId, 0, lpString1, nSize, NULL)) {
+			return lpString1;
+		}
+		s = "*unknown*";
+		break;
+	}
+	lstrcpyn(lpString1, s, nSize);
+	return lpString1;
+}
+
+void * __fastcall fault_set_filter(void *unused)
+{
+	lpTopLevelExceptionFilter = SetUnhandledExceptionFilter((LPTOP_LEVEL_EXCEPTION_FILTER)TopLevelExceptionFilter);
+	return unused;
+}
+
+LPTOP_LEVEL_EXCEPTION_FILTER __fastcall fault_reset_filter(void *unused)
+{
+	return SetUnhandledExceptionFilter(lpTopLevelExceptionFilter);
+}
+
+LPTOP_LEVEL_EXCEPTION_FILTER __cdecl fault_get_filter()
+{
+	return lpTopLevelExceptionFilter;
+}
+
+DEVILUTION_END_NAMESPACE
--- conflicted
+++ resolved
@@ -1,38 +1,33 @@
-//HEADER_GOES_HERE
-#ifndef __APPFAT_H__
-#define __APPFAT_H__
-
-extern char sz_error_buf[256];
-extern BOOL terminating;
-extern int cleanup_thread_id;
-
-void TriggerBreak();
-#ifdef _DEBUG
-LONG __stdcall BreakFilter(PEXCEPTION_POINTERS pExc);
-#endif
-char *GetErrorStr(DWORD error_code);
-#define TraceLastError SDL_GetError
-void __cdecl app_fatal(const char *pszFmt, ...);
-void MsgBox(const char *pszFmt, va_list va);
-void FreeDlg();
-void __cdecl DrawDlg(char *pszFmt, ...);
-#ifdef _DEBUG
-void assert_fail(int nLineNo, const char *pszFile, const char *pszFail);
-#endif
-void DDErrMsg(DWORD error_code, int log_line_nr, char *log_file_path);
-void DSErrMsg(DWORD error_code, int log_line_nr, char *log_file_path);
-void center_window(HWND hDlg);
-<<<<<<< HEAD
-void ErrDlg(char *title, char *error, char *log_file_path, int log_line_nr);
-BOOL __stdcall FuncDlg(HWND hDlg, UINT uMsg, WPARAM wParam, char *text);
-=======
-void ErrDlg(int template_id, DWORD error_code, char *log_file_path, int log_line_nr);
-BOOL __stdcall FuncDlg(HWND hDlg, UINT uMsg, WPARAM wParam, LPARAM text);
->>>>>>> 9bf8332d
-void TextDlg(HWND hDlg, char *text);
-void FileErrDlg(const char *error);
-void DiskFreeDlg(char *error);
-void InsertCDDlg(const char *fileName);
-void DirErrorDlg(char *error);
-
-#endif /* __APPFAT_H__ */
+//HEADER_GOES_HERE
+#ifndef __APPFAT_H__
+#define __APPFAT_H__
+
+extern char sz_error_buf[256];
+extern BOOL terminating;
+extern int cleanup_thread_id;
+
+void TriggerBreak();
+#ifdef _DEBUG
+LONG __stdcall BreakFilter(PEXCEPTION_POINTERS pExc);
+#endif
+char *GetErrorStr(DWORD error_code);
+#define TraceLastError SDL_GetError
+void __cdecl app_fatal(const char *pszFmt, ...);
+void MsgBox(const char *pszFmt, va_list va);
+void FreeDlg();
+void __cdecl DrawDlg(char *pszFmt, ...);
+#ifdef _DEBUG
+void assert_fail(int nLineNo, const char *pszFile, const char *pszFail);
+#endif
+void DDErrMsg(DWORD error_code, int log_line_nr, char *log_file_path);
+void DSErrMsg(DWORD error_code, int log_line_nr, char *log_file_path);
+void center_window(HWND hDlg);
+void ErrDlg(char *title, char *error, char *log_file_path, int log_line_nr);
+BOOL __stdcall FuncDlg(HWND hDlg, UINT uMsg, WPARAM wParam, char *text);
+void TextDlg(HWND hDlg, char *text);
+void FileErrDlg(const char *error);
+void DiskFreeDlg(char *error);
+void InsertCDDlg(const char *fileName);
+void DirErrorDlg(char *error);
+
+#endif /* __APPFAT_H__ */
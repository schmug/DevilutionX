//HEADER_GOES_HERE
#ifndef __PLAYER_H__
#define __PLAYER_H__

extern int plr_lframe_size; // idb
extern int plr_wframe_size; // idb
extern char plr_gfx_flag; // weak
extern int player_cpp_init_value; // weak
extern int plr_aframe_size; // idb
extern int myplr;
extern PlayerStruct plr[MAX_PLRS];
extern int plr_fframe_size; // idb
extern int plr_qframe_size; // idb
extern int deathflag; // idb
extern int plr_hframe_size; // idb
extern int plr_bframe_size; // idb
extern char plr_gfx_bflag; // weak
extern int plr_sframe_size; // idb
extern int deathdelay; // weak
extern int plr_dframe_size; // idb

void __cdecl player_cpp_init();
void __fastcall SetPlayerGPtrs(BYTE *pData, BYTE **pAnim); /* unsigned char *+** */
void __fastcall LoadPlrGFX(int pnum, int gfxflag);
void __fastcall InitPlayerGFX(int pnum);
void __fastcall InitPlrGFXMem(int pnum);
DWORD __fastcall GetPlrGFXSize(char *szCel);
void __fastcall FreePlayerGFX(int pnum);
void __fastcall NewPlrAnim(int pnum, unsigned char *Peq, int numFrames, int Delay, int width);
void __fastcall ClearPlrPVars(int pnum);
void __fastcall SetPlrAnims(int pnum);
void __fastcall ClearPlrRVars(PlayerStruct *p);
void __fastcall CreatePlayer(int pnum, char c);
int __fastcall CalcStatDiff(int pnum);
void __fastcall NextPlrLevel(int pnum);
void __fastcall AddPlrExperience(int pnum, int lvl, int exp);
void __fastcall AddPlrMonstExper(int lvl, int exp, char pmask);
void __fastcall InitPlayer(int pnum, bool FirstTime);
void __cdecl InitMultiView();
void __fastcall InitPlayerLoc(int pnum, bool flag);
BOOL __fastcall SolidLoc(int x, int y);
bool __fastcall PlrDirOK(int pnum, int dir);
void __fastcall PlrClrTrans(int x, int y);
void __fastcall PlrDoTrans(int x, int y);
void __fastcall SetPlayerOld(int pnum);
void __fastcall FixPlayerLocation(int pnum, int dir);
void __fastcall StartStand(int pnum, int dir);
void __fastcall StartWalkStand(int pnum);
void __fastcall PM_ChangeLightOff(int pnum);
void __fastcall PM_ChangeOffset(int pnum);
void __fastcall StartWalk(int pnum, int xvel, int yvel, int xadd, int yadd, int EndDir, int sdir);
void __fastcall StartWalk2(int pnum, int xvel, int yvel, int xoff, int yoff, int xadd, int yadd, int EndDir, int sdir);
void __fastcall StartWalk3(int pnum, int xvel, int yvel, int xoff, int yoff, int xadd, int yadd, int mapx, int mapy, int EndDir, int sdir);
void __fastcall StartAttack(int pnum, int d);
void __fastcall StartRangeAttack(int pnum, int d, int cx, int cy);
void __fastcall StartPlrBlock(int pnum, int dir);
void __fastcall StartSpell(int pnum, int d, int cx, int cy);
void __fastcall FixPlrWalkTags(int pnum);
void __fastcall RemovePlrFromMap(int pnum);
void __fastcall StartPlrHit(int pnum, int dam, unsigned char forcehit);
void __fastcall RespawnDeadItem(ItemStruct *itm, int x, int y);
void __fastcall StartPlayerKill(int pnum, int earflag);
void __fastcall PlrDeadItem(int pnum, struct ItemStruct *itm, int xx, int yy);
void __fastcall DropHalfPlayersGold(int pnum);
void __fastcall SyncPlrKill(int pnum, int earflag);
void __fastcall j_StartPlayerKill(int pnum, int earflag);
void __fastcall RemovePlrMissiles(int pnum);
void __fastcall InitLevelChange(int pnum);
void __fastcall StartNewLvl(int pnum, int fom, int lvl);
void __fastcall RestartTownLvl(int pnum);
void __fastcall StartWarpLvl(int pnum, int pidx);
BOOL __fastcall PM_DoStand(int pnum);
BOOL __fastcall PM_DoWalk(int pnum);
BOOL __fastcall PM_DoWalk2(int pnum);
BOOL __fastcall PM_DoWalk3(int pnum);
BOOL __fastcall WeaponDur(int pnum, int durrnd);
bool __fastcall PlrHitMonst(int pnum, int m);
bool __fastcall PlrHitPlr(int pnum, char p);
BOOL __fastcall PlrHitObj(int pnum, int mx, int my);
int __fastcall PM_DoAttack(int pnum);
BOOL __fastcall PM_DoRangeAttack(int pnum);
void __fastcall ShieldDur(int pnum);
BOOL __fastcall PM_DoBlock(int pnum);
BOOL __fastcall PM_DoSpell(int pnum);
int __fastcall PM_DoGotHit(int pnum);
void __fastcall ArmorDur(int pnum);
int __fastcall PM_DoDeath(int pnum);
void __fastcall CheckNewPath(int pnum);
BOOL __fastcall PlrDeathModeOK(int pnum);
void __cdecl ValidatePlayer();
void __cdecl ProcessPlayers();
void __fastcall CheckCheatStats(int pnum);
void __fastcall ClrPlrPath(int pnum);
BOOL __fastcall PosOkPlayer(int pnum, int px, int py);
void __fastcall MakePlrPath(int pnum, int xx, int yy, unsigned char endspace);
void __fastcall CheckPlrSpell();
void __fastcall SyncPlrAnim(int pnum);
void __fastcall SyncInitPlrPos(int pnum);
void __fastcall SyncInitPlr(int pnum);
void __fastcall CheckStats(int pnum);
void __fastcall ModifyPlrStr(int pnum, int l);
void __fastcall ModifyPlrMag(int pnum, int l);
void __fastcall ModifyPlrDex(int pnum, int l);
void __fastcall ModifyPlrVit(int pnum, int l);
void __fastcall SetPlayerHitPoints(int pnum, int newhp);
void __fastcall SetPlrStr(int pnum, int v);
void __fastcall SetPlrMag(int pnum, int v);
void __fastcall SetPlrDex(int pnum, int v);
void __fastcall SetPlrVit(int pnum, int v);
void __fastcall InitDungMsgs(int pnum);
void __cdecl PlayDungMsgs();

/* rdata */

<<<<<<< HEAD
extern int player_inf;
=======
extern const int player_inf;
extern const char ArmourChar[4];
extern const char WepChar[10];
extern const char CharChar[4];
>>>>>>> 5c8ff23b

/* data */

extern const char ArmourChar[4];
extern const char WepChar[10];
extern const char CharChar[4];
extern int plrxoff[9];
extern int plryoff[9];
extern int plrxoff2[9];
extern int plryoff2[9];
extern char PlrGFXAnimLens[3][11];
extern int PWVel[4][3];
extern int StrengthTbl[3];
extern int MagicTbl[3];
extern int DexterityTbl[3];
extern int VitalityTbl[3];
extern int ToBlkTbl[3];
extern char *ClassStrTblOld[3];
extern int MaxStats[3][4];
extern int ExpLvlsTbl[51];
extern char *ClassStrTbl[3];
extern unsigned char fix[9];

#endif /* __PLAYER_H__ */
<|MERGE_RESOLUTION|>--- conflicted
+++ resolved
@@ -1,146 +1,139 @@
-//HEADER_GOES_HERE
-#ifndef __PLAYER_H__
-#define __PLAYER_H__
-
-extern int plr_lframe_size; // idb
-extern int plr_wframe_size; // idb
-extern char plr_gfx_flag; // weak
-extern int player_cpp_init_value; // weak
-extern int plr_aframe_size; // idb
-extern int myplr;
-extern PlayerStruct plr[MAX_PLRS];
-extern int plr_fframe_size; // idb
-extern int plr_qframe_size; // idb
-extern int deathflag; // idb
-extern int plr_hframe_size; // idb
-extern int plr_bframe_size; // idb
-extern char plr_gfx_bflag; // weak
-extern int plr_sframe_size; // idb
-extern int deathdelay; // weak
-extern int plr_dframe_size; // idb
-
-void __cdecl player_cpp_init();
-void __fastcall SetPlayerGPtrs(BYTE *pData, BYTE **pAnim); /* unsigned char *+** */
-void __fastcall LoadPlrGFX(int pnum, int gfxflag);
-void __fastcall InitPlayerGFX(int pnum);
-void __fastcall InitPlrGFXMem(int pnum);
-DWORD __fastcall GetPlrGFXSize(char *szCel);
-void __fastcall FreePlayerGFX(int pnum);
-void __fastcall NewPlrAnim(int pnum, unsigned char *Peq, int numFrames, int Delay, int width);
-void __fastcall ClearPlrPVars(int pnum);
-void __fastcall SetPlrAnims(int pnum);
-void __fastcall ClearPlrRVars(PlayerStruct *p);
-void __fastcall CreatePlayer(int pnum, char c);
-int __fastcall CalcStatDiff(int pnum);
-void __fastcall NextPlrLevel(int pnum);
-void __fastcall AddPlrExperience(int pnum, int lvl, int exp);
-void __fastcall AddPlrMonstExper(int lvl, int exp, char pmask);
-void __fastcall InitPlayer(int pnum, bool FirstTime);
-void __cdecl InitMultiView();
-void __fastcall InitPlayerLoc(int pnum, bool flag);
-BOOL __fastcall SolidLoc(int x, int y);
-bool __fastcall PlrDirOK(int pnum, int dir);
-void __fastcall PlrClrTrans(int x, int y);
-void __fastcall PlrDoTrans(int x, int y);
-void __fastcall SetPlayerOld(int pnum);
-void __fastcall FixPlayerLocation(int pnum, int dir);
-void __fastcall StartStand(int pnum, int dir);
-void __fastcall StartWalkStand(int pnum);
-void __fastcall PM_ChangeLightOff(int pnum);
-void __fastcall PM_ChangeOffset(int pnum);
-void __fastcall StartWalk(int pnum, int xvel, int yvel, int xadd, int yadd, int EndDir, int sdir);
-void __fastcall StartWalk2(int pnum, int xvel, int yvel, int xoff, int yoff, int xadd, int yadd, int EndDir, int sdir);
-void __fastcall StartWalk3(int pnum, int xvel, int yvel, int xoff, int yoff, int xadd, int yadd, int mapx, int mapy, int EndDir, int sdir);
-void __fastcall StartAttack(int pnum, int d);
-void __fastcall StartRangeAttack(int pnum, int d, int cx, int cy);
-void __fastcall StartPlrBlock(int pnum, int dir);
-void __fastcall StartSpell(int pnum, int d, int cx, int cy);
-void __fastcall FixPlrWalkTags(int pnum);
-void __fastcall RemovePlrFromMap(int pnum);
-void __fastcall StartPlrHit(int pnum, int dam, unsigned char forcehit);
-void __fastcall RespawnDeadItem(ItemStruct *itm, int x, int y);
-void __fastcall StartPlayerKill(int pnum, int earflag);
-void __fastcall PlrDeadItem(int pnum, struct ItemStruct *itm, int xx, int yy);
-void __fastcall DropHalfPlayersGold(int pnum);
-void __fastcall SyncPlrKill(int pnum, int earflag);
-void __fastcall j_StartPlayerKill(int pnum, int earflag);
-void __fastcall RemovePlrMissiles(int pnum);
-void __fastcall InitLevelChange(int pnum);
-void __fastcall StartNewLvl(int pnum, int fom, int lvl);
-void __fastcall RestartTownLvl(int pnum);
-void __fastcall StartWarpLvl(int pnum, int pidx);
-BOOL __fastcall PM_DoStand(int pnum);
-BOOL __fastcall PM_DoWalk(int pnum);
-BOOL __fastcall PM_DoWalk2(int pnum);
-BOOL __fastcall PM_DoWalk3(int pnum);
-BOOL __fastcall WeaponDur(int pnum, int durrnd);
-bool __fastcall PlrHitMonst(int pnum, int m);
-bool __fastcall PlrHitPlr(int pnum, char p);
-BOOL __fastcall PlrHitObj(int pnum, int mx, int my);
-int __fastcall PM_DoAttack(int pnum);
-BOOL __fastcall PM_DoRangeAttack(int pnum);
-void __fastcall ShieldDur(int pnum);
-BOOL __fastcall PM_DoBlock(int pnum);
-BOOL __fastcall PM_DoSpell(int pnum);
-int __fastcall PM_DoGotHit(int pnum);
-void __fastcall ArmorDur(int pnum);
-int __fastcall PM_DoDeath(int pnum);
-void __fastcall CheckNewPath(int pnum);
-BOOL __fastcall PlrDeathModeOK(int pnum);
-void __cdecl ValidatePlayer();
-void __cdecl ProcessPlayers();
-void __fastcall CheckCheatStats(int pnum);
-void __fastcall ClrPlrPath(int pnum);
-BOOL __fastcall PosOkPlayer(int pnum, int px, int py);
-void __fastcall MakePlrPath(int pnum, int xx, int yy, unsigned char endspace);
-void __fastcall CheckPlrSpell();
-void __fastcall SyncPlrAnim(int pnum);
-void __fastcall SyncInitPlrPos(int pnum);
-void __fastcall SyncInitPlr(int pnum);
-void __fastcall CheckStats(int pnum);
-void __fastcall ModifyPlrStr(int pnum, int l);
-void __fastcall ModifyPlrMag(int pnum, int l);
-void __fastcall ModifyPlrDex(int pnum, int l);
-void __fastcall ModifyPlrVit(int pnum, int l);
-void __fastcall SetPlayerHitPoints(int pnum, int newhp);
-void __fastcall SetPlrStr(int pnum, int v);
-void __fastcall SetPlrMag(int pnum, int v);
-void __fastcall SetPlrDex(int pnum, int v);
-void __fastcall SetPlrVit(int pnum, int v);
-void __fastcall InitDungMsgs(int pnum);
-void __cdecl PlayDungMsgs();
-
-/* rdata */
-
-<<<<<<< HEAD
-extern int player_inf;
-=======
-extern const int player_inf;
-extern const char ArmourChar[4];
-extern const char WepChar[10];
-extern const char CharChar[4];
->>>>>>> 5c8ff23b
-
-/* data */
-
-extern const char ArmourChar[4];
-extern const char WepChar[10];
-extern const char CharChar[4];
-extern int plrxoff[9];
-extern int plryoff[9];
-extern int plrxoff2[9];
-extern int plryoff2[9];
-extern char PlrGFXAnimLens[3][11];
-extern int PWVel[4][3];
-extern int StrengthTbl[3];
-extern int MagicTbl[3];
-extern int DexterityTbl[3];
-extern int VitalityTbl[3];
-extern int ToBlkTbl[3];
-extern char *ClassStrTblOld[3];
-extern int MaxStats[3][4];
-extern int ExpLvlsTbl[51];
-extern char *ClassStrTbl[3];
-extern unsigned char fix[9];
-
-#endif /* __PLAYER_H__ */
+//HEADER_GOES_HERE
+#ifndef __PLAYER_H__
+#define __PLAYER_H__
+
+extern int plr_lframe_size; // idb
+extern int plr_wframe_size; // idb
+extern char plr_gfx_flag; // weak
+extern int player_cpp_init_value; // weak
+extern int plr_aframe_size; // idb
+extern int myplr;
+extern PlayerStruct plr[MAX_PLRS];
+extern int plr_fframe_size; // idb
+extern int plr_qframe_size; // idb
+extern int deathflag; // idb
+extern int plr_hframe_size; // idb
+extern int plr_bframe_size; // idb
+extern char plr_gfx_bflag; // weak
+extern int plr_sframe_size; // idb
+extern int deathdelay; // weak
+extern int plr_dframe_size; // idb
+
+void __cdecl player_cpp_init();
+void __fastcall SetPlayerGPtrs(BYTE *pData, BYTE **pAnim); /* unsigned char *+** */
+void __fastcall LoadPlrGFX(int pnum, int gfxflag);
+void __fastcall InitPlayerGFX(int pnum);
+void __fastcall InitPlrGFXMem(int pnum);
+DWORD __fastcall GetPlrGFXSize(char *szCel);
+void __fastcall FreePlayerGFX(int pnum);
+void __fastcall NewPlrAnim(int pnum, unsigned char *Peq, int numFrames, int Delay, int width);
+void __fastcall ClearPlrPVars(int pnum);
+void __fastcall SetPlrAnims(int pnum);
+void __fastcall ClearPlrRVars(PlayerStruct *p);
+void __fastcall CreatePlayer(int pnum, char c);
+int __fastcall CalcStatDiff(int pnum);
+void __fastcall NextPlrLevel(int pnum);
+void __fastcall AddPlrExperience(int pnum, int lvl, int exp);
+void __fastcall AddPlrMonstExper(int lvl, int exp, char pmask);
+void __fastcall InitPlayer(int pnum, bool FirstTime);
+void __cdecl InitMultiView();
+void __fastcall InitPlayerLoc(int pnum, bool flag);
+BOOL __fastcall SolidLoc(int x, int y);
+bool __fastcall PlrDirOK(int pnum, int dir);
+void __fastcall PlrClrTrans(int x, int y);
+void __fastcall PlrDoTrans(int x, int y);
+void __fastcall SetPlayerOld(int pnum);
+void __fastcall FixPlayerLocation(int pnum, int dir);
+void __fastcall StartStand(int pnum, int dir);
+void __fastcall StartWalkStand(int pnum);
+void __fastcall PM_ChangeLightOff(int pnum);
+void __fastcall PM_ChangeOffset(int pnum);
+void __fastcall StartWalk(int pnum, int xvel, int yvel, int xadd, int yadd, int EndDir, int sdir);
+void __fastcall StartWalk2(int pnum, int xvel, int yvel, int xoff, int yoff, int xadd, int yadd, int EndDir, int sdir);
+void __fastcall StartWalk3(int pnum, int xvel, int yvel, int xoff, int yoff, int xadd, int yadd, int mapx, int mapy, int EndDir, int sdir);
+void __fastcall StartAttack(int pnum, int d);
+void __fastcall StartRangeAttack(int pnum, int d, int cx, int cy);
+void __fastcall StartPlrBlock(int pnum, int dir);
+void __fastcall StartSpell(int pnum, int d, int cx, int cy);
+void __fastcall FixPlrWalkTags(int pnum);
+void __fastcall RemovePlrFromMap(int pnum);
+void __fastcall StartPlrHit(int pnum, int dam, unsigned char forcehit);
+void __fastcall RespawnDeadItem(ItemStruct *itm, int x, int y);
+void __fastcall StartPlayerKill(int pnum, int earflag);
+void __fastcall PlrDeadItem(int pnum, struct ItemStruct *itm, int xx, int yy);
+void __fastcall DropHalfPlayersGold(int pnum);
+void __fastcall SyncPlrKill(int pnum, int earflag);
+void __fastcall j_StartPlayerKill(int pnum, int earflag);
+void __fastcall RemovePlrMissiles(int pnum);
+void __fastcall InitLevelChange(int pnum);
+void __fastcall StartNewLvl(int pnum, int fom, int lvl);
+void __fastcall RestartTownLvl(int pnum);
+void __fastcall StartWarpLvl(int pnum, int pidx);
+BOOL __fastcall PM_DoStand(int pnum);
+BOOL __fastcall PM_DoWalk(int pnum);
+BOOL __fastcall PM_DoWalk2(int pnum);
+BOOL __fastcall PM_DoWalk3(int pnum);
+BOOL __fastcall WeaponDur(int pnum, int durrnd);
+bool __fastcall PlrHitMonst(int pnum, int m);
+bool __fastcall PlrHitPlr(int pnum, char p);
+BOOL __fastcall PlrHitObj(int pnum, int mx, int my);
+int __fastcall PM_DoAttack(int pnum);
+BOOL __fastcall PM_DoRangeAttack(int pnum);
+void __fastcall ShieldDur(int pnum);
+BOOL __fastcall PM_DoBlock(int pnum);
+BOOL __fastcall PM_DoSpell(int pnum);
+int __fastcall PM_DoGotHit(int pnum);
+void __fastcall ArmorDur(int pnum);
+int __fastcall PM_DoDeath(int pnum);
+void __fastcall CheckNewPath(int pnum);
+BOOL __fastcall PlrDeathModeOK(int pnum);
+void __cdecl ValidatePlayer();
+void __cdecl ProcessPlayers();
+void __fastcall CheckCheatStats(int pnum);
+void __fastcall ClrPlrPath(int pnum);
+BOOL __fastcall PosOkPlayer(int pnum, int px, int py);
+void __fastcall MakePlrPath(int pnum, int xx, int yy, unsigned char endspace);
+void __fastcall CheckPlrSpell();
+void __fastcall SyncPlrAnim(int pnum);
+void __fastcall SyncInitPlrPos(int pnum);
+void __fastcall SyncInitPlr(int pnum);
+void __fastcall CheckStats(int pnum);
+void __fastcall ModifyPlrStr(int pnum, int l);
+void __fastcall ModifyPlrMag(int pnum, int l);
+void __fastcall ModifyPlrDex(int pnum, int l);
+void __fastcall ModifyPlrVit(int pnum, int l);
+void __fastcall SetPlayerHitPoints(int pnum, int newhp);
+void __fastcall SetPlrStr(int pnum, int v);
+void __fastcall SetPlrMag(int pnum, int v);
+void __fastcall SetPlrDex(int pnum, int v);
+void __fastcall SetPlrVit(int pnum, int v);
+void __fastcall InitDungMsgs(int pnum);
+void __cdecl PlayDungMsgs();
+
+/* rdata */
+
+extern const int player_inf;
+extern const char ArmourChar[4];
+extern const char WepChar[10];
+extern const char CharChar[4];
+
+/* data */
+
+extern int plrxoff[9];
+extern int plryoff[9];
+extern int plrxoff2[9];
+extern int plryoff2[9];
+extern char PlrGFXAnimLens[3][11];
+extern int PWVel[4][3];
+extern int StrengthTbl[3];
+extern int MagicTbl[3];
+extern int DexterityTbl[3];
+extern int VitalityTbl[3];
+extern int ToBlkTbl[3];
+extern char *ClassStrTblOld[3];
+extern int MaxStats[3][4];
+extern int ExpLvlsTbl[51];
+extern char *ClassStrTbl[3];
+extern unsigned char fix[9];
+
+#endif /* __PLAYER_H__ */
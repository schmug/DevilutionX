//HEADER_GOES_HERE

#include "../types.h"

int plr_lframe_size; // idb
int plr_wframe_size; // idb
char plr_gfx_flag; // weak
int player_cpp_init_value; // weak
int plr_aframe_size; // idb
int myplr;
PlayerStruct plr[MAX_PLRS];
int plr_fframe_size; // idb
int plr_qframe_size; // idb
int deathflag; // idb
int plr_hframe_size; // idb
int plr_bframe_size; // idb
char plr_gfx_bflag; // weak
int plr_sframe_size; // idb
int deathdelay; // weak
int plr_dframe_size; // idb

<<<<<<< HEAD
int player_inf = 0x7F800000; // weak
=======
const int player_inf = 0x7F800000; // weak
const char ArmourChar[4] = { 'L', 'M', 'H', 0 };
const char WepChar[10] = { 'N', 'U', 'S', 'D', 'B', 'A', 'M', 'H', 'T', 0 };
const char CharChar[4] = { 'W', 'R', 'S', 0 };
>>>>>>> 5c8ff23b

/* data */

const char ArmourChar[4] = { 'L', 'M', 'H', 0 };
const char WepChar[10] = { 'N', 'U', 'S', 'D', 'B', 'A', 'M', 'H', 'T', 0 };
const char CharChar[4] = { 'W', 'R', 'S', 0 };

int plrxoff[9] = { 0, 2, 0, 2, 1, 0, 1, 2, 1 };
int plryoff[9] = { 0, 2, 2, 0, 1, 1, 0, 1, 2 };
int plrxoff2[9] = { 0, 1, 0, 1, 2, 0, 1, 2, 2 };
int plryoff2[9] = { 0, 0, 1, 1, 0, 2, 2, 1, 2 };
char PlrGFXAnimLens[3][11] =
{
  { 10, 16, 8, 2, 20, 20, 6, 20, 8, 9, 14 },
  { 8, 18, 8, 4, 20, 16, 7, 20, 8, 10, 12 },
  { 8, 16, 8, 6, 20, 12, 8, 20, 8, 12, 8 }
};
int PWVel[4][3] = { { 2048, 1024, 512 }, { 2048, 1024, 512 }, { 2048, 1024, 512 }, { 8, 8, 8 } };
int StrengthTbl[3] = { 30, 20, 15 };
int MagicTbl[3] = { 10, 15, 35 };
int DexterityTbl[3] = { 20, 30, 15 };
int VitalityTbl[3] = { 25, 20, 20 };
int ToBlkTbl[3] = { 30, 20, 10 };
char *ClassStrTblOld[3] = { "Warrior", "Rogue", "Sorceror" }; // unused
int MaxStats[3][4] = { { 250, 50, 60, 100 }, { 55, 70, 250, 80 }, { 45, 250, 85, 80 } };
int ExpLvlsTbl[51] =
{
  0,
  2000,
  4620,
  8040,
  12489,
  18258,
  25712,
  35309,
  47622,
  63364,
  83419,
  108879,
  141086,
  181683,
  231075,
  313656,
  424067,
  571190,
  766569,
  1025154,
  1366227,
  1814568,
  2401895,
  3168651,
  4166200,
  5459523,
  7130496,
  9281874,
  12042092,
  15571031,
  20066900,
  25774405,
  32994399,
  42095202,
  53525811,
  67831218,
  85670061,
  107834823,
  135274799,
  169122009,
  210720231,
  261657253,
  323800420,
  399335440,
  490808349,
  601170414,
  733825617,
  892680222,
  1082908612,
  1310707109,
  1583495809
};
char *ClassStrTbl[3] = { "Warrior", "Rogue", "Sorceror" };
unsigned char fix[9] = { 0u, 0u, 3u, 3u, 3u, 6u, 6u, 6u, 8u }; /* PM_ChangeLightOff local type */

struct player_cpp_init
{
	player_cpp_init()
	{
		player_cpp_init_value = player_inf;
	}
} _player_cpp_init;
// 47F204: using guessed type int player_inf;
// 68643C: using guessed type int player_cpp_init_value;

void __fastcall SetPlayerGPtrs(BYTE *pData, BYTE **pAnim)
{
	for ( int i = 0; i < 8; i++ ) {
		pAnim[i] = pData + ((DWORD *)pData)[i];
	}
}

void __fastcall LoadPlrGFX(int pnum, int gfxflag)
{
	int v2; // esi
	PlayerStruct *v3; // esi
	unsigned int v4; // ecx
	char v5; // al
	void *v6; // edi
	char *v7; // ebx
	int v8; // ecx
	int v9; // ecx
	int v10; // ecx
	int v11; // ecx
	int v12; // ecx
	int v13; // ecx
	char arglist[256]; // [esp+Ch] [ebp-120h]
	char v15[16]; // [esp+10Ch] [ebp-20h]
	int v16; // [esp+11Ch] [ebp-10h]
	char *v17; // [esp+120h] [ebp-Ch]
	unsigned int v18; // [esp+124h] [ebp-8h]
	const char *v19; // [esp+128h] [ebp-4h]

	v2 = pnum;
	v16 = gfxflag;
	if ( (unsigned int)pnum >= MAX_PLRS )
		TermMsg("LoadPlrGFX: illegal player %d", pnum);
	v3 = &plr[v2];
	sprintf(
		v15,
		"%c%c%c",
		CharChar[SLOBYTE(v3->_pClass)],
		ArmourChar[v3->_pgfxnum >> 4],
		WepChar[v3->_pgfxnum & 0xF]);
	v4 = 1;
	v17 = ClassStrTbl[SLOBYTE(v3->_pClass)];
	v5 = leveltype;
	v6 = v17;
	v7 = v17;
	v18 = 1;
	do
	{
		if ( !(v4 & v16) )
			goto LABEL_38;
		if ( v4 <= 0x10 )
		{
			if ( v4 == 16 )
			{
				if ( !v5 )
					goto LABEL_38;
				v6 = v3->_pLData;
				v19 = "LM";
				v7 = (char *)v3->_pLAnim;
			}
			else
			{
				v8 = v4 - 1;
				if ( v8 )
				{
					v9 = v8 - 1;
					if ( v9 )
					{
						v10 = v9 - 2;
						if ( v10 )
						{
							if ( v10 == 4 )
							{
								if ( !v5 )
									goto LABEL_38;
								v6 = v3->_pHData;
								v19 = "HT";
								v7 = (char *)v3->_pHAnim;
							}
							else
							{
LABEL_27:
								TermMsg("PLR:2");
							}
						}
						else
						{
							if ( !v5 )
								goto LABEL_38;
							v6 = v3->_pAData;
							v19 = "AT";
							v7 = (char *)v3->_pAAnim;
						}
					}
					else
					{
						v19 = "AW";
						if ( !v5 )
							v19 = "WL";
						v6 = v3->_pWData;
						v7 = (char *)v3->_pWAnim;
					}
				}
				else
				{
					v19 = "AS";
					if ( !v5 )
						v19 = "ST";
					v6 = v3->_pNData;
					v7 = (char *)v3->_pNAnim;
				}
			}
LABEL_37:
			sprintf(arglist, "PlrGFX\\%s\\%s\\%s%s.CL2", v17, v15, v15, v19);
			LoadFileWithMem(arglist, v6);
			SetPlayerGPtrs((BYTE *)v6, (BYTE **)v7);
			v3->_pGFXLoad |= v18;
			v5 = leveltype;
			goto LABEL_38;
		}
		v11 = v4 - 32;
		if ( !v11 )
		{
			if ( !v5 )
				goto LABEL_38;
			v6 = v3->_pFData;
			v19 = "FM";
			v7 = (char *)v3->_pFAnim;
			goto LABEL_37;
		}
		v12 = v11 - 32;
		if ( !v12 )
		{
			if ( !v5 )
				goto LABEL_38;
			v6 = v3->_pTData;
			v19 = "QM";
			v7 = (char *)v3->_pTAnim;
			goto LABEL_37;
		}
		v13 = v12 - 64;
		if ( !v13 )
		{
			if ( v3->_pgfxnum & 0xF )
				goto LABEL_38;
			v6 = v3->_pDData;
			v19 = "DT";
			v7 = (char *)v3->_pDAnim;
			goto LABEL_37;
		}
		if ( v13 != 128 )
			goto LABEL_27;
		if ( v5 && v3->_pBlockFlag )
		{
			v6 = v3->_pBData;
			v19 = "BL";
			v7 = (char *)v3->_pBAnim;
			goto LABEL_37;
		}
LABEL_38:
		v4 = 2 * v18;
		v18 *= 2;
	}
	while ( v18 <= 0x17F );
}
// 5BB1ED: using guessed type char leveltype;

void __fastcall InitPlayerGFX(int pnum)
{
	if ( (DWORD)pnum >= MAX_PLRS ) {
		TermMsg("InitPlayerGFX: illegal player %d", pnum);
	}

	if ( (DWORD)plr[pnum]._pHitPoints/64 == 0 ) {
		plr[pnum]._pgfxnum = 0;
		LoadPlrGFX(pnum, 0x80);
	} else {
		LoadPlrGFX(pnum, 0x17F);
	}
}

void __fastcall InitPlrGFXMem(int pnum)
{
	if ( (DWORD)pnum >= MAX_PLRS ) {
		TermMsg("InitPlrGFXMem: illegal player %d", pnum);
	}

	if ( !(plr_gfx_flag & 1) ) {
		plr_gfx_flag |= 1;
		if ( GetPlrGFXSize("AS") <= GetPlrGFXSize("ST") ) {
			plr_sframe_size = GetPlrGFXSize("ST");
		} else {
			plr_sframe_size = GetPlrGFXSize("AS");
		}
	}
	plr[pnum]._pNData = DiabloAllocPtr(plr_sframe_size);

	if ( !(plr_gfx_flag & 2) ) {
		plr_gfx_flag |= 2;
		if ( GetPlrGFXSize("AW") <= GetPlrGFXSize("WL") ) {
			plr_wframe_size = GetPlrGFXSize("WL");
		} else {
			plr_wframe_size = GetPlrGFXSize("AW");
		}
	}
	plr[pnum]._pWData = DiabloAllocPtr(plr_wframe_size);

	if ( !(plr_gfx_flag & 4) ) {
		plr_gfx_flag |= 4;
		plr_aframe_size = GetPlrGFXSize("AT");
	}
	plr[pnum]._pAData =  DiabloAllocPtr(plr_aframe_size);

	if ( !(plr_gfx_flag & 8) ) {
		plr_gfx_flag |= 8;
		plr_hframe_size = GetPlrGFXSize("HT");
	}
	plr[pnum]._pHData = DiabloAllocPtr(plr_hframe_size);

	if ( !(plr_gfx_flag & 0x10) ) {
		plr_gfx_flag |= 0x10;
		plr_lframe_size = GetPlrGFXSize("LM");
	}
	plr[pnum]._pLData = DiabloAllocPtr(plr_lframe_size);

	if ( !(plr_gfx_flag & 0x20) ) {
		plr_gfx_flag |= 0x20;
		plr_fframe_size = GetPlrGFXSize("FM");
	}
	plr[pnum]._pFData = DiabloAllocPtr(plr_fframe_size);

	if ( !(plr_gfx_flag & 0x40) ) {
		plr_gfx_flag |= 0x40;
		plr_qframe_size = GetPlrGFXSize("QM");
	}
	plr[pnum]._pTData = DiabloAllocPtr(plr_qframe_size);

	if ( !(plr_gfx_flag & 0x80) ) {
		plr_gfx_flag |= 0x80;
		plr_dframe_size = GetPlrGFXSize("DT");
	}
	plr[pnum]._pDData = DiabloAllocPtr(plr_dframe_size);

	if ( !(plr_gfx_bflag & 1) ) {
		plr_gfx_bflag |= 1;
		plr_bframe_size = GetPlrGFXSize("BL");
	}
	plr[pnum]._pBData = DiabloAllocPtr(plr_bframe_size);

	plr[pnum]._pGFXLoad = 0;
}
// 686438: using guessed type char plr_gfx_flag;
// 69B7BC: using guessed type char plr_gfx_bflag;

DWORD __fastcall GetPlrGFXSize(char *szCel)
{
	char prefix[16]; // [esp+10Ch] [ebp-24h]
	char dwInitParam[256]; // [esp+Ch] [ebp-124h]
<<<<<<< HEAD
	void *file; // [esp+124h] [ebp-Ch]
	DWORD size = 0; // [esp+11Ch] [ebp-14h]
	DWORD result = 0;
	int a = 0;
	int w = 0;

	for (int c = 0; c < sizeof(ClassStrTbl) / sizeof(ClassStrTbl[0]); c++) {
		for (a = 0; ArmourChar[a]; a++) {
			for (w = 0; WepChar[w]; w++) {
				sprintf(prefix, "%c%c%c", CharChar[c], ArmourChar[a], WepChar[w]);
				sprintf(dwInitParam, "PlrGFX\\%s\\%s\\%s%s.CL2", ClassStrTbl[c], prefix, prefix, szCel);
				if ( WOpenFile(dwInitParam, &file, TRUE) ) {
					size = WGetFileSize(file, 0);
					WCloseFile(file);
					if ( result <= size ) {
						result = size;
					}
=======
	char v6[16]; // [esp+10Ch] [ebp-24h]
	unsigned int v7; // [esp+11Ch] [ebp-14h]
	char *v8; // [esp+120h] [ebp-10h]
	void *a1; // [esp+124h] [ebp-Ch]
	char **v10; // [esp+128h] [ebp-8h]
	unsigned int v11; // [esp+12Ch] [ebp-4h]

	v1 = 0;
	v8 = szCel;
	v11 = 0;
	v10 = ClassStrTbl;
	do
	{
		v2 = (char *)ArmourChar;
		do
		{
			v3 = (char *)WepChar;
			do
			{
				sprintf(v6, "%c%c%c", CharChar[v1], *v2, *v3);
				sprintf(dwInitParam, "PlrGFX\\%s\\%s\\%s%s.CL2", *v10, v6, v6, v8);
				if ( WOpenFile(dwInitParam, &a1, 1) )
				{
					v7 = WGetFileSize(a1, 0);
					WCloseFile(a1);
					if ( v11 <= v7 )
						v11 = v7;
>>>>>>> 5c8ff23b
				}
			}
		}
	}

	return result;
}

void __fastcall FreePlayerGFX(int pnum)
{
	void *ptr;

	if ( (DWORD)pnum >= MAX_PLRS ) {
		TermMsg("FreePlayerGFX: illegal player %d", pnum);
	}

	ptr = plr[pnum]._pNData;
	plr[pnum]._pNData = NULL;
	mem_free_dbg(ptr);
	ptr = plr[pnum]._pWData;
	plr[pnum]._pWData = NULL;
	mem_free_dbg(ptr);
	ptr = plr[pnum]._pAData;
	plr[pnum]._pAData = NULL;
	mem_free_dbg(ptr);
	ptr = plr[pnum]._pHData;
	plr[pnum]._pHData = NULL;
	mem_free_dbg(ptr);
	ptr = plr[pnum]._pLData;
	plr[pnum]._pLData = NULL;
	mem_free_dbg(ptr);
	ptr = plr[pnum]._pFData;
	plr[pnum]._pFData = NULL;
	mem_free_dbg(ptr);
	ptr = plr[pnum]._pTData;
	plr[pnum]._pTData = NULL;
	mem_free_dbg(ptr);
	ptr = plr[pnum]._pDData;
	plr[pnum]._pDData = NULL;
	mem_free_dbg(ptr);
	ptr = plr[pnum]._pBData;
	plr[pnum]._pBData = NULL;
	mem_free_dbg(ptr);
	plr[pnum]._pGFXLoad = 0;
}

void __fastcall NewPlrAnim(int pnum, unsigned char *Peq, int numFrames, int Delay, int width)
{
	if ( (DWORD)pnum >= MAX_PLRS ) {
		TermMsg("NewPlrAnim: illegal player %d", pnum);
	}

	plr[pnum]._pAnimData = Peq;
	plr[pnum]._pAnimLen = numFrames;
	plr[pnum]._pAnimFrame = 1;
	plr[pnum]._pAnimCnt = 0;
	plr[pnum]._pAnimDelay = Delay;
	plr[pnum]._pAnimWidth = width;
	plr[pnum]._pAnimWidth2 = (width - 64) >> 1;
}

void __fastcall ClearPlrPVars(int pnum)
{
	if ( (DWORD)pnum >= MAX_PLRS ) {
		TermMsg("ClearPlrPVars: illegal player %d", pnum);
	}

	plr[pnum]._pVar1 = 0;
	plr[pnum]._pVar2 = 0;
	plr[pnum]._pVar3 = 0;
	plr[pnum]._pVar4 = 0;
	plr[pnum]._pVar5 = 0;
	plr[pnum]._pVar6 = 0;
	plr[pnum]._pVar7 = 0;
	plr[pnum]._pVar8 = 0;
}

void __fastcall SetPlrAnims(int pnum)
{
	if ( (DWORD)pnum >= MAX_PLRS ) {
		TermMsg("SetPlrAnims: illegal player %d", pnum);
	}

	int pc = plr[pnum]._pClass;

	plr[pnum]._pNWidth = 96;
	plr[pnum]._pWWidth = 96;
	plr[pnum]._pAWidth = 128;
	plr[pnum]._pHWidth = 96;
	plr[pnum]._pSWidth = 96;
	plr[pnum]._pDWidth = 128;
	plr[pnum]._pBWidth = 96;

	if ( leveltype == DTYPE_TOWN ) {
		plr[pnum]._pNFrames = PlrGFXAnimLens[pc][7];
		plr[pnum]._pWFrames = PlrGFXAnimLens[pc][8];
		plr[pnum]._pDFrames = PlrGFXAnimLens[pc][4];
		plr[pnum]._pSFrames = PlrGFXAnimLens[pc][5];
	} else {
		plr[pnum]._pNFrames = PlrGFXAnimLens[pc][0];
		plr[pnum]._pWFrames = PlrGFXAnimLens[pc][2];
		plr[pnum]._pAFrames = PlrGFXAnimLens[pc][1];
		plr[pnum]._pHFrames = PlrGFXAnimLens[pc][6];
		plr[pnum]._pSFrames = PlrGFXAnimLens[pc][5];
		plr[pnum]._pDFrames = PlrGFXAnimLens[pc][4];
		plr[pnum]._pBFrames = PlrGFXAnimLens[pc][3];
		plr[pnum]._pAFNum = PlrGFXAnimLens[pc][9];

	}
	plr[pnum]._pSFNum = PlrGFXAnimLens[pc][10];

	int gn = plr[pnum]._pgfxnum & 0xF;
	if ( pc == PC_WARRIOR ) {
		if ( gn == 4 ) {
			if ( leveltype != DTYPE_TOWN ) {
				plr[pnum]._pNFrames = 8;
			}
			plr[pnum]._pAWidth = 96;
			plr[pnum]._pAFNum = 11;
		} else if ( gn == 5 ) {
			plr[pnum]._pAFrames = 20;
			plr[pnum]._pAFNum = 10;
		} else if ( gn == 8 ) {
			plr[pnum]._pAFrames = 16;
			plr[pnum]._pAFNum = 11;
		}
	} else if ( pc == PC_ROGUE ) {
		if ( gn == 5 ) {
			plr[pnum]._pAFrames = 22;
			plr[pnum]._pAFNum = 13;
		} else if ( gn == 4 ) {
			plr[pnum]._pAFrames = 12;
			plr[pnum]._pAFNum = 7;
		} else if ( gn == 8 ) {
			plr[pnum]._pAFrames = 16;
			plr[pnum]._pAFNum = 11;
		}
	} else if ( pc == PC_SORCERER ) {
		plr[pnum]._pSWidth = 128;
		if ( gn == 0 ) {
			plr[pnum]._pAFrames = 20;
		} else if ( gn == 1 ) {
			plr[pnum]._pAFNum = 9;
		} else if ( gn == 4 ) {
			plr[pnum]._pAFrames = 20;
			plr[pnum]._pAFNum = 16;
		} else if ( gn == 5 ) {
			plr[pnum]._pAFrames = 24;
			plr[pnum]._pAFNum = 16;
		}
	}
}
// 5BB1ED: using guessed type char leveltype;

void __fastcall ClearPlrRVars(PlayerStruct *p)
{
	// TODO: Missing debug assert p != NULL
	p->bReserved[0] = 0;
	p->bReserved[1] = 0;
	p->bReserved[2] = 0;
	p->wReserved[0] = 0;
	p->wReserved[1] = 0;
	p->wReserved[2] = 0;
	p->wReserved[3] = 0;
	p->wReserved[4] = 0;
	p->wReserved[5] = 0;
	p->wReserved[6] = 0;
	p->wReserved[7] = 0;
	p->dwReserved[0] = 0;
	p->dwReserved[1] = 0;
	p->dwReserved[2] = 0;
	p->dwReserved[3] = 0;
	p->dwReserved[4] = 0;
	p->dwReserved[5] = 0;
	p->dwReserved[6] = 0;
}

// c: plr_classes value
void __fastcall CreatePlayer(int pnum, char c)
{
	ClearPlrRVars(&plr[pnum]);
	SetRndSeed(GetTickCount());

	if ( (DWORD)pnum >= MAX_PLRS ) {
		TermMsg("CreatePlayer: illegal player %d", pnum);
	}
	plr[pnum]._pClass = c;

	char val = StrengthTbl[c];
	if ( val < 0 ) {
		val = 0;
	}
	plr[pnum]._pStrength = val;
	plr[pnum]._pBaseStr = val;

	val = MagicTbl[c];
	if ( val < 0 ) {
		val = 0;
	}
	plr[pnum]._pMagic = val;
	plr[pnum]._pBaseMag = val;

	val = DexterityTbl[c];
	if ( val < 0 ) {
		val = 0;
	}
	plr[pnum]._pDexterity = val;
	plr[pnum]._pBaseDex = val;

	val = VitalityTbl[c];
	if ( val < 0 ) {
		val = 0;
	}
	plr[pnum]._pVitality = val;
	plr[pnum]._pBaseVit = val;

	plr[pnum]._pStatPts = 0;
	plr[pnum].pTownWarps = 0;
	plr[pnum].pDungMsgs = 0;
	plr[pnum].pLvlLoad = 0;
	plr[pnum].pDiabloKillLevel = 0;

	if ( c == PC_ROGUE ) {
		plr[pnum]._pDamageMod = plr[pnum]._pLevel * (plr[pnum]._pStrength + plr[pnum]._pDexterity) / 200;
	} else {
		plr[pnum]._pDamageMod = plr[pnum]._pStrength * plr[pnum]._pLevel / 100;
	}

	plr[pnum]._pBaseToBlk = ToBlkTbl[c];


	plr[pnum]._pHitPoints = (val + 10) << 6;
	if ( c == PC_WARRIOR ) {
		plr[pnum]._pHitPoints *= 2;
	}
	if ( c == PC_ROGUE ) {
		plr[pnum]._pHitPoints += plr[pnum]._pHitPoints >> 1;
	}

	int hp = plr[pnum]._pHitPoints;
	plr[pnum]._pMaxHP = hp;
	plr[pnum]._pHPBase = hp;
	plr[pnum]._pMaxHPBase = hp;

	plr[pnum]._pMana = plr[pnum]._pMagic << 6;
	if ( c == PC_SORCERER ) {
		plr[pnum]._pMana *= 2;
	}
	if ( c == PC_ROGUE ) {
		plr[pnum]._pMana += plr[pnum]._pMana >> 1;
	}

	int mana = plr[pnum]._pMana;
	plr[pnum]._pMaxMana = mana;
	plr[pnum]._pManaBase = mana;
	plr[pnum]._pMaxManaBase = mana;

	plr[pnum]._pLevel = 1;
	plr[pnum]._pMaxLvl = 1;
	plr[pnum]._pExperience = 0;
	plr[pnum]._pMaxExp = 0;
	plr[pnum]._pNextExper = ExpLvlsTbl[1];
	plr[pnum]._pArmorClass = 0;
	plr[pnum]._pMagResist = 0;
	plr[pnum]._pFireResist = 0;
	plr[pnum]._pLghtResist = 0;
	plr[pnum]._pLightRad = 10;
	plr[pnum]._pInfraFlag = 0;

	if ( c == PC_WARRIOR ) {
		plr[pnum]._pAblSpells[0] = 0x2000000;
		plr[pnum]._pAblSpells[1] = 0;
	} else if ( c == PC_ROGUE ) {
		plr[pnum]._pAblSpells[0] = 0x8000000;
		plr[pnum]._pAblSpells[1] = 0;
	} else if ( c == PC_SORCERER ) {
		plr[pnum]._pAblSpells[0] = 0x4000000;
		plr[pnum]._pAblSpells[1] = 0;
	}

	if ( c == PC_SORCERER ) {
		plr[pnum]._pMemSpells[0] = 1;
	} else {
		plr[pnum]._pMemSpells[0] = 0;
	}
	plr[pnum]._pMemSpells[1] = 0;

	int i;
	for ( i = 0; i < sizeof(plr[pnum]._pSplLvl); i++ ) {
		plr[pnum]._pSplLvl[i] = 0;
	}

	plr[pnum]._pSpellFlags = 0;

	if ( plr[pnum]._pClass == PC_SORCERER ) {
		plr[pnum]._pSplLvl[1] = 2;
	}

	// interestingly, only the first three hotkeys are reset
	// TODO: BUGFIX: clear all 4 hotkeys instead of 3 (demo leftover)
	for ( i = 0; i < 3; i++ ) {
		plr[pnum]._pSplHotKey[i] = -1;
	}

	if ( c == PC_WARRIOR ) {
		plr[pnum]._pgfxnum = 3;
	} else if ( c == PC_ROGUE ) {
		plr[pnum]._pgfxnum = 4;
	} else if ( c == PC_SORCERER ) {
		plr[pnum]._pgfxnum = 8;
	}

	for ( i = 0; i < sizeof(plr[pnum]._pLvlVisited); i++ ) {
		plr[pnum]._pLvlVisited[i] = 0;
	}

	for ( i = 0; i < sizeof(plr[pnum]._pSLvlVisited); i++ ) {
		plr[pnum]._pSLvlVisited[i] = 0;
	}

	plr[pnum]._pLvlChanging = 0;
	plr[pnum].pTownWarps = 0;
	plr[pnum].pLvlLoad = 0;
	plr[pnum].pBattleNet = 0;
	plr[pnum].pManaShield = 0;

	InitDungMsgs(pnum);
	CreatePlrItems(pnum);
	SetRndSeed(0);
}

int __fastcall CalcStatDiff(int pnum)
{
	int c = plr[pnum]._pClass;
	return MaxStats[c][ATTRIB_STR]
		- plr[pnum]._pBaseStr
		+ MaxStats[c][ATTRIB_MAG]
		- plr[pnum]._pBaseMag
		+ MaxStats[c][ATTRIB_DEX]
		- plr[pnum]._pBaseDex
		+ MaxStats[c][ATTRIB_VIT]
		- plr[pnum]._pBaseVit;
}

void __fastcall NextPlrLevel(int pnum)
{
	if ( (DWORD)pnum >= MAX_PLRS ) {
		TermMsg("NextPlrLevel: illegal player %d", pnum);
	}

	plr[pnum]._pLevel++;
	char l = plr[pnum]._pLevel;

	plr[pnum]._pMaxLvl++;

	if ( CalcStatDiff(pnum) < 5 ) {
		plr[pnum]._pStatPts = CalcStatDiff(pnum);
	} else {
		plr[pnum]._pStatPts += 5;
	}

	plr[pnum]._pNextExper = ExpLvlsTbl[l];

	char c = plr[pnum]._pClass;

	int hp = c == PC_SORCERER ? 64 : 128;
	if ( gbMaxPlayers == 1 ) {
		hp++;
	}
	plr[pnum]._pMaxHP += hp;
	plr[pnum]._pHitPoints = plr[pnum]._pMaxHP;
	plr[pnum]._pMaxHPBase += hp;
	plr[pnum]._pHPBase = plr[pnum]._pMaxHPBase;

	if ( pnum == myplr ) {
		drawhpflag = 1;
	}

	int mana = c != PC_WARRIOR ? 128 : 64;
	if ( gbMaxPlayers == 1 ) {
		mana++;
	}
	plr[pnum]._pMaxMana += mana;
	plr[pnum]._pMaxManaBase += mana;

	if ( !(plr[pnum]._pIFlags & ISPL_NOMANA) ) {
		plr[pnum]._pMana = plr[pnum]._pMaxMana;
		plr[pnum]._pManaBase = plr[pnum]._pMaxManaBase;
	}

	if ( pnum == myplr ) {
		drawmanaflag = 1;
	}
}
// 679660: using guessed type char gbMaxPlayers;

void __fastcall AddPlrExperience(int pnum, int lvl, int exp)
{
	int v3; // eax
	int v4; // esi
	int v5; // esi
	char v6; // bl
	int v7; // edi
	signed int v8; // ecx
	int v9; // ecx
	int *v10; // eax
	int v11; // eax
	int v12; // ecx
	int v13; // ecx
	int v14; // esi
	int arglist; // [esp+4h] [ebp-Ch]
	int v16; // [esp+8h] [ebp-8h]

	v3 = myplr;
	v4 = pnum;
	v16 = lvl;
	arglist = pnum;
	if ( pnum == myplr )
	{
		if ( (unsigned int)myplr >= MAX_PLRS )
		{
			TermMsg("AddPlrExperience: illegal player %d", myplr);
			v3 = myplr;
		}
		if ( plr[v3]._pHitPoints > 0 )
		{
			v5 = v4;
			v6 = plr[v5]._pLevel;
			v7 = (signed __int64)((((double)v16 - (double)v6) * 0.1 + 1.0) * (double)exp);
			if ( v7 < 0 )
				v7 = 0;
			if ( (unsigned char)gbMaxPlayers > 1u )
			{
				if ( v6 >= 0 )
				{
					v8 = v6;
					if ( v6 >= 50 )
						v8 = 50;
				}
				else
				{
					v8 = 0;
				}
				if ( v7 >= ExpLvlsTbl[v8] / 20 )
					v7 = ExpLvlsTbl[v8] / 20;
				v9 = 200 * v8;
				if ( v7 >= v9 )
					v7 = v9;
			}
			v10 = &plr[v5]._pExperience;
			*v10 += v7;
			if ( plr[v5]._pExperience > MAXEXP )
				*v10 = MAXEXP;
			v11 = *v10;
			if ( v11 < ExpLvlsTbl[49] )
			{
				v12 = 0;
				if ( v11 >= ExpLvlsTbl[0] )
				{
					do
						++v12;
					while ( v11 >= ExpLvlsTbl[v12] );
				}
				if ( v12 != v6 )
				{
					v13 = v12 - v6;
					if ( v13 > 0 )
					{
						v14 = v13;
						do
						{
							NextPlrLevel(arglist);
							--v14;
						}
						while ( v14 );
					}
				}
				NetSendCmdParam1(0, CMD_PLRLEVEL, plr[myplr]._pLevel);
			}
			else
			{
				plr[v5]._pLevel = 50;
			}
		}
	}
}
// 679660: using guessed type char gbMaxPlayers;

void __fastcall AddPlrMonstExper(int lvl, int exp, char pmask)
{
	int totplrs = 0;
	for (int i = 0; i < 4; i++ ) {
		if ( (1 << i) & pmask ) {
			totplrs++;
		}
	}

	if ( totplrs && (1 << myplr) & pmask ) {
		AddPlrExperience(myplr, lvl, exp / totplrs);
	}
}

void __fastcall InitPlayer(int pnum, bool FirstTime)
{
	int v2; // ebx
	int v3; // esi
	PlayerStruct *v4; // edi
	int v5; // eax
	int v6; // ST08_4
	int v8; // eax
	int v10; // ST08_4
	unsigned char *v11; // edx
	int v12; // eax
	unsigned int v13; // edi
	bool v14; // zf
	int v15; // eax
	int v16; // ecx
	int v17; // edx
	char v18; // al
	int v19; // eax
	BOOL v20; // [esp+8h] [ebp-4h]

	v2 = pnum;
	v20 = FirstTime;
	if ( (unsigned int)pnum >= MAX_PLRS )
		TermMsg("InitPlayer: illegal player %d", pnum);
	v3 = v2;
	v4 = &plr[v2];
	ClearPlrRVars(&plr[v2]);
	if ( v20 )
	{
		v5 = plr[v3]._pgfxnum;
		plr[v3]._pRSpell = -1;
		plr[v3]._pSBkSpell = -1;
		plr[v3]._pSpell = -1;
		_LOBYTE(plr[v3]._pRSplType) = 4;
		plr[v3]._pSplType = 4;
		plr[v3]._pwtype = (v5 & 0xF) == 4;
		plr[v3].pManaShield = 0;
	}
	if ( plr[v3].plrlevel == currlevel || leveldebug )
	{
		SetPlrAnims(v2);
		plr[v3]._pxoff = 0;
		plr[v3]._pyoff = 0;
		plr[v3]._pxvel = 0;
		plr[v3]._pyvel = 0;
		ClearPlrPVars(v2);
		if ( (signed int)(plr[v3]._pHitPoints & 0xFFFFFFC0) <= 0 )
		{
			v10 = plr[v3]._pDWidth;
			v11 = plr[v3]._pDAnim[0];
			v4->_pmode = 8;
			NewPlrAnim(v2, v11, plr[v3]._pDFrames, 1, v10);
			v12 = plr[v3]._pAnimLen;
			plr[v3]._pAnimFrame = v12 - 1;
			plr[v3]._pVar8 = 2 * v12;
		}
		else
		{
			v6 = plr[v3]._pNWidth;
			v4->_pmode = 0;
			NewPlrAnim(v2, plr[v3]._pNAnim[0], plr[v3]._pNFrames, 3, v6);
			v8 = random(2, plr[v3]._pNFrames - 1);
			plr[v3]._pAnimFrame = v8 + 1;
			plr[v3]._pAnimCnt = random(2, 3);
		}
		v13 = 0;
		v14 = v2 == myplr;
		plr[v3]._pdir = 0;
		plr[v3]._peflag = 0;
		if ( v14 )
		{
			if ( !v20 || currlevel )
			{
				plr[v3].WorldX = ViewX;
				plr[v3].WorldY = ViewY;
			}
			plr[v3]._ptargx = plr[v3].WorldX;
			plr[v3]._ptargy = plr[v3].WorldY;
		}
		else
		{
			plr[v3]._ptargx = plr[v3].WorldX;
			plr[v3]._ptargy = plr[v3].WorldY;
			do
			{
				if ( PosOkPlayer(v2, plr[v3].WorldX + plrxoff2[v13], plr[v3].WorldY + plryoff2[v13]) )
					break;
				++v13;
			}
			while ( v13 < 8 );
			v15 = plryoff2[v13];
			plr[v3].WorldX += plrxoff2[v13];
			plr[v3].WorldY += v15;
		}
		v16 = plr[v3].WorldX;
		v17 = plr[v3].WorldY;
		plr[v3].walkpath[0] = -1;
		plr[v3].destAction = -1;
		v14 = v2 == myplr;
		plr[v3]._px = v16;
		plr[v3]._py = v17;
		if ( v14 )
			plr[v3]._plid = AddLight(v16, v17, plr[v3]._pLightRad);
		else
			plr[v3]._plid = -1;
		plr[v3]._pvid = AddVision(plr[v3].WorldX, plr[v3].WorldY, plr[v3]._pLightRad, v2 == myplr);
	}
	v18 = plr[v3]._pClass;
	if ( v18 )
	{
		if ( v18 == 1 )
		{
			plr[v3]._pAblSpells[0] = 0x8000000;
		}
		else
		{
			if ( v18 != 2 )
				goto LABEL_33;
			plr[v3]._pAblSpells[0] = 0x4000000;
		}
	}
	else
	{
		plr[v3]._pAblSpells[0] = 0x2000000;
	}
	plr[v3]._pAblSpells[1] = 0;
LABEL_33:
	v19 = plr[v3]._pLevel;
	plr[v3]._pInvincible = 0;
	v14 = v2 == myplr;
#ifdef _DEBUG
	if ( debug_mode_dollar_sign && FirstTime )
	{
		plr[pnum]._pMemSpells[0] |= 0x800000;
		plr[pnum]._pMemSpells[1] |= 0;
		if ( !plr[myplr]._pSplLvl[SPL_TELEPORT] )
			plr[myplr]._pSplLvl[SPL_TELEPORT] = 1;
	}
	if ( debug_mode_key_inverted_v && FirstTime )
	{
		plr[pnum]._pMemSpells[0] = -1;
		plr[pnum]._pMemSpells[1] = 0xFFFFFFF;
	}
#endif
	plr[v3]._pNextExper = ExpLvlsTbl[v19];
	if ( v14 )
	{
		deathdelay = 0;
		deathflag = 0;
		ScrollInfo._sxoff = 0;
		ScrollInfo._syoff = 0;
		ScrollInfo._sdir = 0;
	}
}
// 44B83C: could not find valid save-restore pair for edi
// 52572C: using guessed type int leveldebug;
// 69B7C4: using guessed type int deathdelay;

void __cdecl InitMultiView()
{
	if ( (DWORD)myplr >= MAX_PLRS ) {
		TermMsg("InitPlayer: illegal player %d", myplr);
	}

	ViewX = plr[myplr].WorldX;
	ViewY = plr[myplr].WorldY;
}

void __fastcall InitPlayerLoc(int pnum, bool flag)
{
	int v2; // esi
	int v3; // esi
	int v4; // edi
	int v5; // ebx
	char *v6; // eax
	int v7; // ebx
	int v8; // edi
	char *v9; // eax
	int v10; // edi
	int v11; // ebx
	char *v12; // eax
	bool v13; // [esp+Ch] [ebp-Ch]
	int v14; // [esp+10h] [ebp-8h]
	int v15; // [esp+10h] [ebp-8h]
	int v16; // [esp+10h] [ebp-8h]
	signed int v17; // [esp+14h] [ebp-4h]
	signed int v18; // [esp+14h] [ebp-4h]
	signed int v19; // [esp+14h] [ebp-4h]

	v2 = pnum;
	v13 = flag;
	if ( (unsigned int)pnum >= MAX_PLRS )
		TermMsg("InitPlayer: illegal player %d", pnum);
	v3 = v2;
	v14 = 0;
	v4 = plr[v3].WorldX - 1;
	v5 = plr[v3].WorldY + 1;
	v6 = (char *)dpiece_defs_map_1 + 32 * gendung_get_dpiece_num_from_coord(v4, v5);
	v17 = 2;
	do
		v14 |= *(unsigned short *)&v6[2 * v17++];
	while ( v17 < 10 );
	if ( v14 | dArch[v4][v5] | nSolidTable[dPiece[v4][v5]] )
		plr[v3]._peflag = 1;
	else
		plr[v3]._peflag = 0;
	if ( v13 == 1 && plr[v3]._peflag == 1 )
	{
		v7 = plr[v3].WorldX;
		v15 = 0;
		v8 = plr[v3].WorldY + 2;
		v9 = (char *)dpiece_defs_map_1 + 32 * gendung_get_dpiece_num_from_coord(plr[v3].WorldX, v8);
		v18 = 2;
		do
			v15 |= *(unsigned short *)&v9[2 * v18++];
		while ( v18 < 10 );
		if ( !(v15 | dArch[v7][v8]) )
		{
			v16 = 0;
			v10 = plr[v3].WorldX - 2;
			v11 = plr[v3].WorldY + 1;
			v12 = (char *)dpiece_defs_map_1 + 32 * gendung_get_dpiece_num_from_coord(v10, v11);
			v19 = 2;
			do
				v16 |= *(unsigned short *)&v12[2 * v19++];
			while ( v19 < 10 );
			if ( v16 | dArch[v10][v11] )
				plr[v3]._peflag = 2;
		}
	}
}

BOOL __fastcall SolidLoc(int x, int y)
{
	if ( x < 0 || y < 0 || x >= MAXDUNX || y >= MAXDUNY ) {
		return FALSE;
	}

	return nSolidTable[dPiece[x][y]];
}

bool __fastcall PlrDirOK(int pnum, int dir)
{
	int v2; // esi
	int v3; // ebx
	int v4; // eax
	int v5; // esi
	int v6; // edi
	int v7; // ebp
	bool result; // eax
	bool v9; // zf
	int p; // [esp+10h] [ebp-4h]

	v2 = pnum;
	v3 = dir;
	p = pnum;
	if ( (unsigned int)pnum >= MAX_PLRS )
		TermMsg("PlrDirOK: illegal player %d", pnum);
	v4 = v2;
	v5 = plr[v2].WorldX + offset_x[v3];
	v6 = plr[v4].WorldY + offset_y[v3];
	if ( v5 < 0 )
		return 0;
	v7 = 112 * v5 + v6;
	if ( !dPiece[0][v7] || !PosOkPlayer(p, v5, v6) )
		return 0;
	result = 1;
	if ( v3 == 6 )
	{
		if ( SolidLoc(v5, v6 + 1) )
			return 0;
		v9 = (dFlags[0][v7 + 1] & 0x20) == 0;
	}
	else
	{
		if ( v3 != 2 )
			return result;
		if ( SolidLoc(v5 + 1, v6) )
			return 0;
		v9 = (dFlags[1][v7] & 0x20) == 0;
	}
	if ( v9 )
		return 1;
	return 0;
}

void __fastcall PlrClrTrans(int x, int y)
{
	int v2; // esi
	int v3; // ebx
	int v4; // edx
	int v5; // edi
	char *v6; // ecx
	int v7; // eax
	int v8; // ebp

	v2 = y - 1;
	v3 = y + 1;
	if ( (unsigned char)(__OFSUB__(y - 1, y + 1) ^ 1) | (y - 1 == y + 1) )
	{
		v4 = x - 1;
		v5 = x + 1;
		do
		{
			if ( v4 <= v5 )
			{
				v6 = &dung_map[v4][v2];
				v7 = v5 - v4 + 1;
				do
				{
					v8 = *v6;
					v6 += 112;
					TransList[v8] = 0;
					--v7;
				}
				while ( v7 );
			}
			++v2;
		}
		while ( v2 <= v3 );
	}
}

void __fastcall PlrDoTrans(int x, int y)
{
	int v2; // edi
	int v3; // ebx
	int v4; // eax
	_BYTE *v5; // ecx
	_DWORD *v6; // esi
	int v7; // eax
	int v8; // [esp+8h] [ebp-4h]

	if ( leveltype == DTYPE_CATHEDRAL || leveltype == DTYPE_CATACOMBS )
	{
		v2 = y - 1;
		if ( y - 1 <= y + 1 )
		{
			v3 = x - 1;
			v8 = x + 1;
			do
			{
				if ( v3 <= v8 )
				{
					v4 = v2 + 112 * v3;
					v5 = (unsigned char *)dung_map + v4;
					v6 = (_DWORD *)((char *)dPiece + 4 * v4);
					v7 = v8 - v3 + 1;
					do
					{
						if ( !nSolidTable[*v6] )
						{
							if ( *v5 )
								TransList[(char)*v5] = 1;
						}
						v6 += 112;
						v5 += 112;
						--v7;
					}
					while ( v7 );
				}
				++v2;
			}
			while ( v2 <= y + 1 );
		}
	}
	else
	{
		TransList[1] = 1;
	}
}
// 5BB1ED: using guessed type char leveltype;

void __fastcall SetPlayerOld(int pnum)
{
	if ( (DWORD)pnum >= MAX_PLRS ) {
		TermMsg("SetPlayerOld: illegal player %d", pnum);
	}

	plr[pnum]._poldx = plr[pnum].WorldX;
	plr[pnum]._poldy = plr[pnum].WorldY;
}

void __fastcall FixPlayerLocation(int pnum, int dir)
{
	int v2; // edi
	int v3; // ebx
	int v4; // esi
	int v5; // ecx
	int v6; // eax
	bool v7; // zf
	int v8; // eax
	int v9; // eax

	v2 = pnum;
	v3 = dir;
	if ( (unsigned int)pnum >= MAX_PLRS )
		TermMsg("FixPlayerLocation: illegal player %d", pnum);
	v4 = v2;
	v5 = plr[v2].WorldY;
	v6 = plr[v2].WorldX;
	plr[v4]._py = v5;
	plr[v4]._ptargy = v5;
	plr[v4]._px = v6;
	plr[v4]._ptargx = v6;
	plr[v4]._pxoff = 0;
	plr[v4]._pyoff = 0;
	InitPlayerLoc(v2, 0);
	v7 = v2 == myplr;
	plr[v4]._pdir = v3;
	if ( v7 )
	{
		v8 = plr[v4].WorldX;
		ScrollInfo._sxoff = 0;
		ViewX = v8;
		v9 = plr[v4].WorldY;
		ScrollInfo._syoff = 0;
		ScrollInfo._sdir = 0;
		ViewY = v9;
	}
}

void __fastcall StartStand(int pnum, int dir)
{
	int v2; // ebx
	int v3; // edi
	int v4; // esi

	v2 = pnum;
	v3 = dir;
	if ( (unsigned int)pnum >= MAX_PLRS )
		TermMsg("StartStand: illegal player %d", pnum);
	v4 = v2;
	if ( !plr[v2]._pInvincible || plr[v4]._pHitPoints || v2 != myplr )
	{
		if ( !(plr[v4]._pGFXLoad & 1) )
			LoadPlrGFX(v2, 1);
		NewPlrAnim(v2, plr[0]._pNAnim[v3 + 5430 * v2], plr[v4]._pNFrames, 3, plr[v4]._pNWidth);
		plr[v4]._pmode = PM_STAND;
		FixPlayerLocation(v2, v3);
		FixPlrWalkTags(v2);
		dPlayer[plr[v4].WorldX][plr[v4].WorldY] = v2 + 1;
		SetPlayerOld(v2);
	}
	else
	{
		SyncPlrKill(v2, -1);
	}
}

void __fastcall StartWalkStand(int pnum)
{
	int v1; // edi
	int v2; // esi
	int v3; // eax
	int v4; // eax
	int v5; // eax

	v1 = pnum;
	if ( (unsigned int)pnum >= MAX_PLRS )
		TermMsg("StartWalkStand: illegal player %d", pnum);
	v2 = v1;
	v3 = plr[v1].WorldX;
	plr[v2]._pmode = 0;
	plr[v2]._px = v3;
	plr[v2]._py = plr[v1].WorldY;
	plr[v2]._pxoff = 0;
	plr[v2]._pyoff = 0;
	InitPlayerLoc(v1, 0);
	if ( v1 == myplr )
	{
		v4 = plr[v2].WorldX;
		ScrollInfo._sxoff = 0;
		ViewX = v4;
		v5 = plr[v2].WorldY;
		ScrollInfo._syoff = 0;
		ScrollInfo._sdir = 0;
		ViewY = v5;
	}
}

void __fastcall PM_ChangeLightOff(int pnum)
{
	int v1; // esi
	int v2; // esi
	signed int v3; // ebx
	int v4; // edi
	int v5; // edx
	LightListStruct *v6; // eax
	int v7; // ecx
	int v8; // edx
	signed int v9; // edi
	int v10; // ebx
	int v11; // edx
	int v12; // ecx
	int v13; // ebp
	int ly; // [esp+10h] [ebp-Ch]
	int lx; // [esp+18h] [ebp-4h]

	v1 = pnum;
	if ( (unsigned int)pnum >= MAX_PLRS )
		TermMsg("PM_ChangeLightOff: illegal player %d", pnum);
	v2 = v1;
	v3 = -1;
	v4 = plr[v2]._pxoff;
	v5 = 2 * plr[v2]._pyoff;
	v6 = &LightList[plr[v2]._plid];
	v7 = v4 + v5;
	v8 = v5 - v4;
	if ( v7 >= 0 )
	{
		v9 = 1;
	}
	else
	{
		v9 = -1;
		v7 = -v7;
	}
	if ( v8 >= 0 )
		v3 = 1;
	else
		v8 = -v8;
	v10 = v3 * (v8 >> 3);
	v11 = 8 * v6->_ly;
	ly = v11 + v10;
	lx = v9 * (v7 >> 3);
	v12 = 8 * v6->_lx;
	v13 = v11 + v6->_yoff;
	if ( abs(lx - v6->_xoff) >= 3 || abs(ly - v13) >= 3 )
		ChangeLightOff(plr[v2]._plid, lx, v10);
}

void __fastcall PM_ChangeOffset(int pnum)
{
	int v1; // esi
	int v2; // eax
	int v3; // edi
	int v4; // ebx
	int v5; // ecx
	int *v6; // esi
	int v7; // edi
	int v8; // ebx
	int v9; // edx
	int v10; // edi
	int v11; // edi
	int v12; // edi
	int v13; // ecx
	int v14; // edx
	int arglist; // [esp+8h] [ebp-8h]
	int v16; // [esp+Ch] [ebp-4h]

	v1 = pnum;
	arglist = pnum;
	if ( (unsigned int)pnum >= MAX_PLRS )
		TermMsg("PM_ChangeOffset: illegal player %d", pnum);
	v2 = v1;
	v3 = plr[v1]._pVar6;
	v4 = plr[v1]._pxvel;
	v5 = v3;
	v6 = &plr[v1]._pVar7;
	v7 = v4 + v3;
	v8 = plr[v2]._pyvel;
	v9 = *v6;
	v16 = v7;
	plr[v2]._pVar6 = v7;
	v10 = *v6;
	++plr[v2]._pVar8;
	v11 = v8 + v10;
	*v6 = v11;
	v12 = v11 >> 8;
	plr[v2]._pxoff = v16 >> 8;
	plr[v2]._pyoff = v12;
	v13 = v5 >> 8;
	v14 = v9 >> 8;
	if ( arglist == myplr && ScrollInfo._sdir )
	{
		ScrollInfo._sxoff += v13 - (v16 >> 8);
		ScrollInfo._syoff += v14 - v12;
	}
	PM_ChangeLightOff(arglist);
}

void __fastcall StartWalk(int pnum, int xvel, int yvel, int xadd, int yadd, int EndDir, int sdir)
{
	int v7; // edi
	int v8; // esi
	int v9; // edi
	int v10; // ebx
	int v11; // ecx
	bool v12; // zf
	int v13; // ST08_4
	int v14; // eax
	bool v15; // sf
	unsigned char v16; // of
	int v17; // eax
	int v18; // [esp+Ch] [ebp-8h]
	int arglist; // [esp+10h] [ebp-4h]

	v7 = pnum;
	v18 = xvel;
	arglist = pnum;
	if ( (unsigned int)pnum >= MAX_PLRS )
		TermMsg("StartWalk: illegal player %d", pnum);
	v8 = v7;
	if ( plr[v7]._pInvincible && !plr[v8]._pHitPoints && v7 == myplr )
	{
		SyncPlrKill(v7, -1);
		return;
	}
	SetPlayerOld(v7);
	v9 = xadd + plr[v8].WorldX;
	v10 = yadd + plr[v8].WorldY;
	if ( PlrDirOK(arglist, EndDir) )
	{
		v11 = arglist;
		plr[v8]._px = v9;
		v12 = arglist == myplr;
		plr[v8]._py = v10;
		if ( v12 )
		{
			ScrollInfo._sdx = plr[v8].WorldX - ViewX;
			ScrollInfo._sdy = plr[v8].WorldY - ViewY;
		}
		plr[v8]._pmode = PM_WALK;
		dPlayer[v9][v10] = -1 - arglist;
		plr[v8]._pxvel = v18;
		v12 = (plr[v8]._pGFXLoad & 2) == 0;
		plr[v8]._pyvel = yvel;
		plr[v8]._pVar1 = xadd;
		plr[v8]._pxoff = 0;
		plr[v8]._pyoff = 0;
		plr[v8]._pVar2 = yadd;
		plr[v8]._pVar3 = EndDir;
		if ( v12 )
		{
			LoadPlrGFX(arglist, 2);
			v11 = arglist;
		}
		v13 = plr[v8]._pWWidth;
		NewPlrAnim(v11, plr[0]._pWAnim[EndDir + 5430 * v11], plr[v8]._pWFrames, 0, v13);
		plr[v8]._pdir = EndDir;
		plr[v8]._pVar6 = 0;
		plr[v8]._pVar7 = 0;
		plr[v8]._pVar8 = 0;
		InitPlayerLoc(arglist, 0);
		if ( arglist == myplr )
		{
			if ( zoomflag )
			{
				if ( abs(ScrollInfo._sdx) < 3 )
				{
					v14 = abs(ScrollInfo._sdy);
					v16 = __OFSUB__(v14, 3);
					v15 = v14 - 3 < 0;
					goto LABEL_18;
				}
			}
			else if ( abs(ScrollInfo._sdx) < 2 )
			{
				v17 = abs(ScrollInfo._sdy);
				v16 = __OFSUB__(v17, 2);
				v15 = v17 - 2 < 0;
LABEL_18:
				if ( v15 ^ v16 )
				{
					ScrollInfo._sdir = sdir;
					return;
				}
				goto LABEL_20;
			}
LABEL_20:
			ScrollInfo._sdir = 0;
			return;
		}
	}
}
// 52569C: using guessed type int zoomflag;

void __fastcall StartWalk2(int pnum, int xvel, int yvel, int xoff, int yoff, int xadd, int yadd, int EndDir, int sdir)
{
	int v9; // edi
	int v10; // esi
	int v11; // ebx
	int v12; // edi
	bool v13; // zf
	int v14; // eax
	int v15; // ecx
	int v16; // ecx
	int v17; // ecx
	int v18; // ST08_4
	bool v19; // edx
	int v20; // eax
	bool v21; // sf
	unsigned char v22; // of
	int v23; // eax
	int v24; // [esp+Ch] [ebp-8h]
	int arglist; // [esp+10h] [ebp-4h]
	int x; // [esp+28h] [ebp+14h]

	v9 = pnum;
	v24 = xvel;
	arglist = pnum;
	if ( (unsigned int)pnum >= MAX_PLRS )
		TermMsg("StartWalk2: illegal player %d", pnum);
	v10 = v9;
	if ( plr[v9]._pInvincible && !plr[v10]._pHitPoints && v9 == myplr )
	{
		SyncPlrKill(v9, -1);
		return;
	}
	SetPlayerOld(v9);
	v11 = xadd + plr[v10].WorldX;
	v12 = yadd + plr[v10].WorldY;
	x = xadd + plr[v10].WorldX;
	if ( PlrDirOK(arglist, EndDir) )
	{
		plr[v10]._px = v11;
		v13 = arglist == myplr;
		plr[v10]._py = v12;
		if ( v13 )
		{
			ScrollInfo._sdx = plr[v10].WorldX - ViewX;
			ScrollInfo._sdy = plr[v10].WorldY - ViewY;
		}
		v14 = plr[v10].WorldY;
		v15 = plr[v10].WorldX;
		plr[v10]._pVar2 = v14;
		dPlayer[v15][v14] = -1 - arglist;
		v16 = plr[v10].WorldX;
		plr[v10].WorldX = v11;
		dPlayer[v11][v12] = arglist + 1;
		plr[v10]._pVar1 = v16;
		v17 = plr[v10]._plid;
		plr[v10].WorldY = v12;
		plr[v10]._pxoff = xoff;
		plr[v10]._pyoff = yoff;
		ChangeLightXY(v17, x, v12);
		PM_ChangeLightOff(arglist);
		plr[v10]._pxvel = v24;
		plr[v10]._pyvel = yvel;
		plr[v10]._pVar6 = xoff << 8;
		v13 = (plr[v10]._pGFXLoad & 2) == 0;
		plr[v10]._pmode = PM_WALK2;
		plr[v10]._pVar7 = yoff << 8;
		plr[v10]._pVar3 = EndDir;
		if ( v13 )
			LoadPlrGFX(arglist, PM_WALK2);
		v18 = plr[v10]._pWWidth;
		NewPlrAnim(arglist, plr[0]._pWAnim[EndDir + 5430 * arglist], plr[v10]._pWFrames, 0, v18);
		plr[v10]._pVar8 = 0;
		v19 = 0;
		plr[v10]._pdir = EndDir;
		if ( EndDir == 7 )
			v19 = 1;
		InitPlayerLoc(arglist, v19);
		if ( arglist == myplr )
		{
			if ( zoomflag )
			{
				if ( abs(ScrollInfo._sdx) < 3 )
				{
					v20 = abs(ScrollInfo._sdy);
					v22 = __OFSUB__(v20, 3);
					v21 = v20 - 3 < 0;
					goto LABEL_20;
				}
			}
			else if ( abs(ScrollInfo._sdx) < PM_WALK2 )
			{
				v23 = abs(ScrollInfo._sdy);
				v22 = __OFSUB__(v23, 2);
				v21 = v23 - PM_WALK2 < 0;
LABEL_20:
				if ( v21 ^ v22 )
				{
					ScrollInfo._sdir = sdir;
					return;
				}
				goto LABEL_22;
			}
LABEL_22:
			ScrollInfo._sdir = 0;
			return;
		}
	}
}
// 52569C: using guessed type int zoomflag;

void __fastcall StartWalk3(int pnum, int xvel, int yvel, int xoff, int yoff, int xadd, int yadd, int mapx, int mapy, int EndDir, int sdir)
{
	int v11; // edi
	int v12; // esi
	int v13; // eax
	int v14; // ecx
	int v15; // ebx
	int v16; // edi
	bool v17; // zf
	int v18; // edx
	int v19; // ecx
	int v20; // ST08_4
	int v21; // eax
	bool v22; // sf
	unsigned char v23; // of
	int v24; // eax
	int v25; // [esp+10h] [ebp-8h]
	int arglist; // [esp+14h] [ebp-4h]
	int a6; // [esp+2Ch] [ebp+14h]
	int x; // [esp+30h] [ebp+18h]
	int y; // [esp+34h] [ebp+1Ch]

	v11 = pnum;
	v25 = xvel;
	arglist = pnum;
	if ( (unsigned int)pnum >= MAX_PLRS )
		TermMsg("StartWalk3: illegal player %d", pnum);
	v12 = v11;
	if ( plr[v11]._pInvincible && !plr[v12]._pHitPoints && v11 == myplr )
	{
		SyncPlrKill(v11, -1);
		return;
	}
	SetPlayerOld(v11);
	v13 = plr[v12].WorldX;
	a6 = v13 + xadd;
	v14 = plr[v12].WorldY;
	v15 = v14 + yadd;
	x = mapx + v13;
	v16 = v14 + mapy;
	y = v14 + mapy;
	if ( PlrDirOK(arglist, EndDir) )
	{
		v17 = arglist == myplr;
		plr[v12]._px = a6;
		plr[v12]._py = v15;
		if ( v17 )
		{
			ScrollInfo._sdx = plr[v12].WorldX - ViewX;
			ScrollInfo._sdy = plr[v12].WorldY - ViewY;
		}
		v18 = plr[v12].WorldY;
		v19 = plr[v12].WorldX;
		plr[v12]._pVar5 = v16;
		dPlayer[v19][v18] = -1 - arglist;
		dPlayer[a6][v15] = -1 - arglist;
		plr[v12]._pVar4 = x;
		plr[v12]._pyoff = yoff;
		dFlags[x][v16] |= 0x20u;
		v17 = leveltype == DTYPE_TOWN;
		plr[v12]._pxoff = xoff;
		if ( !v17 )
		{
			ChangeLightXY(plr[v12]._plid, x, y);
			PM_ChangeLightOff(arglist);
		}
		plr[v12]._pmode = PM_WALK3;
		plr[v12]._pxvel = v25;
		plr[v12]._pyvel = yvel;
		plr[v12]._pVar1 = a6;
		plr[v12]._pVar6 = xoff << 8;
		v17 = (plr[v12]._pGFXLoad & 2) == 0;
		plr[v12]._pVar7 = yoff << 8;
		plr[v12]._pVar2 = v15;
		plr[v12]._pVar3 = EndDir;
		if ( v17 )
			LoadPlrGFX(arglist, 2);
		v20 = plr[v12]._pWWidth;
		NewPlrAnim(arglist, plr[0]._pWAnim[EndDir + 5430 * arglist], plr[v12]._pWFrames, 0, v20);
		plr[v12]._pdir = EndDir;
		plr[v12]._pVar8 = 0;
		InitPlayerLoc(arglist, 0);
		if ( arglist == myplr )
		{
			if ( zoomflag )
			{
				if ( abs(ScrollInfo._sdx) < 3 )
				{
					v21 = abs(ScrollInfo._sdy);
					v23 = __OFSUB__(v21, 3);
					v22 = v21 - 3 < 0;
					goto LABEL_20;
				}
			}
			else if ( abs(ScrollInfo._sdx) < 2 )
			{
				v24 = abs(ScrollInfo._sdy);
				v23 = __OFSUB__(v24, 2);
				v22 = v24 - 2 < 0;
LABEL_20:
				if ( v22 ^ v23 )
				{
					ScrollInfo._sdir = sdir;
					return;
				}
				goto LABEL_22;
			}
LABEL_22:
			ScrollInfo._sdir = 0;
			return;
		}
	}
}
// 52569C: using guessed type int zoomflag;
// 5BB1ED: using guessed type char leveltype;

void __fastcall StartAttack(int pnum, int d)
{
	int v2; // edi
	int v3; // ebp
	int v4; // esi
	int v5; // ST08_4

	v2 = pnum;
	v3 = d;
	if ( (unsigned int)pnum >= MAX_PLRS )
		TermMsg("StartAttack: illegal player %d", pnum);
	v4 = v2;
	if ( !plr[v2]._pInvincible || plr[v4]._pHitPoints || v2 != myplr )
	{
		if ( !(plr[v4]._pGFXLoad & 4) )
			LoadPlrGFX(v2, 4);
		v5 = plr[v4]._pAWidth;
		NewPlrAnim(v2, plr[0]._pAAnim[v3 + 5430 * v2], plr[v4]._pAFrames, 0, v5);
		plr[v4]._pmode = 4;
		FixPlayerLocation(v2, v3);
		SetPlayerOld(v2);
	}
	else
	{
		SyncPlrKill(v2, -1);
	}
}

void __fastcall StartRangeAttack(int pnum, int d, int cx, int cy)
{
	int v4; // edi
	int v5; // esi
	int v6; // ST08_4
	int a2a; // [esp+8h] [ebp-4h]

	v4 = pnum;
	a2a = d;
	if ( (unsigned int)pnum >= MAX_PLRS )
		TermMsg("StartRangeAttack: illegal player %d", pnum);
	v5 = v4;
	if ( !plr[v4]._pInvincible || plr[v5]._pHitPoints || v4 != myplr )
	{
		if ( !(plr[v5]._pGFXLoad & 4) )
			LoadPlrGFX(v4, 4);
		v6 = plr[v5]._pAWidth;
		NewPlrAnim(v4, plr[0]._pAAnim[a2a + 5430 * v4], plr[v5]._pAFrames, 0, v6);
		plr[v5]._pmode = PM_RATTACK;
		FixPlayerLocation(v4, a2a);
		SetPlayerOld(v4);
		plr[v5]._pVar1 = cx;
		plr[v5]._pVar2 = cy;
	}
	else
	{
		SyncPlrKill(v4, -1);
	}
}

void __fastcall StartPlrBlock(int pnum, int dir)
{
	int v2; // edi
	int v3; // ebx
	int v4; // esi
	int v5; // ST08_4

	v2 = pnum;
	v3 = dir;
	if ( (unsigned int)pnum >= MAX_PLRS )
		TermMsg("StartPlrBlock: illegal player %d", pnum);
	v4 = v2;
	if ( !plr[v2]._pInvincible || plr[v4]._pHitPoints || v2 != myplr )
	{
		PlaySfxLoc(IS_ISWORD, plr[v4].WorldX, plr[v4].WorldY);
		if ( !(plr[v4]._pGFXLoad & 0x100) )
			LoadPlrGFX(v2, 256);
		v5 = plr[v4]._pBWidth;
		NewPlrAnim(v2, plr[0]._pBAnim[v3 + 5430 * v2], plr[v4]._pBFrames, 2, v5);
		plr[v4]._pmode = PM_BLOCK;
		FixPlayerLocation(v2, v3);
		SetPlayerOld(v2);
	}
	else
	{
		SyncPlrKill(v2, -1);
	}
}

void __fastcall StartSpell(int pnum, int d, int cx, int cy)
{
	int v4; // edi
	int v5; // esi
	unsigned char *v6; // edx
	int v7; // ST08_4
	int v8; // edx
	int a2; // [esp+Ch] [ebp-4h]

	v4 = pnum;
	a2 = d;
	if ( (unsigned int)pnum >= MAX_PLRS )
		TermMsg("StartSpell: illegal player %d", pnum);
	v5 = v4;
	if ( plr[v4]._pInvincible && !plr[v5]._pHitPoints && v4 == myplr )
	{
		SyncPlrKill(v4, -1);
		return;
	}
	if ( leveltype )
	{
		switch ( spelldata[plr[v5]._pSpell].sType )
		{
			case STYPE_FIRE:
				if ( !(plr[v5]._pGFXLoad & 0x20) )
					LoadPlrGFX(v4, 32);
				v6 = plr[0]._pFAnim[a2 + 5430 * v4];
				goto LABEL_20;
			case STYPE_LIGHTNING:
				if ( !(plr[v5]._pGFXLoad & 0x10) )
					LoadPlrGFX(v4, 16);
				v6 = plr[0]._pLAnim[a2 + 5430 * v4];
				goto LABEL_20;
			case STYPE_MAGIC:
				if ( !(plr[v5]._pGFXLoad & 0x40) )
					LoadPlrGFX(v4, 64);
				v6 = plr[0]._pTAnim[a2 + 5430 * v4];
LABEL_20:
				v7 = plr[v5]._pSWidth;
				NewPlrAnim(v4, v6, plr[v5]._pSFrames, 0, v7);
				break;
		}
	}
	PlaySfxLoc((unsigned char)spelldata[plr[v5]._pSpell].sSFX, plr[v5].WorldX, plr[v5].WorldY);
	plr[v5]._pmode = PM_SPELL;
	FixPlayerLocation(v4, a2);
	SetPlayerOld(v4);
	v8 = plr[v5]._pSpell;
	plr[v5]._pVar1 = cx;
	plr[v5]._pVar2 = cy;
	plr[v5]._pVar4 = GetSpellLevel(v4, v8);
	plr[v5]._pVar8 = 1;
}
// 5BB1ED: using guessed type char leveltype;

void __fastcall FixPlrWalkTags(int pnum)
{
	int v1; // esi
	int v2; // edx
	int v3; // ecx
	int v4; // eax
	int v5; // esi
	int v6; // edi
	int v7; // ebx
	int v8; // edi
	bool v9; // zf
	bool v10; // sf
	unsigned char v11; // of
	int v12; // eax
	int v13; // [esp+8h] [ebp-Ch]
	int v14; // [esp+Ch] [ebp-8h]
	char *v15; // [esp+10h] [ebp-4h]

	v1 = pnum;
	if ( (unsigned int)pnum >= MAX_PLRS )
		TermMsg("FixPlrWalkTags: illegal player %d", pnum);
	v13 = v1 + 1;
	v2 = -1 - v1;
	v3 = plr[v1]._poldx;
	v4 = plr[v1]._poldy;
	v5 = v4 - 1;
	if ( (unsigned char)(__OFSUB__(v4 - 1, v4 + 1) ^ 1) | (v4 - 1 == v4 + 1) )
	{
		v6 = v3 + 1;
		do
		{
			v7 = v3 - 1;
			v14 = v3 - 1;
			if ( v3 - 1 <= v6 )
			{
				v15 = &dPlayer[v7][v5];
				do
				{
					if ( v7 >= 0 && v7 < 112 && v5 >= 0 && v5 < 112 )
					{
						v8 = *v15;
						if ( v8 == v13 || v8 == v2 )
							*v15 = 0;
					}
					v15 += 112;
					v7 = v14 + 1;
					v6 = v3 + 1;
					v11 = __OFSUB__(v14 + 1, v3 + 1);
					v9 = v14 + 1 == v3 + 1;
					v10 = v14++ - v3 < 0;
				}
				while ( (unsigned char)(v10 ^ v11) | v9 );
			}
			++v5;
		}
		while ( v5 <= v4 + 1 );
	}
	if ( v3 >= 0 && v3 < 111 && v4 >= 0 && v4 < 111 )
	{
		v12 = 112 * v3 + v4;
		dFlags[1][v12] &= 0xDFu;
		dFlags[0][v12 + 1] &= 0xDFu;
	}
}

void __fastcall RemovePlrFromMap(int pnum)
{
	int v1; // esi
	signed int v2; // edi
	signed int v3; // edx
	signed int v4; // ebx
	char v5; // al
	signed int v6; // edx
	_BYTE *v7; // eax
	signed int v8; // edi
	int v9; // ecx
	int v10; // [esp+Ch] [ebp-4h]

	v1 = -1 - pnum;
	v10 = pnum + 1;
	v2 = 1;
	do
	{
		v3 = v2;
		v4 = 111;
		do
		{
			if ( dPlayer[0][v3 + 111] == v1 || dPlayer[0][v3] == v1 )
			{
				v5 = dFlags[1][v3];
				if ( v5 & 0x20 )
					dFlags[1][v3] = v5 & 0xDF;
			}
			v3 += 112;
			--v4;
		}
		while ( v4 );
		++v2;
	}
	while ( v2 < 112 );
	v6 = 0;
	do
	{
		v7 = (unsigned char *)dPlayer + v6;
		v8 = 112;
		do
		{
			v9 = (char)*v7;
			if ( v9 == v10 || v9 == v1 )
				*v7 = 0;
			v7 += 112;
			--v8;
		}
		while ( v8 );
		++v6;
	}
	while ( v6 < 112 );
}

void __fastcall StartPlrHit(int pnum, int dam, unsigned char forcehit)
{
	int v3; // ebx
	int v4; // edi
	int v5; // esi
	char v6; // al
	int v7; // ecx
	int v8; // eax
	int v9; // edi
	int v10; // ST08_4

	v3 = pnum;
	v4 = dam;
	if ( (unsigned int)pnum >= MAX_PLRS )
		TermMsg("StartPlrHit: illegal player %d", pnum);
	v5 = v3;
	if ( plr[v3]._pInvincible && !plr[v5]._pHitPoints && v3 == myplr )
	{
		SyncPlrKill(v3, -1);
		return;
	}
	v6 = plr[v5]._pClass;
	switch ( v6 )
	{
		case PC_WARRIOR:
			v7 = PS_WARR69;
LABEL_13:
			PlaySfxLoc(v7, plr[v5].WorldX, plr[v5].WorldY);
			break;
		case PC_ROGUE:
			v7 = PS_ROGUE69;
			goto LABEL_13;
		case PC_SORCERER:
			v7 = PS_MAGE69;
			goto LABEL_13;
	}
	v8 = plr[v5]._pLevel;
	drawhpflag = 1;
	if ( v4 >> 6 >= v8 || forcehit )
	{
		v9 = plr[v5]._pdir;
		if ( !(plr[v5]._pGFXLoad & 8) )
			LoadPlrGFX(v3, 8);
		v10 = plr[v5]._pHWidth;
		NewPlrAnim(v3, plr[0]._pHAnim[v9 + 5430 * v3], plr[v5]._pHFrames, 0, v10);
		plr[v5]._pmode = PM_GOTHIT;
		FixPlayerLocation(v3, v9);
		plr[v5]._pVar8 = 1;
		FixPlrWalkTags(v3);
		dPlayer[plr[v5].WorldX][plr[v5].WorldY] = v3 + 1;
		SetPlayerOld(v3);
	}
}

void __fastcall RespawnDeadItem(ItemStruct *itm, int x, int y)
{
	ItemStruct *v3; // ebx
	int v4; // eax
	int i; // ST10_4
	//unsigned int v6; // ecx

	v3 = itm;
	if ( numitems < MAXITEMS )
	{
		if ( FindGetItem(itm->IDidx, itm->_iCreateInfo, itm->_iSeed) >= 0 )
		{
			DrawInvMsg("A duplicate item has been detected.  Destroying duplicate...");
			SyncGetItem(x, y, v3->IDidx, v3->_iCreateInfo, v3->_iSeed);
		}
		v4 = itemavail[0];
		i = itemavail[0];
		dItem[x][y] = _LOBYTE(itemavail[0]) + 1;
		//v6 = 4 * numitems;
		itemactive[numitems] = v4;
		v4 *= 368;
		itemavail[0] = itemavail[-numitems + 126]; /* double check, MAXITEMS */
		qmemcpy((char *)item + v4, v3, sizeof(ItemStruct));
		*(int *)((char *)&item[0]._ix + v4) = x;
		*(int *)((char *)&item[0]._iy + v4) = y;
		RespawnItem(i, 1);
		++numitems;
		v3->_itype = -1;
	}
}

void __fastcall StartPlayerKill(int pnum, int earflag)
{
	unsigned int v2; // edi
	unsigned int v3; // esi
	char v4; // al
	int v5; // ecx
	int v6; // ST0C_4
	bool v7; // zf
	int *v8; // eax
	signed int v9; // ecx
	char *v10; // eax
	char v11; // al
	short v12; // cx
	short v13; // ax
	int v14; // ecx
	int v15; // eax
	signed int v17; // ebx
	int v18; // eax
	ItemStruct ear; // [esp+Ch] [ebp-178h]
	BOOL v20; // [esp+17Ch] [ebp-8h]
	struct ItemStruct *itm; // [esp+180h] [ebp-4h]

	v2 = pnum;
	v3 = 21720 * pnum;
	itm = (struct ItemStruct *)earflag;
	if ( plr[pnum]._pHitPoints <= 0 && plr[v3 / 0x54D8]._pmode == PM_DEATH )
		return;
	if ( myplr == pnum )
		NetSendCmdParam1(1u, CMD_PLRDEAD, earflag);
	v20 = (unsigned char)gbMaxPlayers > 1u && plr[v3 / 0x54D8].plrlevel == 16;
	if ( v2 >= 4 )
		TermMsg("StartPlayerKill: illegal player %d", v2);
	v4 = plr[v3 / 0x54D8]._pClass;
	if ( v4 )
	{
		if ( v4 == 1 )
		{
			v5 = PS_ROGUE71;
		}
		else
		{
			if ( v4 != 2 )
				goto LABEL_18;
			v5 = PS_MAGE71;
		}
		PlaySfxLoc(v5, plr[v3 / 0x54D8].WorldX, plr[v3 / 0x54D8].WorldY);
		goto LABEL_18;
	}
	PlaySfxLoc(PS_DEAD, plr[v3 / 0x54D8].WorldX, plr[v3 / 0x54D8].WorldY); /// BUGFIX: should use `PS_WARR71` like other classes
LABEL_18:
	if ( plr[v3 / 0x54D8]._pgfxnum )
	{
		plr[v3 / 0x54D8]._pgfxnum = 0;
		plr[v3 / 0x54D8]._pGFXLoad = 0;
		SetPlrAnims(v2);
	}
	if ( SLOBYTE(plr[v3 / 0x54D8]._pGFXLoad) >= 0 )
		LoadPlrGFX(v2, 128);
	v6 = plr[v3 / 0x54D8]._pDWidth;
	NewPlrAnim(v2, plr[0]._pDAnim[plr[v3 / 0x54D8]._pdir + v3 / 4], plr[v3 / 0x54D8]._pDFrames, 1, v6);
	plr[v3 / 0x54D8]._pBlockFlag = 0;
	plr[v3 / 0x54D8]._pmode = PM_DEATH;
	plr[v3 / 0x54D8]._pInvincible = 1;
	SetPlayerHitPoints(v2, 0);
	v7 = v2 == myplr;
	plr[v3 / 0x54D8]._pVar8 = 1;
	if ( !v7 && !itm && !v20 )
	{
		v8 = &plr[v3 / 0x54D8].InvBody[0]._itype;
		v9 = 7;
		do
		{
			*v8 = -1;
			v8 += 92;
			--v9;
		}
		while ( v9 );
		CalcPlrInv(v2, 0);
	}
	if ( plr[v3 / 0x54D8].plrlevel == currlevel )
	{
		FixPlayerLocation(v2, plr[v3 / 0x54D8]._pdir);
		RemovePlrFromMap(v2);
		v10 = &dFlags[plr[v3 / 0x54D8].WorldX][plr[v3 / 0x54D8].WorldY];
		*v10 |= 4u;
		SetPlayerOld(v2);
		if ( v2 == myplr )
		{
			drawhpflag = 1;
			deathdelay = 30;
			if ( pcurs >= CURSOR_FIRSTITEM )
			{
				PlrDeadItem(v2, &plr[v3 / 0x54D8].HoldItem, 0, 0);
				SetCursor(CURSOR_HAND);
			}
			if ( !v20 )
			{
				DropHalfPlayersGold(v2);
				if ( itm != (struct ItemStruct *)-1 )
				{
					if ( itm )
					{
						SetPlrHandItem(&ear, IDI_EAR);
						sprintf(ear._iName, "Ear of %s", plr[v3 / 0x54D8]._pName);
						v11 = plr[v3 / 0x54D8]._pClass;
						if ( v11 == 2 )
						{
							ear._iCurs = 19;
						}
						else if ( v11 )
						{
							if ( v11 == 1 )
								ear._iCurs = 21;
						}
						else
						{
							ear._iCurs = 20;
						}
						_LOBYTE(v12) = 0;
						_HIBYTE(v12) = plr[v3 / 0x54D8]._pName[0];
						v13 = v12 | plr[v3 / 0x54D8]._pName[1];
						v14 = plr[v3 / 0x54D8]._pName[3];
						ear._iCreateInfo = v13;
						v15 = plr[v3 / 0x54D8]._pName[5] | ((plr[v3 / 0x54D8]._pName[4] | ((v14 | (plr[v3 / 0x54D8]._pName[2] << 8)) << 8)) << 8);
						ear._ivalue = plr[v3 / 0x54D8]._pLevel;
						ear._iSeed = v15;
						if ( FindGetItem(IDI_EAR, *(int *)&ear._iCreateInfo, v15) == -1 )
							PlrDeadItem(v2, &ear, 0, 0);
					}
					else
					{
						itm = plr[v3 / 0x54D8].InvBody;
						v17 = 7;
						do
						{
							v18 = ((_BYTE)--v17 + (unsigned char)plr[v3 / 0x54D8]._pdir) & 7;
							PlrDeadItem(v2, itm, offset_x[v18], offset_y[v18]);
							++itm;
						}
						while ( v17 );
						CalcPlrInv(v2, 0);
					}
				}
			}
		}
	}
	SetPlayerHitPoints(v2, 0);
}
// 679660: using guessed type char gbMaxPlayers;
// 69B7C4: using guessed type int deathdelay;

void __fastcall PlrDeadItem(int pnum, struct ItemStruct *itm, int xx, int yy)
{
	int v4; // edi
	int v5; // edi
	int v6; // esi
	int v7; // ebx
	int v8; // eax
	int v9; // ST04_4
	ItemStruct *v10; // esi
	int v11; // eax
	int v12; // ebx
	int v13; // esi
	//int v14; // eax
	int v15; // edx
	unsigned char v16; // [esp-8h] [ebp-24h]
	unsigned char v17; // [esp-4h] [ebp-20h]
	int x; // [esp+Ch] [ebp-10h]
	ItemStruct *pItem; // [esp+10h] [ebp-Ch]
	int v20; // [esp+14h] [ebp-8h]
	int v21; // [esp+14h] [ebp-8h]
	int v22; // [esp+18h] [ebp-4h]
	int xxa; // [esp+24h] [ebp+8h]
	int yya; // [esp+28h] [ebp+Ch]

	pItem = itm;
	v4 = pnum;
	if ( itm->_itype != -1 )
	{
		if ( (unsigned int)pnum >= MAX_PLRS )
			TermMsg("PlrDeadItem: illegal player %d", pnum);
		v5 = v4;
		v6 = yy + plr[v5].WorldY;
		v7 = xx + plr[v5].WorldX;
		v20 = yy + plr[v5].WorldY;
		if ( (xx || yy) && (v8 = ItemSpaceOk(v7, v6), v8) )
		{
			v9 = v6;
			v10 = pItem;
			RespawnDeadItem(pItem, v7, v9);
			v17 = v20;
			v16 = v7;
		}
		else
		{
			yya = -1;
			xxa = 1;
			while ( 1 )
			{
				v11 = yya;
				v21 = yya;
LABEL_14:
				if ( v11 <= xxa )
					break;
				++xxa;
				if ( --yya <= -50 )
					return;
			}
			v12 = v21 + plr[v5].WorldY;
			v22 = yya;
			while ( 1 )
			{
				v13 = v22 + plr[v5].WorldX;
				x = v22 + plr[v5].WorldX;
				//_LOBYTE(v14) = ItemSpaceOk(v13, v12);
				if ( ItemSpaceOk(v13, v12) )
					break;
				if ( ++v22 > xxa )
				{
					v11 = ++v21;
					goto LABEL_14;
				}
			}
			v15 = v13;
			v10 = pItem;
			RespawnDeadItem(pItem, v15, v12);
			v17 = v12;
			v16 = x;
		}
		qmemcpy(&plr[v5].HoldItem, v10, sizeof(plr[v5].HoldItem));
		NetSendCmdPItem(0, CMD_RESPAWNITEM, v16, v17);
	}
}

void __fastcall DropHalfPlayersGold(int pnum)
{
	int v1; // ebx
	int v2; // esi
	int v3; // edi
	int v4; // ecx
	int v5; // eax
	int v6; // ecx
	int v7; // eax
	int v8; // edx
	int v9; // ecx
	int v10; // eax
	int v11; // edx
	int v12; // ecx
	int v13; // eax
	int v14; // [esp+Ch] [ebp-8h]
	int v15; // [esp+Ch] [ebp-8h]
	int v16; // [esp+Ch] [ebp-8h]
	int v17; // [esp+Ch] [ebp-8h]
	signed int i; // [esp+10h] [ebp-4h]
	signed int ia; // [esp+10h] [ebp-4h]
	signed int ib; // [esp+10h] [ebp-4h]
	signed int ic; // [esp+10h] [ebp-4h]

	v1 = pnum;
	if ( (unsigned int)pnum >= MAX_PLRS )
		TermMsg("DropHalfPlayersGold: illegal player %d", pnum);
	v2 = v1;
	v3 = plr[v1]._pGold >> 1;
	i = 0;
	while ( v3 > 0 )
	{
		v4 = 368 * i + v2 * 21720;
		v14 = v4;
		if ( *(int *)((char *)&plr[0].SpdList[0]._itype + v4) == ITYPE_GOLD )
		{
			v5 = *(int *)((char *)&plr[0].SpdList[0]._ivalue + v4);
			if ( v5 != 5000 )
			{
				if ( v3 >= v5 )
				{
					v3 -= v5;
					RemoveSpdBarItem(v1, i);
					SetPlrHandItem(&plr[v2].HoldItem, IDI_GOLD);
					GetGoldSeed(v1, &plr[v2].HoldItem);
					SetPlrHandGoldCurs(&plr[v2].HoldItem);
					plr[v2].HoldItem._ivalue = *(int *)((char *)&plr[0].SpdList[0]._ivalue + v14);
					PlrDeadItem(v1, &plr[v2].HoldItem, 0, 0);
					i = -1;
				}
				else
				{
					*(int *)((char *)&plr[0].SpdList[0]._ivalue + v4) = v5 - v3;
					SetSpdbarGoldCurs(v1, i);
					SetPlrHandItem(&plr[v2].HoldItem, IDI_GOLD);
					GetGoldSeed(v1, &plr[v2].HoldItem);
					SetPlrHandGoldCurs(&plr[v2].HoldItem);
					plr[v2].HoldItem._ivalue = v3;
					v3 = 0;
					PlrDeadItem(v1, &plr[v2].HoldItem, 0, 0);
				}
			}
		}
		if ( ++i >= 8 )
		{
			if ( v3 > 0 )
			{
				ia = 0;
				do
				{
					if ( v3 <= 0 )
						break;
					v6 = 368 * ia + v2 * 21720;
					v15 = v6;
					if ( *(int *)((char *)&plr[0].SpdList[0]._itype + v6) == ITYPE_GOLD )
					{
						v7 = *(int *)((char *)&plr[0].SpdList[0]._ivalue + v6);
						if ( v3 >= v7 )
						{
							v3 -= v7;
							RemoveSpdBarItem(v1, ia);
							SetPlrHandItem(&plr[v2].HoldItem, IDI_GOLD);
							GetGoldSeed(v1, &plr[v2].HoldItem);
							SetPlrHandGoldCurs(&plr[v2].HoldItem);
							plr[v2].HoldItem._ivalue = *(int *)((char *)&plr[0].SpdList[0]._ivalue + v15);
							PlrDeadItem(v1, &plr[v2].HoldItem, 0, 0);
							ia = -1;
						}
						else
						{
							*(int *)((char *)&plr[0].SpdList[0]._ivalue + v6) = v7 - v3;
							SetSpdbarGoldCurs(v1, ia);
							SetPlrHandItem(&plr[v2].HoldItem, IDI_GOLD);
							GetGoldSeed(v1, &plr[v2].HoldItem);
							SetPlrHandGoldCurs(&plr[v2].HoldItem);
							plr[v2].HoldItem._ivalue = v3;
							v3 = 0;
							PlrDeadItem(v1, &plr[v2].HoldItem, 0, 0);
						}
					}
					++ia;
				}
				while ( ia < 8 );
			}
			break;
		}
	}
	v8 = 0;
	drawpanflag = 255;
	if ( v3 > 0 )
	{
		ib = 0;
		if ( plr[v2]._pNumInv <= 0 )
		{
LABEL_28:
			if ( v3 > 0 )
			{
				v11 = 0;
				for ( ic = 0; ic < plr[v2]._pNumInv; v11 = ic++ + 1 )
				{
					if ( v3 <= 0 )
						break;
					v12 = 368 * v11 + v2 * 21720;
					v17 = v12;
					if ( *(int *)((char *)&plr[0].InvList[0]._itype + v12) == ITYPE_GOLD )
					{
						v13 = *(int *)((char *)&plr[0].InvList[0]._ivalue + v12);
						if ( v3 >= v13 )
						{
							v3 -= v13;
							RemoveInvItem(v1, v11);
							SetPlrHandItem(&plr[v2].HoldItem, IDI_GOLD);
							GetGoldSeed(v1, &plr[v2].HoldItem);
							SetPlrHandGoldCurs(&plr[v2].HoldItem);
							plr[v2].HoldItem._ivalue = *(int *)((char *)&plr[0].InvList[0]._ivalue + v17);
							PlrDeadItem(v1, &plr[v2].HoldItem, 0, 0);
							ic = -1;
						}
						else
						{
							*(int *)((char *)&plr[0].InvList[0]._ivalue + v12) = v13 - v3;
							SetGoldCurs(v1, v11);
							SetPlrHandItem(&plr[v2].HoldItem, IDI_GOLD);
							GetGoldSeed(v1, &plr[v2].HoldItem);
							SetPlrHandGoldCurs(&plr[v2].HoldItem);
							plr[v2].HoldItem._ivalue = v3;
							v3 = 0;
							PlrDeadItem(v1, &plr[v2].HoldItem, 0, 0);
						}
					}
				}
			}
		}
		else
		{
			while ( v3 > 0 )
			{
				v9 = 368 * v8 + v2 * 21720;
				v16 = v9;
				if ( *(int *)((char *)&plr[0].InvList[0]._itype + v9) == ITYPE_GOLD )
				{
					v10 = *(int *)((char *)&plr[0].InvList[0]._ivalue + v9);
					if ( v10 != 5000 )
					{
						if ( v3 >= v10 )
						{
							v3 -= v10;
							RemoveInvItem(v1, v8);
							SetPlrHandItem(&plr[v2].HoldItem, IDI_GOLD);
							GetGoldSeed(v1, &plr[v2].HoldItem);
							SetPlrHandGoldCurs(&plr[v2].HoldItem);
							plr[v2].HoldItem._ivalue = *(int *)((char *)&plr[0].InvList[0]._ivalue + v16);
							PlrDeadItem(v1, &plr[v2].HoldItem, 0, 0);
							ib = -1;
						}
						else
						{
							*(int *)((char *)&plr[0].InvList[0]._ivalue + v9) = v10 - v3;
							SetGoldCurs(v1, v8);
							SetPlrHandItem(&plr[v2].HoldItem, IDI_GOLD);
							GetGoldSeed(v1, &plr[v2].HoldItem);
							SetPlrHandGoldCurs(&plr[v2].HoldItem);
							plr[v2].HoldItem._ivalue = v3;
							v3 = 0;
							PlrDeadItem(v1, &plr[v2].HoldItem, 0, 0);
						}
					}
				}
				v8 = ib++ + 1;
				if ( ib >= plr[v2]._pNumInv )
					goto LABEL_28;
			}
		}
	}
	plr[v2]._pGold = CalculateGold(v1);
}
// 52571C: using guessed type int drawpanflag;

void __fastcall SyncPlrKill(int pnum, int earflag)
{
	int v2; // esi
	int v3; // ebx
	int v4; // edx
	int v5; // eax

	v2 = pnum;
	v3 = earflag;
	if ( plr[pnum]._pHitPoints || currlevel )
	{
		v4 = 0;
		if ( nummissiles <= 0 )
		{
LABEL_9:
			SetPlayerHitPoints(pnum, 0);
			StartPlayerKill(v2, v3);
		}
		else
		{
			while ( 1 )
			{
				v5 = missileactive[v4];
				if ( missile[v5]._mitype == 13 && missile[v5]._misource == pnum && !missile[v5]._miDelFlag )
					break;
				if ( ++v4 >= nummissiles )
					goto LABEL_9;
			}
			if ( v3 != -1 )
				missile[missileactive[v4]]._miVar8 = v3;
		}
	}
	else
	{
		SetPlayerHitPoints(pnum, 64);
	}
}

void __fastcall RemovePlrMissiles(int pnum)
{
	int v1; // ebx
	int v2; // ebp
	int v3; // ecx
	int v4; // edi
	int v5; // esi
	int v6; // eax

	v1 = 0;
	v2 = pnum;
	if ( currlevel && pnum == myplr && (monster[myplr]._mx != 1 || monster[myplr]._my) )
	{
		M_StartKill(myplr, myplr);
		AddDead(monster[myplr]._mx, monster[myplr]._my, monster[myplr].MType->mdeadval, (direction)monster[myplr]._mdir);
		v3 = monster[myplr]._my + 112 * monster[myplr]._mx;
		monster[myplr]._mDelFlag = 1;
		dMonster[0][v3] = 0;
		DeleteMonsterList();
	}
	if ( nummissiles > 0 )
	{
		do
		{
			v4 = missileactive[v1];
			v5 = missileactive[v1];
			v6 = missile[v5]._mitype;
			if ( v6 == MIS_STONE && missile[v5]._misource == v2 )
				monster[missile[v5]._miVar2]._mmode = missile[v5]._miVar1;
			if ( v6 == MIS_MANASHIELD && missile[v5]._misource == v2 )
			{
				ClearMissileSpot(v4);
				DeleteMissile(v4, v1);
			}
			if ( missile[v5]._mitype == MIS_ETHEREALIZE && missile[v5]._misource == v2 )
			{
				ClearMissileSpot(v4);
				DeleteMissile(v4, v1);
			}
			++v1;
		}
		while ( v1 < nummissiles );
	}
}

void __fastcall InitLevelChange(int pnum)
{
	int v1; // esi
	int v2; // eax
	bool v3; // zf

	v1 = pnum;
	RemovePlrMissiles(pnum);
	if ( v1 == myplr && qtextflag )
	{
		qtextflag = 0;
		sfx_stop();
	}
	RemovePlrFromMap(v1);
	SetPlayerOld(v1);
	if ( v1 == myplr )
		dPlayer[plr[myplr].WorldX][plr[myplr].WorldY] = myplr + 1;
	else
		plr[v1]._pLvlVisited[plr[v1].plrlevel] = 1;
	ClrPlrPath(v1);
	v2 = v1;
	plr[v2].destAction = -1;
	v3 = v1 == myplr;
	plr[v2]._pLvlChanging = 1;
	if ( v3 )
		plr[v2].pLvlLoad = 10;
}
// 646D00: using guessed type char qtextflag;

void __fastcall StartNewLvl(int pnum, int fom, int lvl)
{
	int v3; // edi
	unsigned int v4; // esi
	unsigned int v5; // eax
	HWND v6; // ST00_4

	v3 = fom;
	v4 = pnum;
	InitLevelChange(pnum);
	if ( v4 >= 4 )
		TermMsg("StartNewLvl: illegal player %d", v4);
	if ( v3 < WM_DIABNEXTLVL )
	{
LABEL_10:
		TermMsg("StartNewLvl");
		goto LABEL_11;
	}
	if ( v3 <= WM_DIABPREVLVL || v3 == WM_DIABRTNLVL )
		goto LABEL_16;
	if ( v3 != WM_DIABSETLVL )
	{
		if ( v3 != WM_DIABTOWNWARP )
		{
			if ( v3 != WM_DIABTWARPUP )
			{
				if ( v3 == WM_DIABRETOWN )
					goto LABEL_11;
				goto LABEL_10;
			}
			plr[myplr].pTownWarps |= 1 << (leveltype - 2);
		}
LABEL_16:
		plr[v4].plrlevel = lvl;
		goto LABEL_11;
	}
	setlvlnum = lvl;
LABEL_11:
	if ( v4 == myplr )
	{
		v5 = v4;
		v6 = ghMainWnd;
		plr[v5]._pmode = PM_NEWLVL;
		plr[v5]._pInvincible = 1;
		PostMessageA(v6, v3, 0, 0);
		if ( (unsigned char)gbMaxPlayers > 1u )
			NetSendCmdParam2(1u, CMD_NEWLVL, v3, lvl);
	}
}
// 5BB1ED: using guessed type char leveltype;
// 5CCB10: using guessed type char setlvlnum;
// 679660: using guessed type char gbMaxPlayers;

void __fastcall RestartTownLvl(int pnum)
{
	unsigned int v1; // edi
	unsigned int v2; // esi
	int v3; // eax
	HWND v4; // ST00_4

	v1 = pnum;
	InitLevelChange(pnum);
	if ( v1 >= 4 )
		TermMsg("RestartTownLvl: illegal player %d", v1);
	v2 = v1;
	plr[v2].plrlevel = 0;
	plr[v2]._pInvincible = 0;
	SetPlayerHitPoints(v1, 64);
	v3 = plr[v2]._pMaxManaBase - plr[v2]._pMaxMana;
	plr[v2]._pMana = 0;
	plr[v2]._pManaBase = v3;
	CalcPlrInv(v1, 0);
	if ( v1 == myplr )
	{
		plr[v2]._pmode = PM_NEWLVL;
		v4 = ghMainWnd;
		plr[v2]._pInvincible = 1;
		PostMessageA(v4, WM_DIABRETOWN, 0, 0);
	}
}

void __fastcall StartWarpLvl(int pnum, int pidx)
{
	int v2; // edi
	int v3; // esi
	int *v4; // eax
	int v5; // eax
	HWND v6; // ST00_4

	v2 = pidx;
	v3 = pnum;
	InitLevelChange(pnum);
	if ( gbMaxPlayers != 1 )
	{
		v4 = &plr[v3].plrlevel;
		if ( *v4 )
			*v4 = 0;
		else
			*v4 = portal[v2].level;
	}
	if ( v3 == myplr )
	{
		SetCurrentPortal(v2);
		v5 = v3;
		plr[v5]._pmode = PM_NEWLVL;
		v6 = ghMainWnd;
		plr[v5]._pInvincible = 1;
		PostMessageA(v6, WM_DIABWARPLVL, 0, 0);
	}
}
// 679660: using guessed type char gbMaxPlayers;

BOOL __fastcall PM_DoStand(int pnum)
{
	return FALSE;
}

BOOL __fastcall PM_DoWalk(int pnum)
{
	if ( (DWORD)pnum >= MAX_PLRS ) {
		TermMsg("PM_DoWalk: illegal player %d", pnum);
	}

	if ( plr[pnum]._pAnimFrame == 3
		|| (plr[pnum]._pWFrames == 8 && plr[pnum]._pAnimFrame == 7)
		|| (plr[pnum]._pWFrames != 8 && plr[pnum]._pAnimFrame == 4)
	) {
		PlaySfxLoc(PS_WALK1, plr[pnum].WorldX, plr[pnum].WorldY);
	}

	int vel = 8;
	if ( currlevel ) {
		vel = PWVel[3][plr[pnum]._pClass];
	}

	if ( plr[pnum]._pVar8 == vel ) {
		dPlayer[plr[pnum].WorldX][plr[pnum].WorldY] = 0;
		plr[pnum].WorldX += plr[pnum]._pVar1;
		plr[pnum].WorldY += plr[pnum]._pVar2;
		dPlayer[plr[pnum].WorldX][plr[pnum].WorldY] = pnum + 1;

		if ( leveltype != DTYPE_TOWN ) {
			ChangeLightXY(plr[pnum]._plid, plr[pnum].WorldX, plr[pnum].WorldY);
			ChangeVisionXY(plr[pnum]._pvid, plr[pnum].WorldX, plr[pnum].WorldY);
		}

		if ( pnum == myplr && ScrollInfo._sdir ) {
			ViewX = plr[pnum].WorldX - ScrollInfo._sdx;
			ViewY = plr[pnum].WorldY - ScrollInfo._sdy;
		}

		if ( plr[pnum].walkpath[0] != -1 ) {
			StartWalkStand(pnum);
		} else {
			StartStand(pnum, plr[pnum]._pVar3);
		}

		ClearPlrPVars(pnum);
		if ( leveltype != DTYPE_TOWN ) {
			ChangeLightOff(plr[pnum]._plid, 0, 0);
		}

		return TRUE;
	}

	PM_ChangeOffset(pnum);
	return FALSE;

}
// 5BB1ED: using guessed type char leveltype;

BOOL __fastcall PM_DoWalk2(int pnum)
{
	if ( (DWORD)pnum >= MAX_PLRS ) {
		TermMsg("PM_DoWalk2: illegal player %d", pnum);
	}

	if ( plr[pnum]._pAnimFrame == 3
		|| (plr[pnum]._pWFrames == 8 && plr[pnum]._pAnimFrame == 7)
		|| (plr[pnum]._pWFrames != 8 && plr[pnum]._pAnimFrame == 4)
	) {
		PlaySfxLoc(PS_WALK1, plr[pnum].WorldX, plr[pnum].WorldY);
	}

	int vel = 8;
	if ( currlevel ) {
		vel = PWVel[3][plr[pnum]._pClass];
	}

	if ( plr[pnum]._pVar8 == vel ) {
		dPlayer[plr[pnum]._pVar1][plr[pnum]._pVar2] = 0;
		if ( leveltype != DTYPE_TOWN ) {
			ChangeLightXY(plr[pnum]._plid, plr[pnum].WorldX, plr[pnum].WorldY);
			ChangeVisionXY(plr[pnum]._pvid, plr[pnum].WorldX, plr[pnum].WorldY);
		}

		if ( pnum == myplr && ScrollInfo._sdir ) {
			ViewX = plr[pnum].WorldX - ScrollInfo._sdx;
			ViewY = plr[pnum].WorldY - ScrollInfo._sdy;
		}

		if ( plr[pnum].walkpath[0] != -1 ) {
			StartWalkStand(pnum);
		} else {
			StartStand(pnum, plr[pnum]._pVar3);
		}

		ClearPlrPVars(pnum);

		if ( leveltype != DTYPE_TOWN ) {
			ChangeLightOff(plr[pnum]._plid, 0, 0);
		}

		return TRUE;
	}

	PM_ChangeOffset(pnum);
	return FALSE;
}
// 5BB1ED: using guessed type char leveltype;

BOOL __fastcall PM_DoWalk3(int pnum)
{
	if ( (DWORD)pnum >= MAX_PLRS ) {
		TermMsg("PM_DoWalk3: illegal player %d", pnum);
	}

	if ( plr[pnum]._pAnimFrame == 3
		|| (plr[pnum]._pWFrames == 8 && plr[pnum]._pAnimFrame == 7)
		|| (plr[pnum]._pWFrames != 8 && plr[pnum]._pAnimFrame == 4)
	) {
		PlaySfxLoc(PS_WALK1, plr[pnum].WorldX, plr[pnum].WorldY);
	}

	int vel = 8;
	if ( currlevel ) {
		vel = PWVel[3][plr[pnum]._pClass];
	}

	if ( plr[pnum]._pVar8 == vel ) {
		dPlayer[plr[pnum].WorldX][plr[pnum].WorldY] = 0;
		dFlags[plr[pnum]._pVar4][plr[pnum]._pVar5] &= 0xDFu;
		plr[pnum].WorldX = plr[pnum]._pVar1;
		plr[pnum].WorldY = plr[pnum]._pVar2;
		dPlayer[plr[pnum]._pVar1][plr[pnum]._pVar2] = pnum + 1;

		if ( leveltype != DTYPE_TOWN ) {
			ChangeLightXY(plr[pnum]._plid, plr[pnum]._pVar1, plr[pnum]._pVar2);
			ChangeVisionXY(plr[pnum]._pvid, plr[pnum].WorldX, plr[pnum].WorldY);
		}

		if ( pnum == myplr && ScrollInfo._sdir ) {
			ViewX = plr[pnum].WorldX - ScrollInfo._sdx;
			ViewY = plr[pnum].WorldY - ScrollInfo._sdy;
		}

		if ( plr[pnum].walkpath[0] != -1 ) {
			StartWalkStand(pnum);
		} else {
			StartStand(pnum, plr[pnum]._pVar3);
		}

		ClearPlrPVars(pnum);

		if ( leveltype != DTYPE_TOWN ) {
			ChangeLightOff(plr[pnum]._plid, 0, 0);
		}

		return TRUE;
	}

	PM_ChangeOffset(pnum);
	return FALSE;
}
// 5BB1ED: using guessed type char leveltype;

BOOL __fastcall WeaponDur(int pnum, int durrnd)
{
	unsigned int v2; // edi
	unsigned int v3; // esi
	int v4; // ebp
	int v5; // ecx
	int v6; // ecx
	int v7; // ecx
	int v8; // ecx
	int v9; // ecx
	int v10; // ecx
	int v11; // ecx
	int v12; // ecx

	v2 = pnum;
	if ( pnum != myplr )
		return 0;
	if ( random(3, durrnd) )
		return 0;
	if ( v2 >= 4 )
		TermMsg("WeaponDur: illegal player %d", v2);
	v3 = v2;
	v4 = plr[v2].InvBody[4]._itype;
	if ( v4 != ITYPE_NONE && plr[v3].InvBody[4]._iClass == 1 )
	{
		v5 = plr[v3].InvBody[4]._iDurability;
		if ( v5 == 255 )
			return 0;
		v6 = v5 - 1;
		plr[v3].InvBody[4]._iDurability = v6;
		if ( !v6 )
		{
LABEL_22:
			NetSendCmdDelItem(1u, 4u);
			plr[v3].InvBody[4]._itype = -1;
			goto LABEL_23;
		}
	}
	if ( plr[v3].InvBody[5]._itype != -1 && plr[v3].InvBody[5]._iClass == 1 )
	{
		v7 = plr[v3].InvBody[5]._iDurability;
		if ( v7 == 255 )
			return 0;
		v8 = v7 - 1;
		plr[v3].InvBody[5]._iDurability = v8;
		if ( !v8 )
		{
LABEL_13:
			NetSendCmdDelItem(1u, 5u);
			plr[v3].InvBody[5]._itype = -1;
LABEL_23:
			CalcPlrInv(v2, 1u);
			return 1;
		}
	}
	if ( v4 == -1 && plr[v3].InvBody[5]._itype == ITYPE_SHIELD )
	{
		v9 = plr[v3].InvBody[5]._iDurability;
		if ( v9 == 255 )
			return 0;
		v10 = v9 - 1;
		plr[v3].InvBody[5]._iDurability = v10;
		if ( !v10 )
			goto LABEL_13;
	}
	if ( plr[v3].InvBody[5]._itype == -1 && v4 == 5 )
	{
		v11 = plr[v3].InvBody[4]._iDurability;
		if ( v11 != 255 )
		{
			v12 = v11 - 1;
			plr[v3].InvBody[4]._iDurability = v12;
			if ( !v12 )
				goto LABEL_22;
		}
	}
	return 0;
}

bool __fastcall PlrHitMonst(int pnum, int m)
{
	int v2; // ebx
	unsigned int v3; // esi
	//int v4; // ST04_4
	int v5; // ebx
	//int v7; // ST04_4
	int v8; // eax
	unsigned int v9; // esi
	int v10; // ecx
	int v11; // eax
	int v12; // edi
	int v13; // edi
	//int v14; // eax
	int v16; // edx
	int v17; // eax
	int v18; // ecx
	int v19; // edi
	int v20; // eax
	int v21; // eax
	char v22; // dl
	bool v23; // zf
	int v24; // eax
	int v25; // ecx
	int v26; // edi
	int v27; // eax
	int v28; // edx
	int *v29; // ecx
	int v30; // edx
	int *v31; // ecx
	int v32; // ecx
	int v33; // edx
	int *v34; // ecx
	int v35; // edx
	int *v36; // ecx
	int v37; // edx
	int *v38; // ecx
	int *v39; // ecx
	int v40; // esi
	BOOL ret; // [esp+Ch] [ebp-18h]
	bool v42; // [esp+10h] [ebp-14h]
	int v48;
	int v43; // [esp+14h] [ebp-10h]
	int pnuma; // [esp+18h] [ebp-Ch]
	int arglist; // [esp+1Ch] [ebp-8h]
	int v46; // [esp+20h] [ebp-4h]

	v2 = m;
	v3 = pnum;
	arglist = m;
	pnuma = pnum;
	if ( (unsigned int)m >= 0xC8 )
	{
		TermMsg("PlrHitMonst: illegal monster %d", m);
		//pnum = v4;
	}
	v5 = 228 * v2;
	v43 = v5;
	if ( (signed int)(*(int *)((_BYTE *)&monster[0]._mhitpoints + v5) & 0xFFFFFFC0) <= 0
	  || **(_BYTE **)((char *)&monster[0].MType + v5) == MT_ILLWEAV && *((_BYTE *)&monster[0]._mgoal + v5) == 2
	  || *(MON_MODE *)((char *)&monster[0]._mmode + v5) == MM_CHARGE )
	{
		return 0;
	}
	if ( v3 >= 4 )
	{
		TermMsg("PlrHitMonst: illegal player %d", v3);
		//pnum = v7;
	}
	v42 = 0;
	v8 = random(4, 100);
	v23 = *(MON_MODE *)((char *)&monster[0]._mmode + v5) == MM_STONE;
	v46 = v8;
	if ( v23 )
		v46 = 0;
	v9 = v3;
	v10 = plr[v9]._pLevel;
	v11 = plr[v9]._pIEnAc + (plr[v9]._pDexterity >> 1) - *((unsigned char *)&monster[0].mArmorClass + v5);
	v12 = v11 + v10 + 50;
	if ( !_LOBYTE(plr[v9]._pClass) )
		v12 = v11 + v10 + 70;
	v13 = plr[v9]._pIBonusToHit + v12;
	if ( v13 < 5 )
		v13 = 5;
	if ( v13 > 95 )
		v13 = 95;
	if ( CheckMonsterHit(arglist, &ret) )
		return ret;
#ifdef _DEBUG
	if ( (signed int)v46 < v13 || debug_mode_key_inverted_v || debug_mode_dollar_sign )
#else
	if ( (signed int)v46 < v13 )
#endif
	{
		v16 = plr[v9]._pIMaxDam - plr[v9]._pIMinDam + 1;
		v48 = plr[v9]._pIMinDam;
		v17 = random(5, v16);
		v18 = 100;
		v19 = plr[v9]._pIBonusDamMod + plr[v9]._pDamageMod + (v48 + v17) * plr[v9]._pIBonusDam / 100 + v48 + v17;
		if ( !_LOBYTE(plr[v9]._pClass) )
		{
			v48 = plr[v9]._pLevel;
			v20 = random(6, 100);
			if ( v20 < v48 )
				v19 *= 2;
		}
		v21 = plr[v9].InvBody[4]._itype;
		v46 = -1;
		if ( v21 == 1 || plr[v9].InvBody[5]._itype == 1 )
			v46 = 1;
		if ( v21 == ITYPE_MACE || plr[v9].InvBody[5]._itype == ITYPE_MACE )
			v46 = ITYPE_MACE;
		v22 = (*(MonsterData **)((char *)&monster[0].MData + v5))->mMonstClass;
		if ( v22 )
		{
			if ( v22 != 2 )
				goto LABEL_40;
			if ( v46 == ITYPE_MACE )
				v19 -= v19 >> 1;
			v23 = v46 == 1;
		}
		else
		{
			if ( v46 == 1 )
				v19 -= v19 >> 1;
			v23 = v46 == ITYPE_MACE;
		}
		if ( v23 )
			v19 += v19 >> 1;
LABEL_40:
		v24 = plr[v9]._pIFlags;
		if ( v24 & 0x40000000 && v22 == 1 )
			v19 *= 3;
		v25 = pnuma;
		v26 = v19 << 6;
		if ( pnuma == myplr )
			*(int *)((char *)&monster[0]._mhitpoints + v5) -= v26;
		if ( v24 & 2 )
		{
			v27 = random(7, v26 >> 3);
			v28 = plr[v9]._pMaxHP;
			v29 = &plr[v9]._pHitPoints;
			*v29 += v27;
			if ( plr[v9]._pHitPoints > v28 )
				*v29 = v28;
			v30 = plr[v9]._pMaxHPBase;
			v31 = &plr[v9]._pHPBase;
			*v31 += v27;
			if ( plr[v9]._pHPBase > v30 )
				*v31 = v30;
			v5 = v43;
			drawhpflag = 1;
		}
		else
		{
			v27 = ret;
		}
		v46 = plr[v9]._pIFlags;
		v32 = v46;
		if ( v32 & 0x6000 && !(v46 & 0x8000000) )
		{
			if ( v32 & 0x2000 )
				v27 = 3 * v26 / 100;
			if ( v32 & 0x4000 )
				v27 = 5 * v26 / 100;
			v33 = plr[v9]._pMaxMana;
			v34 = &plr[v9]._pMana;
			*v34 += v27;
			if ( plr[v9]._pMana > v33 )
				*v34 = v33;
			v35 = plr[v9]._pMaxManaBase;
			v36 = &plr[v9]._pManaBase;
			*v36 += v27;
			if ( plr[v9]._pManaBase > v35 )
				*v36 = v35;
			v5 = v43;
			v32 = v46;
			drawmanaflag = 1;
		}
		if ( v32 & 0x18000 )
		{
			if ( (v32 & 0x8000) != 0 )
				v27 = 3 * v26 / 100;
			if ( v32 & 0x10000 )
				v27 = 5 * v26 / 100;
			v37 = plr[v9]._pMaxHP;
			v38 = &plr[v9]._pHitPoints;
			*v38 += v27;
			if ( plr[v9]._pHitPoints > v37 )
				*v38 = v37;
			v39 = &plr[v9]._pHPBase;
			v40 = plr[v9]._pMaxHPBase;
			*v39 += v27;
			if ( *v39 > v40 )
				*v39 = v40;
			BYTE1(v32) = BYTE1(v46);
			v5 = v43;
			drawhpflag = 1;
		}
		if ( v32 & 0x100 )
			*(int *)((char *)&monster[0]._mFlags + v5) |= 8u;
#ifdef _DEBUG
		if ( debug_mode_dollar_sign || debug_mode_key_inverted_v )
			monster[m]._mhitpoints = 0; /* double check */
#endif
		if ( (signed int)(*(int *)((_BYTE *)&monster[0]._mhitpoints + v5) & 0xFFFFFFC0) > 0 )
		{
			if ( *(MON_MODE *)((char *)&monster[0]._mmode + v5) != MM_STONE )
			{
				if ( v32 & 0x800 )
					M_GetKnockback(arglist);
				M_StartHit(arglist, pnuma, v26);
				goto LABEL_85;
			}
			M_StartHit(arglist, pnuma, v26);
		}
		else
		{
			if ( *(MON_MODE *)((char *)&monster[0]._mmode + v5) != MM_STONE )
			{
				M_StartKill(arglist, pnuma);
				goto LABEL_85;
			}
			M_StartKill(arglist, pnuma);
		}
		*(MON_MODE *)((char *)&monster[0]._mmode + v5) = MM_STONE;
LABEL_85:
		v42 = 1;
	}
	return v42;
}

bool __fastcall PlrHitPlr(int pnum, char p)
{
	char v2; // bl
	unsigned int v3; // esi
	//int v4; // ST04_4
	int v5; // edi
	//int v7; // ST04_4
	unsigned int v8; // esi
	int v9; // ecx
	int v10; // eax
	int v11; // ebx
	int v12; // ebx
	int v13; // eax
	int v14; // eax
	int v15; // ecx
	int v16; // eax
	int v17; // ebx
	int v18; // eax
	int v19; // ecx
	int v20; // edi
	int v21; // ebx
	signed int v22; // edi
	int v23; // eax
	int v24; // edx
	int *v25; // ecx
	int *v26; // ecx
	int v27; // esi
	int v28; // [esp+Ch] [ebp-14h]
	int v29; // [esp+10h] [ebp-10h]
	bool v30; // [esp+14h] [ebp-Ch]
	int arglist; // [esp+18h] [ebp-8h]
	char bPlr; // [esp+1Ch] [ebp-4h]

	v2 = p;
	v3 = pnum;
	bPlr = p;
	v28 = pnum;
	if ( (unsigned char)p >= 4u )
	{
		TermMsg("PlrHitPlr: illegal target player %d", p);
		//pnum = v4;
	}
	arglist = v2;
	v5 = v2;
	v30 = 0;
	if ( plr[v5]._pInvincible || plr[v5]._pSpellFlags & 1 )
		return 0;
	if ( v3 >= 4 )
	{
		TermMsg("PlrHitPlr: illegal attacking player %d", v3);
		//pnum = v7;
	}
	v8 = v3;
	v29 = random(4, 100);
	v9 = (plr[v8]._pDexterity >> 1) - plr[v5]._pIBonusAC - plr[v5]._pIAC - plr[v5]._pDexterity / 5;
	v10 = plr[v8]._pLevel;
	v11 = v9 + v10 + 50;
	if ( !_LOBYTE(plr[v8]._pClass) )
		v11 = v9 + v10 + 70;
	v12 = plr[v8]._pIBonusToHit + v11;
	if ( v12 < 5 )
		v12 = 5;
	if ( v12 > 95 )
		v12 = 95;
	v13 = plr[v5]._pmode;
	if ( v13 && v13 != 4 || !plr[v5]._pBlockFlag )
	{
		v14 = 100;
	}
	else
	{
		v14 = random(5, 100);
	}
	v15 = plr[v5]._pDexterity + plr[v5]._pBaseToBlk + 2 * plr[v5]._pLevel - 2 * plr[v8]._pLevel;
	if ( v15 < 0 )
		v15 = 0;
	if ( v15 > 100 )
		v15 = 100;
	if ( v29 < v12 )
	{
		if ( v14 >= v15 )
		{
			v17 = plr[v8]._pIMinDam;
			v18 = random(5, plr[v8]._pIMaxDam - v17 + 1);
			v19 = 100;
			v20 = plr[v8]._pIBonusDamMod + plr[v8]._pDamageMod + (v17 + v18) * plr[v8]._pIBonusDam / 100 + v17 + v18;
			if ( !_LOBYTE(plr[v8]._pClass) )
			{
				v21 = plr[v8]._pLevel;
				if ( random(6, 100) < v21 )
					v20 *= 2;
			}
			v22 = v20 << 6;
			if ( plr[v8]._pIFlags & 2 )
			{
				v23 = random(7, v22 >> 3);
				v24 = plr[v8]._pMaxHP;
				v25 = &plr[v8]._pHitPoints;
				*v25 += v23;
				if ( plr[v8]._pHitPoints > v24 )
					*v25 = v24;
				v26 = &plr[v8]._pHPBase;
				v27 = plr[v8]._pMaxHPBase;
				*v26 += v23;
				if ( *v26 > v27 )
					*v26 = v27;
				drawhpflag = 1;
			}
			if ( v28 == myplr )
				NetSendCmdDamage(1u, bPlr, v22);
			StartPlrHit(arglist, v22, 0);
		}
		else
		{
			v16 = GetDirection(plr[v5].WorldX, plr[v5].WorldY, plr[v8].WorldX, plr[v8].WorldY);
			StartPlrBlock(arglist, v16);
		}
		v30 = 1;
	}
	return v30;
}

BOOL __fastcall PlrHitObj(int pnum, int mx, int my)
{
	int oi;

	if ( dObject[mx][my] > 0 ) {
		oi = dObject[mx][my] - 1;
	} else {
		oi = -dObject[mx][my] - 1;
	}

	if ( object[oi]._oBreak == 1 ) {
		BreakObject(pnum, oi);
		return TRUE;
	}

	return FALSE;
}

int __fastcall PM_DoAttack(int pnum)
{
	int v1; // esi
	int v2; // esi
	int v3; // ecx
	int v4; // eax
	int v5; // eax
	int v6; // ebx
	int v7; // edi
	int v8; // eax
	int v9; // edx
	int v10; // ecx
	//int v11; // eax
	int v12; // edx
	int v13; // eax
	bool v14; // eax
	int v15; // edx
	char v16; // al
	//int v17; // eax
	int v19; // [esp+Ch] [ebp-8h]
	int arglist; // [esp+10h] [ebp-4h]

	v1 = pnum;
	arglist = pnum;
	if ( (unsigned int)pnum >= MAX_PLRS )
		TermMsg("PM_DoAttack: illegal player %d", pnum);
	v2 = v1;
	v3 = plr[v2]._pIFlags;
	v4 = plr[v2]._pAnimFrame;
	if ( v3 & 0x20000 && v4 == 1 ) // quick attack
		plr[v2]._pAnimFrame = 2;
	if ( v3 & 0x40000 && (v4 == 1 || v4 == 3) ) // fast attack
		++plr[v2]._pAnimFrame;
	if ( v3 & 0x80000 && (v4 == 1 || v4 == 3 || v4 == 5) ) // faster attack
		++plr[v2]._pAnimFrame;
	if ( v3 & 0x100000 && (v4 == 1 || v4 == 4) ) // fastest attack
		plr[v2]._pAnimFrame += 2;
	if ( plr[v2]._pAnimFrame == plr[v2]._pAFNum - 1 )
		PlaySfxLoc(PS_SWING, plr[v2].WorldX, plr[v2].WorldY);
	if ( plr[v2]._pAnimFrame != plr[v2]._pAFNum )
		goto LABEL_49;
	v5 = plr[v2]._pdir;
	v6 = plr[v2].WorldX + offset_x[v5];
	v7 = plr[v2].WorldY + offset_y[v5];
	v8 = v7 + 112 * v6;
	v19 = v8;
	v9 = dMonster[0][v8];
	if ( !v9 )
	{
LABEL_29:
		if ( plr[v2]._pIFlags & 0x10 )
		{
			AddMissile(v6, v7, 1, 0, 0, MIS_WEAPEXP, 0, arglist, 0, 0);
			v8 = v19;
		}
		if ( plr[v2]._pIFlags & 0x20 )
		{
			AddMissile(v6, v7, 2, 0, 0, MIS_WEAPEXP, 0, arglist, 0, 0);
			v8 = v19;
		}
		v12 = dMonster[0][v8];
		if ( v12 )
		{
			if ( v12 <= 0 )
				v13 = -1 - v12;
			else
				v13 = v12 - 1;
			v14 = PlrHitMonst(arglist, v13);
			goto LABEL_46;
		}
		v15 = (unsigned char)dPlayer[0][v8];
		if ( (_BYTE)v15 && !FriendlyMode )
		{
			if ( (char)v15 <= 0 )
				v16 = -1 - v15;
			else
				v16 = v15 - 1;
			v14 = PlrHitPlr(arglist, v16);
LABEL_46:
			if ( v14 )
			{
				//_LOBYTE(v17) = WeaponDur(arglist, 30);
				if ( WeaponDur(arglist, 30) )
					goto LABEL_48;
			}
			goto LABEL_49;
		}
		if ( dObject[0][v8] > 0 )
		{
			v14 = PlrHitObj(arglist, v6, v7);
			goto LABEL_46;
		}
LABEL_49:
		if ( plr[v2]._pAnimFrame != plr[v2]._pAFrames )
			return 0;
LABEL_48:
		StartStand(arglist, plr[v2]._pdir);
		ClearPlrPVars(arglist);
		return 1;
	}
	if ( v9 <= 0 )
		v10 = -1 - v9;
	else
		v10 = v9 - 1;
	//_LOBYTE(v11) = CanTalkToMonst(v10);
	if ( !CanTalkToMonst(v10) )
	{
		v8 = v19;
		goto LABEL_29;
	}
	plr[v2]._pVar1 = 0;
	return 0;
}
// 484368: using guessed type int FriendlyMode;

BOOL __fastcall PM_DoRangeAttack(int pnum)
{
	if ( (DWORD)pnum >= MAX_PLRS ) {
		TermMsg("PM_DoRangeAttack: illegal player %d", pnum);
	}

	int origFrame = plr[pnum]._pAnimFrame;
	if ( plr[pnum]._pIFlags & ISPL_QUICKATTACK && origFrame == 1 ) {
		plr[pnum]._pAnimFrame++;
	}
	if ( plr[pnum]._pIFlags & ISPL_FASTATTACK && (origFrame == 1 || origFrame == 3) ) {
		plr[pnum]._pAnimFrame++;
	}

	if ( plr[pnum]._pAnimFrame == plr[pnum]._pAFNum ) {
		int mistype = MIS_ARROW;
		if ( plr[pnum]._pIFlags & ISPL_FIRE_ARROWS ) {
			mistype = MIS_FARROW;
		}
		if ( plr[pnum]._pIFlags & ISPL_LIGHT_ARROWS ) {
			mistype = MIS_LARROW;
		}
		AddMissile(
			plr[pnum].WorldX,
			plr[pnum].WorldY,
			plr[pnum]._pVar1,
			plr[pnum]._pVar2,
			plr[pnum]._pdir,
			mistype,
			0,
			pnum,
			4,
			0
		);

		PlaySfxLoc(PS_BFIRE, plr[pnum].WorldX, plr[pnum].WorldY);

		if ( WeaponDur(pnum, 40) ) {
			StartStand(pnum, plr[pnum]._pdir);
			ClearPlrPVars(pnum);
			return TRUE;
		}
	}

	if ( plr[pnum]._pAnimFrame >= plr[pnum]._pAFrames ) {
		StartStand(pnum, plr[pnum]._pdir);
		ClearPlrPVars(pnum);
		return TRUE;
	} else {
		return FALSE;
	}

}

void __fastcall ShieldDur(int pnum)
{
	if ( pnum != myplr ) {
		return;
	}

	if ( (DWORD)pnum >= MAX_PLRS ) {
		TermMsg("ShieldDur: illegal player %d", pnum);
	}

	if ( plr[pnum].InvBody[INVLOC_HAND_LEFT]._itype == ITYPE_SHIELD ) {
		if ( plr[pnum].InvBody[INVLOC_HAND_LEFT]._iDurability == 255 ) {
			return;
		}

		plr[pnum].InvBody[INVLOC_HAND_LEFT]._iDurability--;
		if ( plr[pnum].InvBody[INVLOC_HAND_LEFT]._iDurability == 0 ) {
			NetSendCmdDelItem(TRUE, INVLOC_HAND_LEFT);
			plr[pnum].InvBody[INVLOC_HAND_LEFT]._itype = ITYPE_NONE;
			CalcPlrInv(pnum, TRUE);
		}
	}

	if ( plr[pnum].InvBody[INVLOC_HAND_RIGHT]._itype == ITYPE_SHIELD ) {
		if ( plr[pnum].InvBody[INVLOC_HAND_RIGHT]._iDurability != 255 ) {
			plr[pnum].InvBody[INVLOC_HAND_RIGHT]._iDurability--;
			if ( plr[pnum].InvBody[INVLOC_HAND_RIGHT]._iDurability == 0 ) {
				NetSendCmdDelItem(TRUE, INVLOC_HAND_RIGHT);
				plr[pnum].InvBody[INVLOC_HAND_RIGHT]._itype = ITYPE_NONE;
				CalcPlrInv(pnum, TRUE);
			}
		}
	}
}

BOOL __fastcall PM_DoBlock(int pnum)
{
	if ( (DWORD)pnum >= MAX_PLRS ) {
		TermMsg("PM_DoBlock: illegal player %d", pnum);
	}

	if ( plr[pnum]._pIFlags & ISPL_FASTBLOCK && plr[pnum]._pAnimFrame != 1 ) {
		plr[pnum]._pAnimFrame = plr[pnum]._pBFrames;
	}

	if ( plr[pnum]._pAnimFrame >= plr[pnum]._pBFrames ) {
		StartStand(pnum, plr[pnum]._pdir);
		ClearPlrPVars(pnum);

		if ( !random(3, 10) ) {
			ShieldDur(pnum);
		}
		return TRUE;
	}

	return FALSE;
}

BOOL __fastcall PM_DoSpell(int pnum)
{
	if ( (DWORD)pnum >= MAX_PLRS ) {
		TermMsg("PM_DoSpell: illegal player %d", pnum);
	}

	if ( plr[pnum]._pVar8 == plr[pnum]._pSFNum )
	{
		CastSpell(
			pnum,
			plr[pnum]._pSpell,
			plr[pnum].WorldX,
			plr[pnum].WorldY,
			plr[pnum]._pVar1,
			plr[pnum]._pVar2,
			FALSE,
			plr[pnum]._pVar4
		);

		if ( !plr[pnum]._pSplFrom ) {
			if ( plr[pnum]._pRSplType == RSPLTYPE_SCROLL) {
				if ( !(plr[pnum]._pScrlSpells64
					& (UINT64)1 << (plr[pnum]._pRSpell - 1))
				) {
					plr[pnum]._pRSpell = SPL_INVALID;
					plr[pnum]._pRSplType = RSPLTYPE_INVALID;
					drawpanflag = 255;
				}
			}

			if ( plr[pnum]._pRSplType == RSPLTYPE_CHARGES) {
				if ( !(plr[pnum]._pISpells64
					& (UINT64)1 << (plr[pnum]._pRSpell - 1))
				) {
					plr[pnum]._pRSpell = SPL_INVALID;
					plr[pnum]._pRSplType = RSPLTYPE_INVALID;
					drawpanflag = 255;
				}
			}
		}
	}

	plr[pnum]._pVar8++;

	if ( leveltype == DTYPE_TOWN ) {
		if ( plr[pnum]._pVar8 > plr[pnum]._pSFrames ) {
			StartWalkStand(pnum);
			ClearPlrPVars(pnum);
			return TRUE;
		}
	} else if ( plr[pnum]._pAnimFrame == plr[pnum]._pSFrames ) {
		StartStand(pnum, plr[pnum]._pdir);
		ClearPlrPVars(pnum);
		return TRUE;
	}

	return FALSE;
}
// 52571C: using guessed type int drawpanflag;
// 5BB1ED: using guessed type char leveltype;

int __fastcall PM_DoGotHit(int pnum)
{
	int v1; // esi
	int v2; // eax
	int v3; // edx
	int v4; // ecx

	v1 = pnum;
	if ( (unsigned int)pnum >= MAX_PLRS )
		TermMsg("PM_DoGotHit: illegal player %d", pnum);
	v2 = v1;
	v3 = plr[v1]._pIFlags;
	v4 = plr[v1]._pAnimFrame;
	if ( v3 & 0x200000 && v4 == 3 )
		plr[v2]._pAnimFrame = 4;
	if ( v3 & 0x400000 && (v4 == 3 || v4 == 5) )
		++plr[v2]._pAnimFrame;
	if ( v3 & 0x800000 && (v4 == 1 || v4 == 3 || v4 == 5) )
		++plr[v2]._pAnimFrame;
	if ( plr[v2]._pAnimFrame < plr[v2]._pHFrames )
		return 0;
	StartStand(v1, plr[v2]._pdir);
	ClearPlrPVars(v1);
	if ( random(3, 4) )
		ArmorDur(v1);
	return 1;
}

void __fastcall ArmorDur(int pnum)
{
	int v1; // ebp
	//int v2; // ST04_4
	PlayerStruct *v3; // esi
	int v4; // eax
	int v5; // edi
	int v6; // esi
	int v7; // ecx
	int v8; // ecx
	unsigned char v9; // dl

	v1 = pnum;
	if ( pnum == myplr )
	{
		if ( (unsigned int)pnum >= MAX_PLRS )
		{
			TermMsg("ArmorDur: illegal player %d", pnum);
			//pnum = v2;
		}
		v3 = &plr[v1];
		if ( v3->InvBody[6]._itype != -1 || v3->InvBody[0]._itype != -1 )
		{
			v4 = random(8, 3);
			v5 = v3->InvBody[6]._itype;
			if ( v5 == -1 )
				goto LABEL_23;
			if ( v3->InvBody[0]._itype == -1 )
				v4 = 1;
			if ( v5 == -1 )
			{
LABEL_23:
				if ( v3->InvBody[0]._itype != -1 )
					v4 = 0;
			}
			if ( v4 )
				v6 = (int)&v3->InvBody[6];
			else
				v6 = (int)v3->InvBody;
			v7 = *(_DWORD *)(v6 + 236);
			if ( v7 != 255 )
			{
				v8 = v7 - 1;
				*(_DWORD *)(v6 + 236) = v8;
				if ( !v8 )
				{
					if ( v4 )
						v9 = 6;
					else
						v9 = 0;
					NetSendCmdDelItem(1u, v9);
					*(_DWORD *)(v6 + 8) = -1;
					CalcPlrInv(v1, 1u);
				}
			}
		}
	}
}

int __fastcall PM_DoDeath(int pnum)
{
	int v1; // edi
	int v2; // esi
	int v3; // ecx
	int v4; // eax
	int v5; // eax

	v1 = pnum;
	if ( (unsigned int)pnum >= MAX_PLRS )
		TermMsg("PM_DoDeath: illegal player %d", pnum);
	v2 = v1;
	if ( plr[v1]._pVar8 >= 2 * plr[v1]._pDFrames )
	{
		if ( deathdelay > 1 && v1 == myplr && --deathdelay == 1 )
		{
			deathflag = 1;
			if ( gbMaxPlayers == 1 )
				gamemenu_previous();
		}
		v3 = plr[v2].WorldY;
		plr[v2]._pAnimFrame = plr[v2]._pAnimLen;
		v4 = plr[v2].WorldX;
		plr[v2]._pAnimDelay = 10000;
		dFlags[v4][v3] |= 4u;
	}
	v5 = plr[v2]._pVar8;
	if ( v5 < 100 )
		plr[v2]._pVar8 = v5 + 1;
	return 0;
}
// 679660: using guessed type char gbMaxPlayers;
// 69B7C4: using guessed type int deathdelay;

void __fastcall CheckNewPath(int pnum)
{
	int v1; // edi
	int v2; // ebx
	int v3; // eax
	int v4; // ecx
	bool v5; // zf
	int v6; // eax
	int v7; // esi
	int v8; // eax
	int v9; // edx
	int v10; // esi
	int v11; // esi
	int v12; // eax
	int v13; // eax
	int v14; // ecx
	int v15; // edx
	int v16; // eax
	int v17; // eax
	int v18; // eax
	int v19; // ecx
	int v20; // eax
	int v21; // edi
	int v22; // esi
	int v23; // ST38_4
	int v24; // eax
	int v25; // esi
	int v26; // esi
	int v27; // ST38_4
	int v28; // eax
	int v29; // ecx
	int v30; // edx
	int v31; // ecx
	int *v32; // esi
	int *v33; // edi
	int v34; // esi
	int v35; // eax
	int v36; // ecx
	int v37; // eax
	int v38; // eax
	int v39; // eax
	int v40; // eax
	int v41; // eax
	int *v42; // esi
	int *v43; // edi
	int v44; // eax
	int v45; // eax
	int v46; // esi
	int v47; // esi
	int v48; // eax
	int v49; // ecx
	int v50; // esi
	int v51; // eax
	int v52; // ecx
	int v53; // edi
	int v54; // esi
	int v55; // ST38_4
	int v56; // eax
	int v57; // edi
	int v58; // esi
	int v59; // ST38_4
	int v60; // eax
	int v61; // eax
	int v62; // ecx
	int v63; // esi
	int v64; // ST38_4
	int v65; // eax
	int v66; // esi
	int v67; // edi
	int v68; // eax
	int v69; // esi
	int v70; // esi
	int v71; // eax
	int v72; // ecx
	int v73; // eax
	int v74; // eax
	int *v75; // esi
	int *v76; // edi
	int v77; // eax
	int v78; // eax
	int v79; // eax
	int v80; // eax
	int *v81; // esi
	int *v82; // edi
	int v83; // eax
	int v84; // eax
	int v85; // eax
	int v86; // [esp-18h] [ebp-34h]
	int v87; // [esp-10h] [ebp-2Ch]
	int v88; // [esp-10h] [ebp-2Ch]
	int v89; // [esp-Ch] [ebp-28h]
	int v90; // [esp-Ch] [ebp-28h]
	int v91; // [esp-8h] [ebp-24h]
	int v92; // [esp-8h] [ebp-24h]
	int v93; // [esp-8h] [ebp-24h]
	int v94; // [esp-4h] [ebp-20h]
	int v95; // [esp-4h] [ebp-20h]
	int v96; // [esp-4h] [ebp-20h]
	signed int v97; // [esp+Ch] [ebp-10h]
	int arglist; // [esp+10h] [ebp-Ch]
	int arglista; // [esp+10h] [ebp-Ch]
	int arglistb; // [esp+10h] [ebp-Ch]
	int v101; // [esp+14h] [ebp-8h]
	int v102; // [esp+14h] [ebp-8h]
	int v103; // [esp+14h] [ebp-8h]
	int v104; // [esp+14h] [ebp-8h]
	int p; // [esp+18h] [ebp-4h]

	v1 = pnum;
	p = pnum;
	if ( (unsigned int)pnum >= MAX_PLRS )
		TermMsg("CheckNewPath: illegal player %d", pnum);
	v2 = v1;
	if ( plr[v1].destAction == 20 )
		MakePlrPath(v1, monster[plr[v2].destParam1]._mfutx, monster[plr[v2].destParam1]._mfuty, 0);
	if ( plr[v2].destAction == 21 )
		MakePlrPath(v1, plr[plr[v2].destParam1]._px, plr[plr[v2].destParam1]._py, 0);
	if ( plr[v2].walkpath[0] == -1 )
	{
		v18 = plr[v2].destAction;
		if ( v18 == -1 )
			return;
		v19 = plr[v2]._pmode;
		if ( v19 == PM_STAND )
		{
			switch ( v18 )
			{
				case 9:
					v20 = GetDirection(plr[v2].WorldX, plr[v2].WorldY, plr[v2].destParam1, plr[v2].destParam2);
					goto LABEL_52;
				case 10:
					v30 = plr[v2].WorldY;
					v31 = plr[v2].WorldX;
					v32 = &plr[v2].destParam2;
					v33 = &plr[v2].destParam1;
					goto LABEL_59;
				case 12:
					v39 = GetDirection(plr[v2].WorldX, plr[v2].WorldY, plr[v2].destParam1, plr[v2].destParam2);
					StartSpell(p, v39, plr[v2].destParam1, plr[v2].destParam2);
					v40 = plr[v2].destParam3;
					goto LABEL_66;
				case 13:
					v46 = plr[v2].destParam1;
					arglista = v46;
					v47 = v46;
					v102 = abs(plr[v2].WorldX - object[v47]._ox);
					v48 = abs(plr[v2].WorldY - object[v47]._oy);
					if ( v48 > 1 )
					{
						v49 = object[v47]._oy;
						if ( dObject[object[v47]._ox][v49-1] == -1 - arglista ) /* dungeon[39][112 * object[v47]._ox + 39 + v49] check */
							v48 = abs(plr[v2].WorldY - v49 + 1);
					}
					if ( v102 > 1 || v48 > 1 )
						break;
					if ( object[v47]._oBreak != 1 )
						goto LABEL_73;
					goto LABEL_80;
				case 14:
					v50 = plr[v2].destParam1;
					arglista = v50;
					v47 = v50;
					v103 = abs(plr[v2].WorldX - object[v47]._ox);
					v51 = abs(plr[v2].WorldY - object[v47]._oy);
					if ( v51 > 1 )
					{
						v52 = object[v47]._oy;
						if ( dObject[object[v47]._ox][v52-1] == -1 - arglista ) /* dungeon[39][112 * object[v47]._ox + 39 + v52] check */
							v51 = abs(plr[v2].WorldY - v52 + 1);
					}
					if ( v103 > 1 || v51 > 1 )
						break;
					if ( object[v47]._oBreak == 1 )
					{
LABEL_80:
						v20 = GetDirection(plr[v2].WorldX, plr[v2].WorldY, object[v47]._ox, object[v47]._oy);
LABEL_81:
						v29 = p;
LABEL_82:
						StartAttack(v29, v20);
					}
					else
					{
						TryDisarm(p, arglista);
LABEL_73:
						OperateObject(p, arglista, 0);
					}
					break;
				case 15:
					if ( v1 == myplr )
					{
						v53 = plr[v2].destParam1;
						v54 = plr[v2].destParam1;
						v55 = abs(plr[v2].WorldX - item[v54]._ix);
						v56 = abs(plr[v2].WorldY - item[v54]._iy);
						if ( v55 <= 1 && v56 <= 1 && pcurs == 1 && !item[v54]._iRequest )
						{
							NetSendCmdGItem(1u, CMD_REQUESTGITEM, myplr, myplr, v53);
							item[v54]._iRequest = 1;
						}
					}
					break;
				case 16:
					if ( v1 == myplr )
					{
						v57 = plr[v2].destParam1;
						v58 = plr[v2].destParam1;
						v59 = abs(plr[v2].WorldX - item[v58]._ix);
						v60 = abs(plr[v2].WorldY - item[v58]._iy);
						if ( v59 <= 1 && v60 <= 1 && pcurs == 1 )
							NetSendCmdGItem(1u, CMD_REQUESTAGITEM, myplr, myplr, v57);
					}
					break;
				case 17:
					if ( v1 == myplr )
						TalkToTowner(v1, plr[v2].destParam1);
					break;
				case 18:
					if ( object[plr[v2].destParam1]._oBreak != 1 )
						OperateObject(v1, plr[v2].destParam1, 1u);
					break;
				case 20:
					v21 = plr[v2].destParam1;
					v22 = plr[v2].destParam1;
					v23 = abs(plr[v2].WorldX - monster[v22]._mfutx);
					v24 = abs(plr[v2].WorldY - monster[v22]._mfuty);
					if ( v23 > 1 || v24 > 1 )
						break;
					v20 = GetDirection(plr[v2]._px, plr[v2]._py, monster[v22]._mfutx, monster[v22]._mfuty);
					v25 = monster[v22].mtalkmsg;
					if ( v25 && v25 != QUEST_VILE14 )
						goto LABEL_56;
					goto LABEL_81;
				case 21:
					v26 = plr[v2].destParam1;
					v27 = abs(plr[v2].WorldX - plr[v26]._px);
					v28 = abs(plr[v2].WorldY - plr[v26]._py);
					if ( v27 > 1 || v28 > 1 )
						break;
					v20 = GetDirection(plr[v2]._px, plr[v2]._py, plr[v26]._px, plr[v26]._py);
LABEL_52:
					v29 = v1;
					goto LABEL_82;
				case 22:
					v21 = plr[v2].destParam1;
					v34 = plr[v2].destParam1;
					v35 = GetDirection(plr[v2]._px, plr[v2]._py, monster[v34]._mfutx, monster[v34]._mfuty);
					v36 = monster[v34].mtalkmsg;
					if ( v36 && v36 != QUEST_VILE14 )
LABEL_56:
						TalktoMonster(v21);
					else
						StartRangeAttack(p, v35, monster[v34]._mfutx, monster[v34]._mfuty);
					break;
				case 23:
					v30 = plr[v2]._py;
					v37 = plr[v2].destParam1;
					v31 = plr[v2]._px;
					v32 = &plr[v37]._py;
					v33 = &plr[v37]._px;
LABEL_59:
					v38 = GetDirection(v31, v30, *v33, *v32);
					StartRangeAttack(p, v38, *v33, *v32);
					break;
				case 24:
					v41 = plr[v2].destParam1;
					v42 = &monster[v41]._mfuty;
					v43 = &monster[v41]._mfutx;
					goto LABEL_65;
				case 25:
					v44 = plr[v2].destParam1;
					v42 = &plr[v44]._py;
					v43 = &plr[v44]._px;
LABEL_65:
					v45 = GetDirection(plr[v2].WorldX, plr[v2].WorldY, *v43, *v42);
					StartSpell(p, v45, *v43, *v42);
					v40 = plr[v2].destParam2;
					goto LABEL_66;
				case 26:
					StartSpell(v1, plr[v2].destParam3, plr[v2].destParam1, plr[v2].destParam2);
					plr[v2]._pVar3 = plr[v2].destParam3;
					v40 = plr[v2].destParam4;
LABEL_66:
					plr[v2]._pVar4 = v40;
					break;
				default:
					break;
			}
			FixPlayerLocation(p, plr[v2]._pdir);
			goto LABEL_143;
		}
		if ( v19 == 4 && plr[v2]._pAnimFrame > plr[myplr]._pAFNum )
		{
			switch ( v18 )
			{
				case 9:
					v61 = GetDirection(plr[v2]._px, plr[v2]._py, plr[v2].destParam1, plr[v2].destParam2);
LABEL_105:
					v62 = v1;
LABEL_106:
					StartAttack(v62, v61);
LABEL_107:
					plr[v2].destAction = -1;
					break;
				case 20:
					v63 = plr[v2].destParam1;
					v64 = abs(plr[v2].WorldX - monster[v63]._mfutx);
					v65 = abs(plr[v2].WorldY - monster[v63]._mfuty);
					if ( v64 > 1 || v65 > 1 )
						goto LABEL_107;
					v61 = GetDirection(plr[v2]._px, plr[v2]._py, monster[v63]._mfutx, monster[v63]._mfuty);
					goto LABEL_105;
				case 21:
					v66 = plr[v2].destParam1;
					v67 = abs(plr[v2].WorldX - plr[v66]._px);
					v68 = abs(plr[v2].WorldY - plr[v66]._py);
					if ( v67 > 1 || v68 > 1 )
						goto LABEL_107;
					v61 = GetDirection(plr[v2]._px, plr[v2]._py, plr[v66]._px, plr[v66]._py);
					v62 = p;
					goto LABEL_106;
				case 13:
					v69 = plr[v2].destParam1;
					arglistb = v69;
					v70 = v69;
					v104 = abs(plr[v2].WorldX - object[v70]._ox);
					v71 = abs(plr[v2].WorldY - object[v70]._oy);
					if ( v71 > 1 )
					{
						v72 = object[v70]._oy;
						if ( dObject[object[v70]._ox][v72-1] == -1 - arglistb ) /* dungeon[39][112 * object[v70]._ox + 39 + v72] check */
							v71 = abs(plr[v2].WorldY - v72 + 1);
					}
					if ( v104 <= 1 && v71 <= 1 )
					{
						if ( object[v70]._oBreak == 1 )
						{
							v73 = GetDirection(plr[v2].WorldX, plr[v2].WorldY, object[v70]._ox, object[v70]._oy);
							StartAttack(p, v73);
						}
						else
						{
							OperateObject(p, arglistb, 0);
						}
					}
					break;
			}
		}
		if ( plr[v2]._pmode == PM_RATTACK && plr[v2]._pAnimFrame > plr[myplr]._pAFNum )
		{
			v74 = plr[v2].destAction;
			switch ( v74 )
			{
				case 10:
					v75 = &plr[v2].destParam2;
					v76 = &plr[v2].destParam1;
LABEL_133:
					v79 = GetDirection(plr[v2].WorldX, plr[v2].WorldY, *v76, *v75);
					StartRangeAttack(p, v79, *v76, *v75);
					plr[v2].destAction = -1;
					break;
				case 22:
					v77 = plr[v2].destParam1;
					v75 = &monster[v77]._mfuty;
					v76 = &monster[v77]._mfutx;
					goto LABEL_133;
				case 23:
					v78 = plr[v2].destParam1;
					v75 = &plr[v78]._py;
					v76 = &plr[v78]._px;
					goto LABEL_133;
			}
		}
		if ( plr[v2]._pmode == PM_SPELL && plr[v2]._pAnimFrame > plr[v2]._pSFNum )
		{
			v80 = plr[v2].destAction;
			switch ( v80 )
			{
				case 12:
					v81 = &plr[v2].destParam2;
					v82 = &plr[v2].destParam1;
					break;
				case 24:
					v83 = plr[v2].destParam1;
					v81 = &monster[v83]._mfuty;
					v82 = &monster[v83]._mfutx;
					break;
				case 25:
					v84 = plr[v2].destParam1;
					v81 = &plr[v84]._py;
					v82 = &plr[v84]._px;
					break;
				default:
					return;
			}
			v85 = GetDirection(plr[v2].WorldX, plr[v2].WorldY, *v82, *v81);
			StartSpell(p, v85, *v82, *v81);
			goto LABEL_143;
		}
		return;
	}
	if ( plr[v2]._pmode == PM_STAND )
	{
		if ( v1 == myplr )
		{
			v3 = plr[v2].destAction;
			if ( v3 == 20 || v3 == 21 )
			{
				v4 = plr[v2].destParam1;
				v5 = v3 == 20;
				v6 = plr[v2]._px;
				arglist = plr[v2].destParam1;
				if ( v5 )
				{
					v7 = v4;
					v101 = abs(v6 - monster[v4]._mfutx);
					v8 = abs(plr[v2]._py - monster[v7]._mfuty);
					v9 = plr[v2]._py;
					v94 = monster[v7]._mfuty;
					v91 = monster[v7]._mfutx;
				}
				else
				{
					v10 = v4;
					v101 = abs(v6 - plr[v4]._px);
					v8 = abs(plr[v2]._py - plr[v10]._py);
					v9 = plr[v2]._py;
					v94 = plr[v10]._py;
					v91 = plr[v10]._px;
				}
				v97 = v8;
				v11 = GetDirection(plr[v2]._px, v9, v91, v94);
				if ( v101 < 2 && v97 < 2 )
				{
					ClrPlrPath(p);
					v12 = monster[arglist].mtalkmsg;
					if ( v12 && v12 != QUEST_VILE14 )
						TalktoMonster(arglist);
					else
						StartAttack(p, v11);
					plr[v2].destAction = -1;
				}
			}
		}
		if ( currlevel )
		{
			v13 = SLOBYTE(plr[v2]._pClass);
			v14 = PWVel[v13][0];
			v15 = PWVel[v13][1];
			v16 = PWVel[v13][2];
		}
		else
		{
			v14 = 2048;
			v15 = 1024;
			v16 = 512;
		}
		switch ( plr[v2].walkpath[0] )
		{
			case WALK_NE:
				v95 = 2;
				v92 = DIR_NE;
				v89 = -1;
				v87 = 0;
				v17 = -v16;
				goto LABEL_37;
			case WALK_NW:
				v95 = 8;
				v92 = DIR_NW;
				v89 = 0;
				v87 = -1;
				v17 = -v16;
				v15 = -v15;
LABEL_37:
				StartWalk(p, v15, v17, v87, v89, v92, v95);
				break;
			case WALK_SE:
				v96 = 4;
				v93 = DIR_SE;
				v90 = 0;
				v88 = 1;
				v86 = -32;
				goto LABEL_32;
			case WALK_SW:
				v96 = 6;
				v93 = DIR_SW;
				v90 = 1;
				v88 = 0;
				v86 = 32;
				v15 = -v15;
LABEL_32:
				StartWalk2(p, v15, v16, v86, -16, v88, v90, v93, v96);
				break;
			case WALK_N:
				StartWalk(p, 0, -v15, -1, -1, DIR_N, 1);
				break;
			case WALK_E:
				StartWalk3(p, v14, 0, -32, -16, 1, -1, 1, 0, DIR_E, 3);
				break;
			case WALK_S:
				StartWalk2(p, 0, v15, 0, -32, 1, 1, DIR_S, 5);
				break;
			case WALK_W:
				StartWalk3(p, -v14, 0, 32, -16, -1, 1, 0, 1, DIR_W, 7);
				break;
			default:
				break;
		}
		qmemcpy(plr[v2].walkpath, &plr[v2].walkpath[1], 0x18u);
		plr[v2].walkpath[24] = -1;
		if ( plr[v2]._pmode == PM_STAND )
		{
			StartStand(p, plr[v2]._pdir);
LABEL_143:
			plr[v2].destAction = -1;
			return;
		}
	}
}

BOOL __fastcall PlrDeathModeOK(int pnum)
{
	if ( pnum != myplr ) {
		return TRUE;
	}

	if ( (DWORD)pnum >= MAX_PLRS ) {
		TermMsg("PlrDeathModeOK: illegal player %d", pnum);
	}

	if (plr[pnum]._pmode == PM_DEATH) {
		return TRUE;
	} else if (plr[pnum]._pmode == PM_QUIT) {
		return TRUE;
	} else if (plr[pnum]._pmode == PM_NEWLVL) {
		return TRUE;
	}

	return FALSE;
}

void __cdecl ValidatePlayer()
{
	int v0; // edi
	int v1; // esi
	char *v2; // eax
	int v3; // ecx
	int v4; // ecx
	int *v5; // eax
	int v6; // eax
	int v7; // edx
	int v8; // edx
	int v9; // edx
	int v10; // eax
	int *v11; // ebx
	signed int v12; // edi
	char *v13; // eax
	__int64 v14; // [esp+Ch] [ebp-8h]

	v0 = 0;
	v14 = (__int64)0;
	if ( (unsigned int)myplr >= 4 )
		TermMsg("ValidatePlayer: illegal player %d", myplr);
	v1 = myplr;
	v2 = &plr[myplr]._pLevel;
	if ( *v2 > 50 )
		*v2 = 50;
	v3 = plr[v1]._pNextExper;
	if ( plr[v1]._pExperience > v3 )
		plr[v1]._pExperience = v3;
	v4 = 0;
	if ( plr[v1]._pNumInv > 0 )
	{
		v5 = &plr[v1].InvList[0]._ivalue;
		do
		{
			if ( *(v5 - 47) == 11 )
			{
				if ( *v5 > 5000 )
					*v5 = 5000;
				v4 += *v5;
			}
			++v0;
			v5 += 92;
		}
		while ( v0 < plr[v1]._pNumInv );
	}
	if ( v4 != plr[v1]._pGold )
		plr[v1]._pGold = v4;
	v6 = SLOBYTE(plr[v1]._pClass);
	v7 = MaxStats[v6][0];
	if ( plr[v1]._pBaseStr > v7 )
		plr[v1]._pBaseStr = v7;
	v8 = MaxStats[v6][1];
	if ( plr[v1]._pBaseMag > v8 )
		plr[v1]._pBaseMag = v8;
	v9 = MaxStats[v6][2];
	if ( plr[v1]._pBaseDex > v9 )
		plr[v1]._pBaseDex = v9;
	v10 = MaxStats[v6][3];
	if ( plr[v1]._pBaseVit > v10 )
		plr[v1]._pBaseVit = v10;
	v11 = &spelldata[1].sBookLvl;
	v12 = 1;
	do
	{
		if ( *v11 != -1 )
		{
			v14 |= (__int64)1 << ((unsigned char)v12 - 1);
			v13 = &plr[v1]._pSplLvl[v12];
			if ( *v13 > 15 )
				*v13 = 15;
		}
		v11 += 14;
		++v12;
	}
	while ( (signed int)v11 < (signed int)&spelldata[37].sBookLvl );
	*(_QWORD *)plr[v1]._pMemSpells &= v14;
}

void __cdecl ProcessPlayers()
{
	int v0; // eax
	int v1; // eax
	unsigned char *v2; // ecx
	char v3; // al
	int v4; // ebp
	int *v5; // esi
	int v6; // eax
	//int v7; // eax
	int v8; // eax
	int v9; // eax
	int v10; // eax
	int v11; // edi
	int v12; // eax
	char *v13; // eax
	char *v14; // eax

	v0 = myplr;
	if ( (unsigned int)myplr >= 4 )
	{
		TermMsg("ProcessPlayers: illegal player %d", myplr);
		v0 = myplr;
	}
	v1 = v0;
	v2 = &plr[v1].pLvlLoad;
	v3 = plr[v1].pLvlLoad;
	if ( v3 )
		*v2 = v3 - 1;
	v4 = 0;
	if ( sfxdelay > 0 && !--sfxdelay )
		PlaySFX(sfxdnum);
	ValidatePlayer();
	v5 = &plr[0]._pHitPoints;
	do
	{
		v6 = (int)(v5 - 89);
		if ( *((_BYTE *)v5 - 379) && currlevel == *(_DWORD *)v6 && (v4 == myplr || !*(_BYTE *)(v6 + 267)) )
		{
			CheckCheatStats(v4);
			//_LOBYTE(v7) = PlrDeathModeOK(v4);
			if ( !PlrDeathModeOK(v4) && (signed int)(*v5 & 0xFFFFFFC0) <= 0 )
				SyncPlrKill(v4, -1);
			if ( v4 == myplr )
			{
				if ( v5[5294] & 0x40 && currlevel )
				{
					*v5 -= 4;
					v8 = *v5;
					*(v5 - 2) -= 4;
					if ( (signed int)(v8 & 0xFFFFFFC0) <= 0 )
						SyncPlrKill(v4, 0);
					drawhpflag = 1;
				}
				if ( *((_BYTE *)v5 + 21179) & 8 )
				{
					v9 = v5[3];
					if ( v9 > 0 )
					{
						v10 = v9 - v5[5];
						v5[5] = 0;
						drawmanaflag = 1;
						v5[3] = v10;
					}
				}
			}
			v11 = 0;
			do
			{
				switch ( *(v5 - 102) )
				{
					case PM_STAND:
						v12 = PM_DoStand(v4);
						goto LABEL_38;
					case PM_WALK:
						v12 = PM_DoWalk(v4);
						goto LABEL_38;
					case PM_WALK2:
						v12 = PM_DoWalk2(v4);
						goto LABEL_38;
					case PM_WALK3:
						v12 = PM_DoWalk3(v4);
						goto LABEL_38;
					case PM_ATTACK:
						v12 = PM_DoAttack(v4);
						goto LABEL_38;
					case PM_RATTACK:
						v12 = PM_DoRangeAttack(v4);
						goto LABEL_38;
					case PM_BLOCK:
						v12 = PM_DoBlock(v4);
						goto LABEL_38;
					case PM_GOTHIT:
						v12 = PM_DoGotHit(v4);
						goto LABEL_38;
					case PM_DEATH:
						v12 = PM_DoDeath(v4);
						goto LABEL_38;
					case PM_SPELL:
						v12 = PM_DoSpell(v4);
						goto LABEL_38;
					case PM_NEWLVL:
						v12 = PM_DoStand(v4);
LABEL_38:
						v11 = v12;
						break;
					default:
						break;
				}
				CheckNewPath(v4);
			}
			while ( v11 );
			v13 = (char *)(v5 - 69);
			++*(_DWORD *)v13;
			if ( *(v5 - 69) > *(v5 - 70) )
			{
				*(_DWORD *)v13 = 0;
				v14 = (char *)(v5 - 67);
				++*(_DWORD *)v14;
				if ( *(v5 - 67) > *(v5 - 68) )
					*(_DWORD *)v14 = 1;
			}
		}
		v5 += 5430;
		++v4;
	}
	while ( (signed int)v5 < (signed int)&plr[MAX_PLRS]._pHitPoints );
}
// 52A554: using guessed type int sfxdelay;

void __fastcall CheckCheatStats(int pnum)
{
	if ( plr[pnum]._pStrength > 750 ) {
		plr[pnum]._pStrength = 750;
	}

	if ( plr[pnum]._pDexterity > 750 ) {
		plr[pnum]._pDexterity = 750;
	}

	if ( plr[pnum]._pMagic > 750 ) {
		plr[pnum]._pMagic = 750;
	}

	if ( plr[pnum]._pVitality > 750 ) {
		plr[pnum]._pVitality = 750;
	}

	if ( plr[pnum]._pHitPoints > 128000 ) {
		plr[pnum]._pHitPoints = 128000;
	}

	if ( plr[pnum]._pMana > 128000 ) {
		plr[pnum]._pMana = 128000;
	}
}

void __fastcall ClrPlrPath(int pnum)
{
	if ( (DWORD)pnum >= MAX_PLRS ) {
		TermMsg("ClrPlrPath: illegal player %d", pnum);
	}

	memset(plr[pnum].walkpath, -1, sizeof(plr[pnum].walkpath));
}

BOOL __fastcall PosOkPlayer(int pnum, int px, int py)
{
	char v8; // cl
	unsigned int v9; // ecx
	int v10; // esi
	char v11; // al
	char v12; // cl
	bool result; // eax

	result = 0;
	if ( px >= 0 && px < 112 && py >= 0 && py < 112 && !SolidLoc(px, py) )
	{
		if ( dPiece[px][py] )
		{
			v8 = dPlayer[px][py];
			if ( !v8 || (v8 <= 0 ? (v9 = -1 - v8) : (v9 = v8 - 1), v9 == pnum || v9 >= 4 || !plr[v9]._pHitPoints) )
			{
				v10 = dMonster[px][py];
				if ( !v10 || currlevel && v10 > 0 && (signed int)(monster[v10-1]._mhitpoints & 0xFFFFFFC0) <= 0 ) /* fix */
				{
					v11 = dObject[px][py];
					if ( !v11 || (v11 <= 0 ? (v12 = -1 - v11) : (v12 = v11 - 1), !object[v12]._oSolidFlag) )
						result = 1;
				}
			}
		}
	}
	return result;
}

void __fastcall MakePlrPath(int pnum, int xx, int yy, unsigned char endspace)
{
	int v4; // esi
	int v5; // ebx
	int v6; // esi
	int v7; // edi
	int v8; // eax
	int v9; // eax
	int v10; // ecx
	int a2; // [esp+Ch] [ebp-4h]

	v4 = pnum;
	v5 = xx;
	a2 = pnum;
	if ( (unsigned int)pnum >= MAX_PLRS )
		TermMsg("MakePlrPath: illegal player %d", pnum);
	v6 = v4;
	v7 = yy;
	v8 = plr[v6]._px;
	plr[v6]._ptargx = v5;
	plr[v6]._ptargy = yy;
	if ( v8 != v5 || plr[v6]._py != yy )
	{
		v9 = FindPath(PosOkPlayer, a2, v8, plr[v6]._py, v5, yy, plr[v6].walkpath);
		if ( v9 )
		{
			if ( !endspace )
			{
				v10 = plr[v6].walkpath[--v9]; /* *((char *)&plr[v6]._pmode + v9-- + 3) */
				switch ( v10 )
				{
					case 1: // N
						goto LABEL_12;
					case 2: // W
						++v5;
						break;
					case 3: // E
						--v5;
						break;
					case 4: // S
						goto LABEL_15;
					case 5: // NW
						++v5;
						goto LABEL_12;
					case 6: // NE
						--v5;
LABEL_12:
						v7 = yy + 1;
						break;
					case 7: // SE
						--v5;
						goto LABEL_15;
					case 8: // SW
						++v5;
LABEL_15:
						v7 = yy - 1;
						break;
					default: // 0/Neutral
						break;
				}
				plr[v6]._ptargx = v5;
				plr[v6]._ptargy = v7;
			}
			plr[v6].walkpath[v9] = -1;
		}
	}
}

void __fastcall CheckPlrSpell()
{
	int v0; // ecx
	int v1; // eax
	int v2; // edx
	char v3; // al
	int v4; // ecx
	char v5; // al
	int v6; // eax
	int v7; // edx
	int v8; // esi
	int v9; // ST10_4
	int v10; // eax
	int v11; // eax
	int v12; // eax
	int v13; // ST10_4
	int v14; // eax
	char v15; // al

	v0 = myplr;
	if ( (unsigned int)myplr >= 4 )
	{
		TermMsg("CheckPlrSpell: illegal player %d", myplr);
		v0 = myplr;
	}
	v1 = 21720 * v0;
	v2 = plr[v0]._pRSpell;
	if ( v2 != -1 )
	{
		if ( leveltype == DTYPE_TOWN && !*(_DWORD *)&spelldata[v2].sTownSpell )
		{
			v5 = *((_BYTE *)&plr[0]._pClass + v1);
			switch ( v5 )
			{
				case PC_WARRIOR:
					v4 = PS_WARR27;
					goto LABEL_53;
				case PC_ROGUE:
					v4 = PS_ROGUE27;
					goto LABEL_53;
				case PC_SORCERER:
					v4 = PS_MAGE27;
					goto LABEL_53;
			}
			return;
		}
		if ( pcurs != CURSOR_HAND
		  || MouseY >= 352
		  || (chrflag && MouseX < 320 || invflag && MouseX > 320)
		  && v2 != 2
		  && v2 != 5
		  && v2 != 26
		  && v2 != 9
		  && v2 != 27 )
		{
			return;
		}
		_LOBYTE(v1) = *((_BYTE *)&plr[0]._pRSplType + v1);
		if ( (v1 & 0x80u) != 0 )
			goto LABEL_46;
		if ( (char)v1 <= 1 )
		{
			v6 = CheckSpell(v0, v2, v1, 0);
		}
		else
		{
			if ( (_BYTE)v1 != 2 )
			{
				if ( (_BYTE)v1 == 3 )
				{
					v6 = UseStaff();
					goto LABEL_36;
				}
LABEL_46:
				if ( _LOBYTE(plr[v0]._pRSplType) == 1 )
				{
					v15 = plr[v0]._pClass;
					switch ( v15 )
					{
						case PC_WARRIOR:
							v4 = PS_WARR35;
							goto LABEL_53;
						case PC_ROGUE:
							v4 = PS_ROGUE35;
							goto LABEL_53;
						case PC_SORCERER:
							v4 = PS_MAGE35;
							goto LABEL_53;
					}
				}
				return;
			}
			v6 = UseScroll();
		}
LABEL_36:
		v0 = myplr;
		if ( v6 )
		{
			v7 = plr[myplr]._pRSpell;
			if ( v7 == 6 )
			{
				v8 = GetDirection(plr[myplr].WorldX, plr[myplr].WorldY, cursmx, cursmy);
				v9 = GetSpellLevel(myplr, plr[myplr]._pRSpell);
				v10 = 21720 * myplr;
				_LOWORD(v10) = plr[myplr]._pRSpell;
				NetSendCmdLocParam3(1u, CMD_SPELLXYD, cursmx, cursmy, v10, v8, v9);
			}
			else if ( pcursmonst == -1 )
			{
				if ( pcursplr == -1 )
				{
					v13 = GetSpellLevel(myplr, v7);
					v14 = 21720 * myplr;
					_LOWORD(v14) = plr[myplr]._pRSpell;
					NetSendCmdLocParam2(1u, CMD_SPELLXY, cursmx, cursmy, v14, v13);
				}
				else
				{
					v12 = GetSpellLevel(myplr, v7);
					NetSendCmdParam3(1u, CMD_SPELLPID, pcursplr, plr[myplr]._pRSpell, v12);
				}
			}
			else
			{
				v11 = GetSpellLevel(myplr, v7);
				NetSendCmdParam3(1u, CMD_SPELLID, pcursmonst, plr[myplr]._pRSpell, v11);
			}
			return;
		}
		goto LABEL_46;
	}
	v3 = *((_BYTE *)&plr[0]._pClass + v1);
	switch ( v3 )
	{
		case PC_WARRIOR:
			v4 = PS_WARR34;
LABEL_53:
			PlaySFX(v4);
			return;
		case PC_ROGUE:
			v4 = PS_ROGUE34;
			goto LABEL_53;
		case PC_SORCERER:
			v4 = PS_MAGE34;
			goto LABEL_53;
	}
}
// 4B8CC2: using guessed type char pcursplr;
// 5BB1ED: using guessed type char leveltype;

void __fastcall SyncPlrAnim(int pnum)
{
	int v1; // esi
	int v2; // eax
	int v3; // ecx
	unsigned char *v4; // ecx
	int v5; // edx

	v1 = pnum;
	if ( (unsigned int)pnum >= MAX_PLRS )
		TermMsg("SyncPlrAnim: illegal player %d", pnum);
	v2 = v1;
	v3 = plr[v1]._pdir;
	switch ( plr[v1]._pmode )
	{
		case PM_STAND:
		case PM_NEWLVL:
		case PM_QUIT:
			v4 = plr[0]._pNAnim[v3 + 5430 * v1];
			goto LABEL_19;
		case PM_WALK:
		case PM_WALK2:
		case PM_WALK3:
			v4 = plr[0]._pWAnim[v3 + 5430 * v1];
			goto LABEL_19;
		case PM_ATTACK:
		case PM_RATTACK:
			v4 = plr[0]._pAAnim[v3 + 5430 * v1];
			goto LABEL_19;
		case PM_BLOCK:
			v4 = plr[0]._pBAnim[v3 + 5430 * v1];
			goto LABEL_19;
		case PM_GOTHIT:
			v4 = plr[0]._pHAnim[v3 + 5430 * v1];
			goto LABEL_19;
		case PM_DEATH:
			v4 = plr[0]._pDAnim[v3 + 5430 * v1];
			goto LABEL_19;
		case PM_SPELL:
			if ( v1 == myplr )
				v5 = (unsigned char)spelldata[plr[v2]._pSpell].sType;
			else
				v5 = 0;
			if ( !v5 )
				plr[v2]._pAnimData = plr[0]._pFAnim[v3 + 5430 * v1];
			if ( v5 == STYPE_LIGHTNING )
				plr[v2]._pAnimData = plr[0]._pLAnim[v3 + 5430 * v1];
			if ( v5 == STYPE_MAGIC )
			{
				v4 = plr[0]._pTAnim[v3 + 5430 * v1];
LABEL_19:
				plr[v2]._pAnimData = v4;
			}
			break;
		default:
			TermMsg("SyncPlrAnim");
			break;
	}
}

void __fastcall SyncInitPlrPos(int pnum)
{
	int v1; // esi
	bool v2; // zf
	unsigned int v3; // eax
	int v4; // ebx
	int v5; // edi
	int v6; // eax
	signed int v7; // [esp+Ch] [ebp-18h]
	int p; // [esp+10h] [ebp-14h]
	int v9; // [esp+14h] [ebp-10h]
	signed int v10; // [esp+18h] [ebp-Ch]
	signed int v11; // [esp+1Ch] [ebp-8h]
	unsigned int i; // [esp+20h] [ebp-4h]
	signed int v13; // [esp+20h] [ebp-4h]

	p = pnum;
	v1 = pnum;
	v2 = gbMaxPlayers == 1;
	plr[v1]._ptargx = plr[pnum].WorldX;
	plr[v1]._ptargy = plr[pnum].WorldY;
	if ( !v2 && plr[v1].plrlevel == currlevel )
	{
		v3 = 0;
		for ( i = 0; ; v3 = i )
		{
			v4 = plr[v1].WorldX + *(int *)((char *)plrxoff2 + v3);
			v5 = plr[v1].WorldY + *(int *)((char *)plryoff2 + v3);
			if ( PosOkPlayer(p, v4, v5) )
				break;
			i += 4;
			if ( i >= 0x20 )
				break;
		}
		if ( !PosOkPlayer(p, v4, v5) )
		{
			v11 = 0;
			v6 = -1;
			v13 = 1;
			v7 = -1;
			do
			{
				if ( v11 )
					break;
				v9 = v6;
				while ( v6 <= v13 && !v11 )
				{
					v5 = v9 + plr[v1].WorldY;
					v10 = v7;
					do
					{
						if ( v11 )
							break;
						v4 = v10 + plr[v1].WorldX;
						if ( PosOkPlayer(p, v10 + plr[v1].WorldX, v5) && !PosOkPortal(currlevel, v4, v5) )
							v11 = 1;
						++v10;
					}
					while ( v10 <= v13 );
					v6 = ++v9;
				}
				++v13;
				v6 = v7-- - 1;
			}
			while ( v7 > -50 );
		}
		plr[v1].WorldX = v4;
		v2 = p == myplr;
		plr[v1].WorldY = v5;
		dPlayer[v4][v5] = p + 1;
		if ( v2 )
		{
			plr[v1]._px = v4;
			plr[v1]._py = v5;
			plr[v1]._ptargx = v4;
			plr[v1]._ptargy = v5;
			ViewX = v4;
			ViewY = v5;
		}
	}
}
// 679660: using guessed type char gbMaxPlayers;

void __fastcall SyncInitPlr(int pnum)
{
	if ( (DWORD)pnum >= MAX_PLRS ) {
		TermMsg("SyncInitPlr: illegal player %d", pnum);
	}

	SetPlrAnims(pnum);
	SyncInitPlrPos(pnum);
}

void __fastcall CheckStats(int pnum)
{
	int v1; // esi
	int v2; // eax
	char v3; // cl
	signed int v4; // esi
	signed int v5; // edi
	int v6; // edx
	int v7; // ecx
	int v8; // edx
	int v9; // ecx
	int v10; // edx
	int v11; // ecx
	int v12; // edx
	int v13; // ecx
	//signed int v14; // [esp+Ch] [ebp-4h]

	v1 = pnum;
	if ( (unsigned int)pnum >= MAX_PLRS )
		TermMsg("CheckStats: illegal player %d", pnum);
	v2 = v1;
	v3 = plr[v1]._pClass;
	if ( v3 )
	{
		if ( v3 == 1 )
		{
			v4 = 1;
		}
		else if ( v3 == 2 )
		{
			v4 = 2;
		}
		/*else
		{
			v4 = v14;
		}*/
	}
	else
	{
		v4 = 0;
	}
	v5 = 0;
	do
	{
		if ( v5 )
		{
			switch ( v5 )
			{
				case ATTRIB_MAG:
					v10 = plr[v2]._pBaseMag;
					v11 = MaxStats[v4][1];
					if ( v10 <= v11 )
					{
						if ( v10 < 0 )
							plr[v2]._pBaseMag = 0;
					}
					else
					{
						plr[v2]._pBaseMag = v11;
					}
					break;
				case ATTRIB_DEX:
					v8 = plr[v2]._pBaseDex;
					v9 = MaxStats[v4][2];
					if ( v8 <= v9 )
					{
						if ( v8 < 0 )
							plr[v2]._pBaseDex = 0;
					}
					else
					{
						plr[v2]._pBaseDex = v9;
					}
					break;
				case ATTRIB_VIT:
					v6 = plr[v2]._pBaseVit;
					v7 = MaxStats[v4][3];
					if ( v6 <= v7 )
					{
						if ( v6 < 0 )
							plr[v2]._pBaseVit = 0;
					}
					else
					{
						plr[v2]._pBaseVit = v7;
					}
					break;
			}
		}
		else
		{
			v12 = plr[v2]._pBaseStr;
			v13 = MaxStats[v4][0];
			if ( v12 <= v13 )
			{
				if ( v12 < 0 )
					plr[v2]._pBaseStr = 0;
			}
			else
			{
				plr[v2]._pBaseStr = v13;
			}
		}
		++v5;
	}
	while ( v5 < 4 );
}

void __fastcall ModifyPlrStr(int pnum, int l)
{
	int v2; // esi
	int v3; // edi
	int v4; // esi
	char v5; // dl
	int v6; // ecx
	int v7; // eax
	int v8; // ebx
	int v9; // eax
	signed int v10; // ecx
	int p; // [esp+8h] [ebp-4h]

	v2 = pnum;
	v3 = l;
	p = pnum;
	if ( (unsigned int)pnum >= MAX_PLRS )
		TermMsg("ModifyPlrStr: illegal player %d", pnum);
	v4 = v2;
	v5 = plr[v4]._pClass;
	v6 = plr[v4]._pBaseStr;
	v7 = MaxStats[v5][0];
	if ( v6 + v3 > v7 )
		v3 = v7 - v6;
	plr[v4]._pBaseStr = v3 + v6;
	plr[v4]._pStrength += v3;
	v8 = plr[v4]._pStrength;
	if ( v5 == 1 )
	{
		v9 = plr[v4]._pLevel * (v8 + plr[v4]._pDexterity);
		v10 = 200;
	}
	else
	{
		v9 = v8 * plr[v4]._pLevel;
		v10 = 100;
	}
	plr[v4]._pDamageMod = v9 / v10;
	CalcPlrInv(p, 1u);
	if ( p == myplr )
		NetSendCmdParam1(0, CMD_SETSTR, plr[v4]._pBaseStr);
}

void __fastcall ModifyPlrMag(int pnum, int l)
{
	int v2; // esi
	int v3; // edi
	int v4; // esi
	char v5; // dl
	int v6; // ecx
	int v7; // eax
	int v8; // eax
	int v9; // edi
	int p; // [esp+8h] [ebp-4h]

	v2 = pnum;
	v3 = l;
	p = pnum;
	if ( (unsigned int)pnum >= MAX_PLRS )
		TermMsg("ModifyPlrMag: illegal player %d", pnum);
	v4 = v2;
	v5 = plr[v4]._pClass;
	v6 = MaxStats[v5][1];
	v7 = plr[v4]._pBaseMag;
	if ( v7 + v3 > v6 )
		v3 = v6 - v7;
	plr[v4]._pMagic += v3;
	v8 = v3 + v7;
	v9 = v3 << 6;
	plr[v4]._pBaseMag = v8;
	if ( v5 == 2 )
		v9 *= 2;
	plr[v4]._pMaxManaBase += v9;
	plr[v4]._pMaxMana += v9;
	if ( !(plr[v4]._pIFlags & 0x8000000) )
	{
		plr[v4]._pManaBase += v9;
		plr[v4]._pMana += v9;
	}
	CalcPlrInv(p, 1u);
	if ( p == myplr )
		NetSendCmdParam1(0, CMD_SETMAG, plr[v4]._pBaseMag);
}

void __fastcall ModifyPlrDex(int pnum, int l)
{
	if ( (DWORD)pnum >= MAX_PLRS ) {
		TermMsg("ModifyPlrDex: illegal player %d", pnum);
	}

	int max = MaxStats[plr[pnum]._pClass][ATTRIB_DEX];
	if ( plr[pnum]._pBaseDex + l > max )
	{
		l = max - plr[pnum]._pBaseDex;
	}

	plr[pnum]._pDexterity += l;
	plr[pnum]._pBaseDex += l;
	CalcPlrInv(pnum, 1);

	if ( plr[pnum]._pClass == PC_ROGUE ) {
		plr[pnum]._pDamageMod = plr[pnum]._pLevel * (plr[pnum]._pDexterity + plr[pnum]._pStrength) / 200;
	}

	if ( pnum == myplr ) {
		NetSendCmdParam1(0, CMD_SETDEX, plr[pnum]._pBaseDex);
	}
}

void __fastcall ModifyPlrVit(int pnum, int l)
{
	if ( (DWORD)pnum >= MAX_PLRS ) {
		TermMsg("ModifyPlrVit: illegal player %d", pnum);
	}

	int max = MaxStats[plr[pnum]._pClass][ATTRIB_VIT];
	if ( plr[pnum]._pBaseVit + l > max )
	{
		l = max - plr[pnum]._pBaseVit;
	}

	plr[pnum]._pVitality += l;
	plr[pnum]._pBaseVit += l;

	int ms = l << 6;
	if ( plr[pnum]._pClass == PC_WARRIOR ) {
		ms *= 2;
	}

	plr[pnum]._pHPBase += ms;
	plr[pnum]._pMaxHPBase += ms;
	plr[pnum]._pHitPoints += ms;
	plr[pnum]._pMaxHP += ms;

	CalcPlrInv(pnum, TRUE);

	if ( pnum == myplr ) {
		NetSendCmdParam1(FALSE, CMD_SETVIT, plr[pnum]._pBaseVit);
	}
}

void __fastcall SetPlayerHitPoints(int pnum, int newhp)
{
	if ( (DWORD)pnum >= MAX_PLRS ) {
		TermMsg("SetPlayerHitPoints: illegal player %d", pnum);
	}

	plr[pnum]._pHitPoints = newhp;
	plr[pnum]._pHPBase = newhp + plr[pnum]._pMaxHPBase - plr[pnum]._pMaxHP;

	if ( pnum == myplr ) {
		drawhpflag = 1;
	}
}

void __fastcall SetPlrStr(int pnum, int v)
{
	if ( (DWORD)pnum >= MAX_PLRS ) {
		TermMsg("SetPlrStr: illegal player %d", pnum);
	}

	plr[pnum]._pBaseStr = v;
	CalcPlrInv(pnum, TRUE);

	int dm;
	if ( plr[pnum]._pClass == PC_ROGUE ) {
		dm = plr[pnum]._pLevel * (plr[pnum]._pStrength + plr[pnum]._pDexterity) / 200;
	} else {
		dm = plr[pnum]._pLevel * plr[pnum]._pStrength / 100;
	}

	plr[pnum]._pDamageMod = dm;
}

void __fastcall SetPlrMag(int pnum, int v)
{
	if ( (DWORD)pnum >= MAX_PLRS ) {
		TermMsg("SetPlrMag: illegal player %d", pnum);
	}

	plr[pnum]._pBaseMag = v;

	int m = v << 6;
	if ( plr[pnum]._pClass == PC_SORCERER ) {
		m *= 2;
	}

	plr[pnum]._pMaxManaBase = m;
	plr[pnum]._pMaxMana = m;
	CalcPlrInv(pnum, TRUE);
}

void __fastcall SetPlrDex(int pnum, int v)
{
	if ( (DWORD)pnum >= MAX_PLRS ) {
		TermMsg("SetPlrDex: illegal player %d", pnum);
	}

	plr[pnum]._pBaseDex = v;
	CalcPlrInv(pnum, TRUE);

	int dm;
	if ( plr[pnum]._pClass == PC_ROGUE ) {
		dm = plr[pnum]._pLevel * (plr[pnum]._pStrength + plr[pnum]._pDexterity) / 200;
	} else {
		dm = plr[pnum]._pStrength * plr[pnum]._pLevel / 100;
	}

	plr[pnum]._pDamageMod = dm;
}

void __fastcall SetPlrVit(int pnum, int v)
{
	if ( (DWORD)pnum >= MAX_PLRS ) {
		TermMsg("SetPlrVit: illegal player %d", pnum);
	}

	plr[pnum]._pBaseVit = v;

	int hp = v << 6;
	if ( !_LOBYTE(plr[pnum]._pClass) ) {
		hp *= 2;
	}

	plr[pnum]._pHPBase = hp;
	plr[pnum]._pMaxHPBase = hp;
	CalcPlrInv(pnum, TRUE);
}

void __fastcall InitDungMsgs(int pnum)
{
	if ( (DWORD)pnum >= MAX_PLRS ) {
		TermMsg("InitDungMsgs: illegal player %d", pnum);
	}

	plr[pnum].pDungMsgs = 0;
}

void __cdecl PlayDungMsgs()
{
	int v0; // eax
	int v1; // eax
	char v2; // cl
	char v3; // dl
	char v4; // cl
	char v5; // cl
	char v6; // dl
	char v7; // cl
	char v8; // dl
	char v9; // cl
	char v10; // dl
	char v11; // cl
	char v12; // dl

	v0 = myplr;
	if ( (unsigned int)myplr >= 4 )
	{
		TermMsg("PlayDungMsgs: illegal player %d", myplr);
		v0 = myplr;
	}
	switch ( currlevel )
	{
		case 1u:
			v1 = v0;
			if ( !plr[v1]._pLvlVisited[1] && gbMaxPlayers == currlevel )
			{
				v2 = plr[v1].pDungMsgs;
				if ( !(v2 & 1) )
				{
					v3 = plr[v1]._pClass;
					sfxdelay = 40;
					if ( v3 )
					{
						if ( v3 == 1 )
						{
							sfxdnum = PS_ROGUE97;
						}
						else if ( v3 == 2 )
						{
							sfxdnum = PS_MAGE97;
						}
					}
					else
					{
						sfxdnum = PS_WARR97;
					}
					v4 = v2 | 1;
LABEL_14:
					plr[v1].pDungMsgs = v4;
					return;
				}
			}
			break;
		case 5u:
			v1 = v0;
			if ( !plr[v1]._pLvlVisited[5] && gbMaxPlayers == 1 )
			{
				v5 = plr[v1].pDungMsgs;
				if ( !(v5 & 2) )
				{
					v6 = plr[v1]._pClass;
					sfxdelay = 40;
					if ( v6 )
					{
						if ( v6 == 1 )
						{
							sfxdnum = PS_ROGUE96;
						}
						else if ( v6 == 2 )
						{
							sfxdnum = PS_MAGE96;
						}
					}
					else
					{
						sfxdnum = PS_WARR96B;
					}
					v4 = v5 | 2;
					goto LABEL_14;
				}
			}
			break;
		case 9u:
			v1 = v0;
			if ( !plr[v1]._pLvlVisited[9] && gbMaxPlayers == 1 )
			{
				v7 = plr[v1].pDungMsgs;
				if ( !(v7 & 4) )
				{
					v8 = plr[v1]._pClass;
					sfxdelay = 40;
					if ( v8 )
					{
						if ( v8 == 1 )
						{
							sfxdnum = PS_ROGUE98;
						}
						else if ( v8 == 2 )
						{
							sfxdnum = PS_MAGE98;
						}
					}
					else
					{
						sfxdnum = PS_WARR98;
					}
					v4 = v7 | 4;
					goto LABEL_14;
				}
			}
			break;
		case 13u:
			v1 = v0;
			if ( !plr[v1]._pLvlVisited[13] && gbMaxPlayers == 1 )
			{
				v9 = plr[v1].pDungMsgs;
				if ( !(v9 & 8) )
				{
					v10 = plr[v1]._pClass;
					sfxdelay = 40;
					if ( v10 )
					{
						if ( v10 == 1 )
						{
							sfxdnum = PS_ROGUE99;
						}
						else if ( v10 == 2 )
						{
							sfxdnum = PS_MAGE99;
						}
					}
					else
					{
						sfxdnum = PS_WARR99;
					}
					v4 = v9 | 8;
					goto LABEL_14;
				}
			}
			break;
		case 16u:
			v1 = v0;
			if ( !plr[v1]._pLvlVisited[15] && gbMaxPlayers == 1 )
			{
				v11 = plr[v1].pDungMsgs;
				if ( !(v11 & 0x10) )
				{
					v12 = plr[v1]._pClass;
					sfxdelay = 40;
					if ( !v12 || v12 == 1 || v12 == 2 )
						sfxdnum = PS_DIABLVLINT;
					v4 = v11 | 0x10;
					goto LABEL_14;
				}
			}
			break;
	}
	sfxdelay = 0;
}
// 52A554: using guessed type int sfxdelay;
// 679660: using guessed type char gbMaxPlayers;
<|MERGE_RESOLUTION|>--- conflicted
+++ resolved
@@ -1,5553 +1,5515 @@
-//HEADER_GOES_HERE
-
-#include "../types.h"
-
-int plr_lframe_size; // idb
-int plr_wframe_size; // idb
-char plr_gfx_flag; // weak
-int player_cpp_init_value; // weak
-int plr_aframe_size; // idb
-int myplr;
-PlayerStruct plr[MAX_PLRS];
-int plr_fframe_size; // idb
-int plr_qframe_size; // idb
-int deathflag; // idb
-int plr_hframe_size; // idb
-int plr_bframe_size; // idb
-char plr_gfx_bflag; // weak
-int plr_sframe_size; // idb
-int deathdelay; // weak
-int plr_dframe_size; // idb
-
-<<<<<<< HEAD
-int player_inf = 0x7F800000; // weak
-=======
-const int player_inf = 0x7F800000; // weak
-const char ArmourChar[4] = { 'L', 'M', 'H', 0 };
-const char WepChar[10] = { 'N', 'U', 'S', 'D', 'B', 'A', 'M', 'H', 'T', 0 };
-const char CharChar[4] = { 'W', 'R', 'S', 0 };
->>>>>>> 5c8ff23b
-
-/* data */
-
-const char ArmourChar[4] = { 'L', 'M', 'H', 0 };
-const char WepChar[10] = { 'N', 'U', 'S', 'D', 'B', 'A', 'M', 'H', 'T', 0 };
-const char CharChar[4] = { 'W', 'R', 'S', 0 };
-
-int plrxoff[9] = { 0, 2, 0, 2, 1, 0, 1, 2, 1 };
-int plryoff[9] = { 0, 2, 2, 0, 1, 1, 0, 1, 2 };
-int plrxoff2[9] = { 0, 1, 0, 1, 2, 0, 1, 2, 2 };
-int plryoff2[9] = { 0, 0, 1, 1, 0, 2, 2, 1, 2 };
-char PlrGFXAnimLens[3][11] =
-{
-  { 10, 16, 8, 2, 20, 20, 6, 20, 8, 9, 14 },
-  { 8, 18, 8, 4, 20, 16, 7, 20, 8, 10, 12 },
-  { 8, 16, 8, 6, 20, 12, 8, 20, 8, 12, 8 }
-};
-int PWVel[4][3] = { { 2048, 1024, 512 }, { 2048, 1024, 512 }, { 2048, 1024, 512 }, { 8, 8, 8 } };
-int StrengthTbl[3] = { 30, 20, 15 };
-int MagicTbl[3] = { 10, 15, 35 };
-int DexterityTbl[3] = { 20, 30, 15 };
-int VitalityTbl[3] = { 25, 20, 20 };
-int ToBlkTbl[3] = { 30, 20, 10 };
-char *ClassStrTblOld[3] = { "Warrior", "Rogue", "Sorceror" }; // unused
-int MaxStats[3][4] = { { 250, 50, 60, 100 }, { 55, 70, 250, 80 }, { 45, 250, 85, 80 } };
-int ExpLvlsTbl[51] =
-{
-  0,
-  2000,
-  4620,
-  8040,
-  12489,
-  18258,
-  25712,
-  35309,
-  47622,
-  63364,
-  83419,
-  108879,
-  141086,
-  181683,
-  231075,
-  313656,
-  424067,
-  571190,
-  766569,
-  1025154,
-  1366227,
-  1814568,
-  2401895,
-  3168651,
-  4166200,
-  5459523,
-  7130496,
-  9281874,
-  12042092,
-  15571031,
-  20066900,
-  25774405,
-  32994399,
-  42095202,
-  53525811,
-  67831218,
-  85670061,
-  107834823,
-  135274799,
-  169122009,
-  210720231,
-  261657253,
-  323800420,
-  399335440,
-  490808349,
-  601170414,
-  733825617,
-  892680222,
-  1082908612,
-  1310707109,
-  1583495809
-};
-char *ClassStrTbl[3] = { "Warrior", "Rogue", "Sorceror" };
-unsigned char fix[9] = { 0u, 0u, 3u, 3u, 3u, 6u, 6u, 6u, 8u }; /* PM_ChangeLightOff local type */
-
-struct player_cpp_init
-{
-	player_cpp_init()
-	{
-		player_cpp_init_value = player_inf;
-	}
-} _player_cpp_init;
-// 47F204: using guessed type int player_inf;
-// 68643C: using guessed type int player_cpp_init_value;
-
-void __fastcall SetPlayerGPtrs(BYTE *pData, BYTE **pAnim)
-{
-	for ( int i = 0; i < 8; i++ ) {
-		pAnim[i] = pData + ((DWORD *)pData)[i];
-	}
-}
-
-void __fastcall LoadPlrGFX(int pnum, int gfxflag)
-{
-	int v2; // esi
-	PlayerStruct *v3; // esi
-	unsigned int v4; // ecx
-	char v5; // al
-	void *v6; // edi
-	char *v7; // ebx
-	int v8; // ecx
-	int v9; // ecx
-	int v10; // ecx
-	int v11; // ecx
-	int v12; // ecx
-	int v13; // ecx
-	char arglist[256]; // [esp+Ch] [ebp-120h]
-	char v15[16]; // [esp+10Ch] [ebp-20h]
-	int v16; // [esp+11Ch] [ebp-10h]
-	char *v17; // [esp+120h] [ebp-Ch]
-	unsigned int v18; // [esp+124h] [ebp-8h]
-	const char *v19; // [esp+128h] [ebp-4h]
-
-	v2 = pnum;
-	v16 = gfxflag;
-	if ( (unsigned int)pnum >= MAX_PLRS )
-		TermMsg("LoadPlrGFX: illegal player %d", pnum);
-	v3 = &plr[v2];
-	sprintf(
-		v15,
-		"%c%c%c",
-		CharChar[SLOBYTE(v3->_pClass)],
-		ArmourChar[v3->_pgfxnum >> 4],
-		WepChar[v3->_pgfxnum & 0xF]);
-	v4 = 1;
-	v17 = ClassStrTbl[SLOBYTE(v3->_pClass)];
-	v5 = leveltype;
-	v6 = v17;
-	v7 = v17;
-	v18 = 1;
-	do
-	{
-		if ( !(v4 & v16) )
-			goto LABEL_38;
-		if ( v4 <= 0x10 )
-		{
-			if ( v4 == 16 )
-			{
-				if ( !v5 )
-					goto LABEL_38;
-				v6 = v3->_pLData;
-				v19 = "LM";
-				v7 = (char *)v3->_pLAnim;
-			}
-			else
-			{
-				v8 = v4 - 1;
-				if ( v8 )
-				{
-					v9 = v8 - 1;
-					if ( v9 )
-					{
-						v10 = v9 - 2;
-						if ( v10 )
-						{
-							if ( v10 == 4 )
-							{
-								if ( !v5 )
-									goto LABEL_38;
-								v6 = v3->_pHData;
-								v19 = "HT";
-								v7 = (char *)v3->_pHAnim;
-							}
-							else
-							{
-LABEL_27:
-								TermMsg("PLR:2");
-							}
-						}
-						else
-						{
-							if ( !v5 )
-								goto LABEL_38;
-							v6 = v3->_pAData;
-							v19 = "AT";
-							v7 = (char *)v3->_pAAnim;
-						}
-					}
-					else
-					{
-						v19 = "AW";
-						if ( !v5 )
-							v19 = "WL";
-						v6 = v3->_pWData;
-						v7 = (char *)v3->_pWAnim;
-					}
-				}
-				else
-				{
-					v19 = "AS";
-					if ( !v5 )
-						v19 = "ST";
-					v6 = v3->_pNData;
-					v7 = (char *)v3->_pNAnim;
-				}
-			}
-LABEL_37:
-			sprintf(arglist, "PlrGFX\\%s\\%s\\%s%s.CL2", v17, v15, v15, v19);
-			LoadFileWithMem(arglist, v6);
-			SetPlayerGPtrs((BYTE *)v6, (BYTE **)v7);
-			v3->_pGFXLoad |= v18;
-			v5 = leveltype;
-			goto LABEL_38;
-		}
-		v11 = v4 - 32;
-		if ( !v11 )
-		{
-			if ( !v5 )
-				goto LABEL_38;
-			v6 = v3->_pFData;
-			v19 = "FM";
-			v7 = (char *)v3->_pFAnim;
-			goto LABEL_37;
-		}
-		v12 = v11 - 32;
-		if ( !v12 )
-		{
-			if ( !v5 )
-				goto LABEL_38;
-			v6 = v3->_pTData;
-			v19 = "QM";
-			v7 = (char *)v3->_pTAnim;
-			goto LABEL_37;
-		}
-		v13 = v12 - 64;
-		if ( !v13 )
-		{
-			if ( v3->_pgfxnum & 0xF )
-				goto LABEL_38;
-			v6 = v3->_pDData;
-			v19 = "DT";
-			v7 = (char *)v3->_pDAnim;
-			goto LABEL_37;
-		}
-		if ( v13 != 128 )
-			goto LABEL_27;
-		if ( v5 && v3->_pBlockFlag )
-		{
-			v6 = v3->_pBData;
-			v19 = "BL";
-			v7 = (char *)v3->_pBAnim;
-			goto LABEL_37;
-		}
-LABEL_38:
-		v4 = 2 * v18;
-		v18 *= 2;
-	}
-	while ( v18 <= 0x17F );
-}
-// 5BB1ED: using guessed type char leveltype;
-
-void __fastcall InitPlayerGFX(int pnum)
-{
-	if ( (DWORD)pnum >= MAX_PLRS ) {
-		TermMsg("InitPlayerGFX: illegal player %d", pnum);
-	}
-
-	if ( (DWORD)plr[pnum]._pHitPoints/64 == 0 ) {
-		plr[pnum]._pgfxnum = 0;
-		LoadPlrGFX(pnum, 0x80);
-	} else {
-		LoadPlrGFX(pnum, 0x17F);
-	}
-}
-
-void __fastcall InitPlrGFXMem(int pnum)
-{
-	if ( (DWORD)pnum >= MAX_PLRS ) {
-		TermMsg("InitPlrGFXMem: illegal player %d", pnum);
-	}
-
-	if ( !(plr_gfx_flag & 1) ) {
-		plr_gfx_flag |= 1;
-		if ( GetPlrGFXSize("AS") <= GetPlrGFXSize("ST") ) {
-			plr_sframe_size = GetPlrGFXSize("ST");
-		} else {
-			plr_sframe_size = GetPlrGFXSize("AS");
-		}
-	}
-	plr[pnum]._pNData = DiabloAllocPtr(plr_sframe_size);
-
-	if ( !(plr_gfx_flag & 2) ) {
-		plr_gfx_flag |= 2;
-		if ( GetPlrGFXSize("AW") <= GetPlrGFXSize("WL") ) {
-			plr_wframe_size = GetPlrGFXSize("WL");
-		} else {
-			plr_wframe_size = GetPlrGFXSize("AW");
-		}
-	}
-	plr[pnum]._pWData = DiabloAllocPtr(plr_wframe_size);
-
-	if ( !(plr_gfx_flag & 4) ) {
-		plr_gfx_flag |= 4;
-		plr_aframe_size = GetPlrGFXSize("AT");
-	}
-	plr[pnum]._pAData =  DiabloAllocPtr(plr_aframe_size);
-
-	if ( !(plr_gfx_flag & 8) ) {
-		plr_gfx_flag |= 8;
-		plr_hframe_size = GetPlrGFXSize("HT");
-	}
-	plr[pnum]._pHData = DiabloAllocPtr(plr_hframe_size);
-
-	if ( !(plr_gfx_flag & 0x10) ) {
-		plr_gfx_flag |= 0x10;
-		plr_lframe_size = GetPlrGFXSize("LM");
-	}
-	plr[pnum]._pLData = DiabloAllocPtr(plr_lframe_size);
-
-	if ( !(plr_gfx_flag & 0x20) ) {
-		plr_gfx_flag |= 0x20;
-		plr_fframe_size = GetPlrGFXSize("FM");
-	}
-	plr[pnum]._pFData = DiabloAllocPtr(plr_fframe_size);
-
-	if ( !(plr_gfx_flag & 0x40) ) {
-		plr_gfx_flag |= 0x40;
-		plr_qframe_size = GetPlrGFXSize("QM");
-	}
-	plr[pnum]._pTData = DiabloAllocPtr(plr_qframe_size);
-
-	if ( !(plr_gfx_flag & 0x80) ) {
-		plr_gfx_flag |= 0x80;
-		plr_dframe_size = GetPlrGFXSize("DT");
-	}
-	plr[pnum]._pDData = DiabloAllocPtr(plr_dframe_size);
-
-	if ( !(plr_gfx_bflag & 1) ) {
-		plr_gfx_bflag |= 1;
-		plr_bframe_size = GetPlrGFXSize("BL");
-	}
-	plr[pnum]._pBData = DiabloAllocPtr(plr_bframe_size);
-
-	plr[pnum]._pGFXLoad = 0;
-}
-// 686438: using guessed type char plr_gfx_flag;
-// 69B7BC: using guessed type char plr_gfx_bflag;
-
-DWORD __fastcall GetPlrGFXSize(char *szCel)
-{
-	char prefix[16]; // [esp+10Ch] [ebp-24h]
-	char dwInitParam[256]; // [esp+Ch] [ebp-124h]
-<<<<<<< HEAD
-	void *file; // [esp+124h] [ebp-Ch]
-	DWORD size = 0; // [esp+11Ch] [ebp-14h]
-	DWORD result = 0;
-	int a = 0;
-	int w = 0;
-
-	for (int c = 0; c < sizeof(ClassStrTbl) / sizeof(ClassStrTbl[0]); c++) {
-		for (a = 0; ArmourChar[a]; a++) {
-			for (w = 0; WepChar[w]; w++) {
-				sprintf(prefix, "%c%c%c", CharChar[c], ArmourChar[a], WepChar[w]);
-				sprintf(dwInitParam, "PlrGFX\\%s\\%s\\%s%s.CL2", ClassStrTbl[c], prefix, prefix, szCel);
-				if ( WOpenFile(dwInitParam, &file, TRUE) ) {
-					size = WGetFileSize(file, 0);
-					WCloseFile(file);
-					if ( result <= size ) {
-						result = size;
-					}
-=======
-	char v6[16]; // [esp+10Ch] [ebp-24h]
-	unsigned int v7; // [esp+11Ch] [ebp-14h]
-	char *v8; // [esp+120h] [ebp-10h]
-	void *a1; // [esp+124h] [ebp-Ch]
-	char **v10; // [esp+128h] [ebp-8h]
-	unsigned int v11; // [esp+12Ch] [ebp-4h]
-
-	v1 = 0;
-	v8 = szCel;
-	v11 = 0;
-	v10 = ClassStrTbl;
-	do
-	{
-		v2 = (char *)ArmourChar;
-		do
-		{
-			v3 = (char *)WepChar;
-			do
-			{
-				sprintf(v6, "%c%c%c", CharChar[v1], *v2, *v3);
-				sprintf(dwInitParam, "PlrGFX\\%s\\%s\\%s%s.CL2", *v10, v6, v6, v8);
-				if ( WOpenFile(dwInitParam, &a1, 1) )
-				{
-					v7 = WGetFileSize(a1, 0);
-					WCloseFile(a1);
-					if ( v11 <= v7 )
-						v11 = v7;
->>>>>>> 5c8ff23b
-				}
-			}
-		}
-	}
-
-	return result;
-}
-
-void __fastcall FreePlayerGFX(int pnum)
-{
-	void *ptr;
-
-	if ( (DWORD)pnum >= MAX_PLRS ) {
-		TermMsg("FreePlayerGFX: illegal player %d", pnum);
-	}
-
-	ptr = plr[pnum]._pNData;
-	plr[pnum]._pNData = NULL;
-	mem_free_dbg(ptr);
-	ptr = plr[pnum]._pWData;
-	plr[pnum]._pWData = NULL;
-	mem_free_dbg(ptr);
-	ptr = plr[pnum]._pAData;
-	plr[pnum]._pAData = NULL;
-	mem_free_dbg(ptr);
-	ptr = plr[pnum]._pHData;
-	plr[pnum]._pHData = NULL;
-	mem_free_dbg(ptr);
-	ptr = plr[pnum]._pLData;
-	plr[pnum]._pLData = NULL;
-	mem_free_dbg(ptr);
-	ptr = plr[pnum]._pFData;
-	plr[pnum]._pFData = NULL;
-	mem_free_dbg(ptr);
-	ptr = plr[pnum]._pTData;
-	plr[pnum]._pTData = NULL;
-	mem_free_dbg(ptr);
-	ptr = plr[pnum]._pDData;
-	plr[pnum]._pDData = NULL;
-	mem_free_dbg(ptr);
-	ptr = plr[pnum]._pBData;
-	plr[pnum]._pBData = NULL;
-	mem_free_dbg(ptr);
-	plr[pnum]._pGFXLoad = 0;
-}
-
-void __fastcall NewPlrAnim(int pnum, unsigned char *Peq, int numFrames, int Delay, int width)
-{
-	if ( (DWORD)pnum >= MAX_PLRS ) {
-		TermMsg("NewPlrAnim: illegal player %d", pnum);
-	}
-
-	plr[pnum]._pAnimData = Peq;
-	plr[pnum]._pAnimLen = numFrames;
-	plr[pnum]._pAnimFrame = 1;
-	plr[pnum]._pAnimCnt = 0;
-	plr[pnum]._pAnimDelay = Delay;
-	plr[pnum]._pAnimWidth = width;
-	plr[pnum]._pAnimWidth2 = (width - 64) >> 1;
-}
-
-void __fastcall ClearPlrPVars(int pnum)
-{
-	if ( (DWORD)pnum >= MAX_PLRS ) {
-		TermMsg("ClearPlrPVars: illegal player %d", pnum);
-	}
-
-	plr[pnum]._pVar1 = 0;
-	plr[pnum]._pVar2 = 0;
-	plr[pnum]._pVar3 = 0;
-	plr[pnum]._pVar4 = 0;
-	plr[pnum]._pVar5 = 0;
-	plr[pnum]._pVar6 = 0;
-	plr[pnum]._pVar7 = 0;
-	plr[pnum]._pVar8 = 0;
-}
-
-void __fastcall SetPlrAnims(int pnum)
-{
-	if ( (DWORD)pnum >= MAX_PLRS ) {
-		TermMsg("SetPlrAnims: illegal player %d", pnum);
-	}
-
-	int pc = plr[pnum]._pClass;
-
-	plr[pnum]._pNWidth = 96;
-	plr[pnum]._pWWidth = 96;
-	plr[pnum]._pAWidth = 128;
-	plr[pnum]._pHWidth = 96;
-	plr[pnum]._pSWidth = 96;
-	plr[pnum]._pDWidth = 128;
-	plr[pnum]._pBWidth = 96;
-
-	if ( leveltype == DTYPE_TOWN ) {
-		plr[pnum]._pNFrames = PlrGFXAnimLens[pc][7];
-		plr[pnum]._pWFrames = PlrGFXAnimLens[pc][8];
-		plr[pnum]._pDFrames = PlrGFXAnimLens[pc][4];
-		plr[pnum]._pSFrames = PlrGFXAnimLens[pc][5];
-	} else {
-		plr[pnum]._pNFrames = PlrGFXAnimLens[pc][0];
-		plr[pnum]._pWFrames = PlrGFXAnimLens[pc][2];
-		plr[pnum]._pAFrames = PlrGFXAnimLens[pc][1];
-		plr[pnum]._pHFrames = PlrGFXAnimLens[pc][6];
-		plr[pnum]._pSFrames = PlrGFXAnimLens[pc][5];
-		plr[pnum]._pDFrames = PlrGFXAnimLens[pc][4];
-		plr[pnum]._pBFrames = PlrGFXAnimLens[pc][3];
-		plr[pnum]._pAFNum = PlrGFXAnimLens[pc][9];
-
-	}
-	plr[pnum]._pSFNum = PlrGFXAnimLens[pc][10];
-
-	int gn = plr[pnum]._pgfxnum & 0xF;
-	if ( pc == PC_WARRIOR ) {
-		if ( gn == 4 ) {
-			if ( leveltype != DTYPE_TOWN ) {
-				plr[pnum]._pNFrames = 8;
-			}
-			plr[pnum]._pAWidth = 96;
-			plr[pnum]._pAFNum = 11;
-		} else if ( gn == 5 ) {
-			plr[pnum]._pAFrames = 20;
-			plr[pnum]._pAFNum = 10;
-		} else if ( gn == 8 ) {
-			plr[pnum]._pAFrames = 16;
-			plr[pnum]._pAFNum = 11;
-		}
-	} else if ( pc == PC_ROGUE ) {
-		if ( gn == 5 ) {
-			plr[pnum]._pAFrames = 22;
-			plr[pnum]._pAFNum = 13;
-		} else if ( gn == 4 ) {
-			plr[pnum]._pAFrames = 12;
-			plr[pnum]._pAFNum = 7;
-		} else if ( gn == 8 ) {
-			plr[pnum]._pAFrames = 16;
-			plr[pnum]._pAFNum = 11;
-		}
-	} else if ( pc == PC_SORCERER ) {
-		plr[pnum]._pSWidth = 128;
-		if ( gn == 0 ) {
-			plr[pnum]._pAFrames = 20;
-		} else if ( gn == 1 ) {
-			plr[pnum]._pAFNum = 9;
-		} else if ( gn == 4 ) {
-			plr[pnum]._pAFrames = 20;
-			plr[pnum]._pAFNum = 16;
-		} else if ( gn == 5 ) {
-			plr[pnum]._pAFrames = 24;
-			plr[pnum]._pAFNum = 16;
-		}
-	}
-}
-// 5BB1ED: using guessed type char leveltype;
-
-void __fastcall ClearPlrRVars(PlayerStruct *p)
-{
-	// TODO: Missing debug assert p != NULL
-	p->bReserved[0] = 0;
-	p->bReserved[1] = 0;
-	p->bReserved[2] = 0;
-	p->wReserved[0] = 0;
-	p->wReserved[1] = 0;
-	p->wReserved[2] = 0;
-	p->wReserved[3] = 0;
-	p->wReserved[4] = 0;
-	p->wReserved[5] = 0;
-	p->wReserved[6] = 0;
-	p->wReserved[7] = 0;
-	p->dwReserved[0] = 0;
-	p->dwReserved[1] = 0;
-	p->dwReserved[2] = 0;
-	p->dwReserved[3] = 0;
-	p->dwReserved[4] = 0;
-	p->dwReserved[5] = 0;
-	p->dwReserved[6] = 0;
-}
-
-// c: plr_classes value
-void __fastcall CreatePlayer(int pnum, char c)
-{
-	ClearPlrRVars(&plr[pnum]);
-	SetRndSeed(GetTickCount());
-
-	if ( (DWORD)pnum >= MAX_PLRS ) {
-		TermMsg("CreatePlayer: illegal player %d", pnum);
-	}
-	plr[pnum]._pClass = c;
-
-	char val = StrengthTbl[c];
-	if ( val < 0 ) {
-		val = 0;
-	}
-	plr[pnum]._pStrength = val;
-	plr[pnum]._pBaseStr = val;
-
-	val = MagicTbl[c];
-	if ( val < 0 ) {
-		val = 0;
-	}
-	plr[pnum]._pMagic = val;
-	plr[pnum]._pBaseMag = val;
-
-	val = DexterityTbl[c];
-	if ( val < 0 ) {
-		val = 0;
-	}
-	plr[pnum]._pDexterity = val;
-	plr[pnum]._pBaseDex = val;
-
-	val = VitalityTbl[c];
-	if ( val < 0 ) {
-		val = 0;
-	}
-	plr[pnum]._pVitality = val;
-	plr[pnum]._pBaseVit = val;
-
-	plr[pnum]._pStatPts = 0;
-	plr[pnum].pTownWarps = 0;
-	plr[pnum].pDungMsgs = 0;
-	plr[pnum].pLvlLoad = 0;
-	plr[pnum].pDiabloKillLevel = 0;
-
-	if ( c == PC_ROGUE ) {
-		plr[pnum]._pDamageMod = plr[pnum]._pLevel * (plr[pnum]._pStrength + plr[pnum]._pDexterity) / 200;
-	} else {
-		plr[pnum]._pDamageMod = plr[pnum]._pStrength * plr[pnum]._pLevel / 100;
-	}
-
-	plr[pnum]._pBaseToBlk = ToBlkTbl[c];
-
-
-	plr[pnum]._pHitPoints = (val + 10) << 6;
-	if ( c == PC_WARRIOR ) {
-		plr[pnum]._pHitPoints *= 2;
-	}
-	if ( c == PC_ROGUE ) {
-		plr[pnum]._pHitPoints += plr[pnum]._pHitPoints >> 1;
-	}
-
-	int hp = plr[pnum]._pHitPoints;
-	plr[pnum]._pMaxHP = hp;
-	plr[pnum]._pHPBase = hp;
-	plr[pnum]._pMaxHPBase = hp;
-
-	plr[pnum]._pMana = plr[pnum]._pMagic << 6;
-	if ( c == PC_SORCERER ) {
-		plr[pnum]._pMana *= 2;
-	}
-	if ( c == PC_ROGUE ) {
-		plr[pnum]._pMana += plr[pnum]._pMana >> 1;
-	}
-
-	int mana = plr[pnum]._pMana;
-	plr[pnum]._pMaxMana = mana;
-	plr[pnum]._pManaBase = mana;
-	plr[pnum]._pMaxManaBase = mana;
-
-	plr[pnum]._pLevel = 1;
-	plr[pnum]._pMaxLvl = 1;
-	plr[pnum]._pExperience = 0;
-	plr[pnum]._pMaxExp = 0;
-	plr[pnum]._pNextExper = ExpLvlsTbl[1];
-	plr[pnum]._pArmorClass = 0;
-	plr[pnum]._pMagResist = 0;
-	plr[pnum]._pFireResist = 0;
-	plr[pnum]._pLghtResist = 0;
-	plr[pnum]._pLightRad = 10;
-	plr[pnum]._pInfraFlag = 0;
-
-	if ( c == PC_WARRIOR ) {
-		plr[pnum]._pAblSpells[0] = 0x2000000;
-		plr[pnum]._pAblSpells[1] = 0;
-	} else if ( c == PC_ROGUE ) {
-		plr[pnum]._pAblSpells[0] = 0x8000000;
-		plr[pnum]._pAblSpells[1] = 0;
-	} else if ( c == PC_SORCERER ) {
-		plr[pnum]._pAblSpells[0] = 0x4000000;
-		plr[pnum]._pAblSpells[1] = 0;
-	}
-
-	if ( c == PC_SORCERER ) {
-		plr[pnum]._pMemSpells[0] = 1;
-	} else {
-		plr[pnum]._pMemSpells[0] = 0;
-	}
-	plr[pnum]._pMemSpells[1] = 0;
-
-	int i;
-	for ( i = 0; i < sizeof(plr[pnum]._pSplLvl); i++ ) {
-		plr[pnum]._pSplLvl[i] = 0;
-	}
-
-	plr[pnum]._pSpellFlags = 0;
-
-	if ( plr[pnum]._pClass == PC_SORCERER ) {
-		plr[pnum]._pSplLvl[1] = 2;
-	}
-
-	// interestingly, only the first three hotkeys are reset
-	// TODO: BUGFIX: clear all 4 hotkeys instead of 3 (demo leftover)
-	for ( i = 0; i < 3; i++ ) {
-		plr[pnum]._pSplHotKey[i] = -1;
-	}
-
-	if ( c == PC_WARRIOR ) {
-		plr[pnum]._pgfxnum = 3;
-	} else if ( c == PC_ROGUE ) {
-		plr[pnum]._pgfxnum = 4;
-	} else if ( c == PC_SORCERER ) {
-		plr[pnum]._pgfxnum = 8;
-	}
-
-	for ( i = 0; i < sizeof(plr[pnum]._pLvlVisited); i++ ) {
-		plr[pnum]._pLvlVisited[i] = 0;
-	}
-
-	for ( i = 0; i < sizeof(plr[pnum]._pSLvlVisited); i++ ) {
-		plr[pnum]._pSLvlVisited[i] = 0;
-	}
-
-	plr[pnum]._pLvlChanging = 0;
-	plr[pnum].pTownWarps = 0;
-	plr[pnum].pLvlLoad = 0;
-	plr[pnum].pBattleNet = 0;
-	plr[pnum].pManaShield = 0;
-
-	InitDungMsgs(pnum);
-	CreatePlrItems(pnum);
-	SetRndSeed(0);
-}
-
-int __fastcall CalcStatDiff(int pnum)
-{
-	int c = plr[pnum]._pClass;
-	return MaxStats[c][ATTRIB_STR]
-		- plr[pnum]._pBaseStr
-		+ MaxStats[c][ATTRIB_MAG]
-		- plr[pnum]._pBaseMag
-		+ MaxStats[c][ATTRIB_DEX]
-		- plr[pnum]._pBaseDex
-		+ MaxStats[c][ATTRIB_VIT]
-		- plr[pnum]._pBaseVit;
-}
-
-void __fastcall NextPlrLevel(int pnum)
-{
-	if ( (DWORD)pnum >= MAX_PLRS ) {
-		TermMsg("NextPlrLevel: illegal player %d", pnum);
-	}
-
-	plr[pnum]._pLevel++;
-	char l = plr[pnum]._pLevel;
-
-	plr[pnum]._pMaxLvl++;
-
-	if ( CalcStatDiff(pnum) < 5 ) {
-		plr[pnum]._pStatPts = CalcStatDiff(pnum);
-	} else {
-		plr[pnum]._pStatPts += 5;
-	}
-
-	plr[pnum]._pNextExper = ExpLvlsTbl[l];
-
-	char c = plr[pnum]._pClass;
-
-	int hp = c == PC_SORCERER ? 64 : 128;
-	if ( gbMaxPlayers == 1 ) {
-		hp++;
-	}
-	plr[pnum]._pMaxHP += hp;
-	plr[pnum]._pHitPoints = plr[pnum]._pMaxHP;
-	plr[pnum]._pMaxHPBase += hp;
-	plr[pnum]._pHPBase = plr[pnum]._pMaxHPBase;
-
-	if ( pnum == myplr ) {
-		drawhpflag = 1;
-	}
-
-	int mana = c != PC_WARRIOR ? 128 : 64;
-	if ( gbMaxPlayers == 1 ) {
-		mana++;
-	}
-	plr[pnum]._pMaxMana += mana;
-	plr[pnum]._pMaxManaBase += mana;
-
-	if ( !(plr[pnum]._pIFlags & ISPL_NOMANA) ) {
-		plr[pnum]._pMana = plr[pnum]._pMaxMana;
-		plr[pnum]._pManaBase = plr[pnum]._pMaxManaBase;
-	}
-
-	if ( pnum == myplr ) {
-		drawmanaflag = 1;
-	}
-}
-// 679660: using guessed type char gbMaxPlayers;
-
-void __fastcall AddPlrExperience(int pnum, int lvl, int exp)
-{
-	int v3; // eax
-	int v4; // esi
-	int v5; // esi
-	char v6; // bl
-	int v7; // edi
-	signed int v8; // ecx
-	int v9; // ecx
-	int *v10; // eax
-	int v11; // eax
-	int v12; // ecx
-	int v13; // ecx
-	int v14; // esi
-	int arglist; // [esp+4h] [ebp-Ch]
-	int v16; // [esp+8h] [ebp-8h]
-
-	v3 = myplr;
-	v4 = pnum;
-	v16 = lvl;
-	arglist = pnum;
-	if ( pnum == myplr )
-	{
-		if ( (unsigned int)myplr >= MAX_PLRS )
-		{
-			TermMsg("AddPlrExperience: illegal player %d", myplr);
-			v3 = myplr;
-		}
-		if ( plr[v3]._pHitPoints > 0 )
-		{
-			v5 = v4;
-			v6 = plr[v5]._pLevel;
-			v7 = (signed __int64)((((double)v16 - (double)v6) * 0.1 + 1.0) * (double)exp);
-			if ( v7 < 0 )
-				v7 = 0;
-			if ( (unsigned char)gbMaxPlayers > 1u )
-			{
-				if ( v6 >= 0 )
-				{
-					v8 = v6;
-					if ( v6 >= 50 )
-						v8 = 50;
-				}
-				else
-				{
-					v8 = 0;
-				}
-				if ( v7 >= ExpLvlsTbl[v8] / 20 )
-					v7 = ExpLvlsTbl[v8] / 20;
-				v9 = 200 * v8;
-				if ( v7 >= v9 )
-					v7 = v9;
-			}
-			v10 = &plr[v5]._pExperience;
-			*v10 += v7;
-			if ( plr[v5]._pExperience > MAXEXP )
-				*v10 = MAXEXP;
-			v11 = *v10;
-			if ( v11 < ExpLvlsTbl[49] )
-			{
-				v12 = 0;
-				if ( v11 >= ExpLvlsTbl[0] )
-				{
-					do
-						++v12;
-					while ( v11 >= ExpLvlsTbl[v12] );
-				}
-				if ( v12 != v6 )
-				{
-					v13 = v12 - v6;
-					if ( v13 > 0 )
-					{
-						v14 = v13;
-						do
-						{
-							NextPlrLevel(arglist);
-							--v14;
-						}
-						while ( v14 );
-					}
-				}
-				NetSendCmdParam1(0, CMD_PLRLEVEL, plr[myplr]._pLevel);
-			}
-			else
-			{
-				plr[v5]._pLevel = 50;
-			}
-		}
-	}
-}
-// 679660: using guessed type char gbMaxPlayers;
-
-void __fastcall AddPlrMonstExper(int lvl, int exp, char pmask)
-{
-	int totplrs = 0;
-	for (int i = 0; i < 4; i++ ) {
-		if ( (1 << i) & pmask ) {
-			totplrs++;
-		}
-	}
-
-	if ( totplrs && (1 << myplr) & pmask ) {
-		AddPlrExperience(myplr, lvl, exp / totplrs);
-	}
-}
-
-void __fastcall InitPlayer(int pnum, bool FirstTime)
-{
-	int v2; // ebx
-	int v3; // esi
-	PlayerStruct *v4; // edi
-	int v5; // eax
-	int v6; // ST08_4
-	int v8; // eax
-	int v10; // ST08_4
-	unsigned char *v11; // edx
-	int v12; // eax
-	unsigned int v13; // edi
-	bool v14; // zf
-	int v15; // eax
-	int v16; // ecx
-	int v17; // edx
-	char v18; // al
-	int v19; // eax
-	BOOL v20; // [esp+8h] [ebp-4h]
-
-	v2 = pnum;
-	v20 = FirstTime;
-	if ( (unsigned int)pnum >= MAX_PLRS )
-		TermMsg("InitPlayer: illegal player %d", pnum);
-	v3 = v2;
-	v4 = &plr[v2];
-	ClearPlrRVars(&plr[v2]);
-	if ( v20 )
-	{
-		v5 = plr[v3]._pgfxnum;
-		plr[v3]._pRSpell = -1;
-		plr[v3]._pSBkSpell = -1;
-		plr[v3]._pSpell = -1;
-		_LOBYTE(plr[v3]._pRSplType) = 4;
-		plr[v3]._pSplType = 4;
-		plr[v3]._pwtype = (v5 & 0xF) == 4;
-		plr[v3].pManaShield = 0;
-	}
-	if ( plr[v3].plrlevel == currlevel || leveldebug )
-	{
-		SetPlrAnims(v2);
-		plr[v3]._pxoff = 0;
-		plr[v3]._pyoff = 0;
-		plr[v3]._pxvel = 0;
-		plr[v3]._pyvel = 0;
-		ClearPlrPVars(v2);
-		if ( (signed int)(plr[v3]._pHitPoints & 0xFFFFFFC0) <= 0 )
-		{
-			v10 = plr[v3]._pDWidth;
-			v11 = plr[v3]._pDAnim[0];
-			v4->_pmode = 8;
-			NewPlrAnim(v2, v11, plr[v3]._pDFrames, 1, v10);
-			v12 = plr[v3]._pAnimLen;
-			plr[v3]._pAnimFrame = v12 - 1;
-			plr[v3]._pVar8 = 2 * v12;
-		}
-		else
-		{
-			v6 = plr[v3]._pNWidth;
-			v4->_pmode = 0;
-			NewPlrAnim(v2, plr[v3]._pNAnim[0], plr[v3]._pNFrames, 3, v6);
-			v8 = random(2, plr[v3]._pNFrames - 1);
-			plr[v3]._pAnimFrame = v8 + 1;
-			plr[v3]._pAnimCnt = random(2, 3);
-		}
-		v13 = 0;
-		v14 = v2 == myplr;
-		plr[v3]._pdir = 0;
-		plr[v3]._peflag = 0;
-		if ( v14 )
-		{
-			if ( !v20 || currlevel )
-			{
-				plr[v3].WorldX = ViewX;
-				plr[v3].WorldY = ViewY;
-			}
-			plr[v3]._ptargx = plr[v3].WorldX;
-			plr[v3]._ptargy = plr[v3].WorldY;
-		}
-		else
-		{
-			plr[v3]._ptargx = plr[v3].WorldX;
-			plr[v3]._ptargy = plr[v3].WorldY;
-			do
-			{
-				if ( PosOkPlayer(v2, plr[v3].WorldX + plrxoff2[v13], plr[v3].WorldY + plryoff2[v13]) )
-					break;
-				++v13;
-			}
-			while ( v13 < 8 );
-			v15 = plryoff2[v13];
-			plr[v3].WorldX += plrxoff2[v13];
-			plr[v3].WorldY += v15;
-		}
-		v16 = plr[v3].WorldX;
-		v17 = plr[v3].WorldY;
-		plr[v3].walkpath[0] = -1;
-		plr[v3].destAction = -1;
-		v14 = v2 == myplr;
-		plr[v3]._px = v16;
-		plr[v3]._py = v17;
-		if ( v14 )
-			plr[v3]._plid = AddLight(v16, v17, plr[v3]._pLightRad);
-		else
-			plr[v3]._plid = -1;
-		plr[v3]._pvid = AddVision(plr[v3].WorldX, plr[v3].WorldY, plr[v3]._pLightRad, v2 == myplr);
-	}
-	v18 = plr[v3]._pClass;
-	if ( v18 )
-	{
-		if ( v18 == 1 )
-		{
-			plr[v3]._pAblSpells[0] = 0x8000000;
-		}
-		else
-		{
-			if ( v18 != 2 )
-				goto LABEL_33;
-			plr[v3]._pAblSpells[0] = 0x4000000;
-		}
-	}
-	else
-	{
-		plr[v3]._pAblSpells[0] = 0x2000000;
-	}
-	plr[v3]._pAblSpells[1] = 0;
-LABEL_33:
-	v19 = plr[v3]._pLevel;
-	plr[v3]._pInvincible = 0;
-	v14 = v2 == myplr;
-#ifdef _DEBUG
-	if ( debug_mode_dollar_sign && FirstTime )
-	{
-		plr[pnum]._pMemSpells[0] |= 0x800000;
-		plr[pnum]._pMemSpells[1] |= 0;
-		if ( !plr[myplr]._pSplLvl[SPL_TELEPORT] )
-			plr[myplr]._pSplLvl[SPL_TELEPORT] = 1;
-	}
-	if ( debug_mode_key_inverted_v && FirstTime )
-	{
-		plr[pnum]._pMemSpells[0] = -1;
-		plr[pnum]._pMemSpells[1] = 0xFFFFFFF;
-	}
-#endif
-	plr[v3]._pNextExper = ExpLvlsTbl[v19];
-	if ( v14 )
-	{
-		deathdelay = 0;
-		deathflag = 0;
-		ScrollInfo._sxoff = 0;
-		ScrollInfo._syoff = 0;
-		ScrollInfo._sdir = 0;
-	}
-}
-// 44B83C: could not find valid save-restore pair for edi
-// 52572C: using guessed type int leveldebug;
-// 69B7C4: using guessed type int deathdelay;
-
-void __cdecl InitMultiView()
-{
-	if ( (DWORD)myplr >= MAX_PLRS ) {
-		TermMsg("InitPlayer: illegal player %d", myplr);
-	}
-
-	ViewX = plr[myplr].WorldX;
-	ViewY = plr[myplr].WorldY;
-}
-
-void __fastcall InitPlayerLoc(int pnum, bool flag)
-{
-	int v2; // esi
-	int v3; // esi
-	int v4; // edi
-	int v5; // ebx
-	char *v6; // eax
-	int v7; // ebx
-	int v8; // edi
-	char *v9; // eax
-	int v10; // edi
-	int v11; // ebx
-	char *v12; // eax
-	bool v13; // [esp+Ch] [ebp-Ch]
-	int v14; // [esp+10h] [ebp-8h]
-	int v15; // [esp+10h] [ebp-8h]
-	int v16; // [esp+10h] [ebp-8h]
-	signed int v17; // [esp+14h] [ebp-4h]
-	signed int v18; // [esp+14h] [ebp-4h]
-	signed int v19; // [esp+14h] [ebp-4h]
-
-	v2 = pnum;
-	v13 = flag;
-	if ( (unsigned int)pnum >= MAX_PLRS )
-		TermMsg("InitPlayer: illegal player %d", pnum);
-	v3 = v2;
-	v14 = 0;
-	v4 = plr[v3].WorldX - 1;
-	v5 = plr[v3].WorldY + 1;
-	v6 = (char *)dpiece_defs_map_1 + 32 * gendung_get_dpiece_num_from_coord(v4, v5);
-	v17 = 2;
-	do
-		v14 |= *(unsigned short *)&v6[2 * v17++];
-	while ( v17 < 10 );
-	if ( v14 | dArch[v4][v5] | nSolidTable[dPiece[v4][v5]] )
-		plr[v3]._peflag = 1;
-	else
-		plr[v3]._peflag = 0;
-	if ( v13 == 1 && plr[v3]._peflag == 1 )
-	{
-		v7 = plr[v3].WorldX;
-		v15 = 0;
-		v8 = plr[v3].WorldY + 2;
-		v9 = (char *)dpiece_defs_map_1 + 32 * gendung_get_dpiece_num_from_coord(plr[v3].WorldX, v8);
-		v18 = 2;
-		do
-			v15 |= *(unsigned short *)&v9[2 * v18++];
-		while ( v18 < 10 );
-		if ( !(v15 | dArch[v7][v8]) )
-		{
-			v16 = 0;
-			v10 = plr[v3].WorldX - 2;
-			v11 = plr[v3].WorldY + 1;
-			v12 = (char *)dpiece_defs_map_1 + 32 * gendung_get_dpiece_num_from_coord(v10, v11);
-			v19 = 2;
-			do
-				v16 |= *(unsigned short *)&v12[2 * v19++];
-			while ( v19 < 10 );
-			if ( v16 | dArch[v10][v11] )
-				plr[v3]._peflag = 2;
-		}
-	}
-}
-
-BOOL __fastcall SolidLoc(int x, int y)
-{
-	if ( x < 0 || y < 0 || x >= MAXDUNX || y >= MAXDUNY ) {
-		return FALSE;
-	}
-
-	return nSolidTable[dPiece[x][y]];
-}
-
-bool __fastcall PlrDirOK(int pnum, int dir)
-{
-	int v2; // esi
-	int v3; // ebx
-	int v4; // eax
-	int v5; // esi
-	int v6; // edi
-	int v7; // ebp
-	bool result; // eax
-	bool v9; // zf
-	int p; // [esp+10h] [ebp-4h]
-
-	v2 = pnum;
-	v3 = dir;
-	p = pnum;
-	if ( (unsigned int)pnum >= MAX_PLRS )
-		TermMsg("PlrDirOK: illegal player %d", pnum);
-	v4 = v2;
-	v5 = plr[v2].WorldX + offset_x[v3];
-	v6 = plr[v4].WorldY + offset_y[v3];
-	if ( v5 < 0 )
-		return 0;
-	v7 = 112 * v5 + v6;
-	if ( !dPiece[0][v7] || !PosOkPlayer(p, v5, v6) )
-		return 0;
-	result = 1;
-	if ( v3 == 6 )
-	{
-		if ( SolidLoc(v5, v6 + 1) )
-			return 0;
-		v9 = (dFlags[0][v7 + 1] & 0x20) == 0;
-	}
-	else
-	{
-		if ( v3 != 2 )
-			return result;
-		if ( SolidLoc(v5 + 1, v6) )
-			return 0;
-		v9 = (dFlags[1][v7] & 0x20) == 0;
-	}
-	if ( v9 )
-		return 1;
-	return 0;
-}
-
-void __fastcall PlrClrTrans(int x, int y)
-{
-	int v2; // esi
-	int v3; // ebx
-	int v4; // edx
-	int v5; // edi
-	char *v6; // ecx
-	int v7; // eax
-	int v8; // ebp
-
-	v2 = y - 1;
-	v3 = y + 1;
-	if ( (unsigned char)(__OFSUB__(y - 1, y + 1) ^ 1) | (y - 1 == y + 1) )
-	{
-		v4 = x - 1;
-		v5 = x + 1;
-		do
-		{
-			if ( v4 <= v5 )
-			{
-				v6 = &dung_map[v4][v2];
-				v7 = v5 - v4 + 1;
-				do
-				{
-					v8 = *v6;
-					v6 += 112;
-					TransList[v8] = 0;
-					--v7;
-				}
-				while ( v7 );
-			}
-			++v2;
-		}
-		while ( v2 <= v3 );
-	}
-}
-
-void __fastcall PlrDoTrans(int x, int y)
-{
-	int v2; // edi
-	int v3; // ebx
-	int v4; // eax
-	_BYTE *v5; // ecx
-	_DWORD *v6; // esi
-	int v7; // eax
-	int v8; // [esp+8h] [ebp-4h]
-
-	if ( leveltype == DTYPE_CATHEDRAL || leveltype == DTYPE_CATACOMBS )
-	{
-		v2 = y - 1;
-		if ( y - 1 <= y + 1 )
-		{
-			v3 = x - 1;
-			v8 = x + 1;
-			do
-			{
-				if ( v3 <= v8 )
-				{
-					v4 = v2 + 112 * v3;
-					v5 = (unsigned char *)dung_map + v4;
-					v6 = (_DWORD *)((char *)dPiece + 4 * v4);
-					v7 = v8 - v3 + 1;
-					do
-					{
-						if ( !nSolidTable[*v6] )
-						{
-							if ( *v5 )
-								TransList[(char)*v5] = 1;
-						}
-						v6 += 112;
-						v5 += 112;
-						--v7;
-					}
-					while ( v7 );
-				}
-				++v2;
-			}
-			while ( v2 <= y + 1 );
-		}
-	}
-	else
-	{
-		TransList[1] = 1;
-	}
-}
-// 5BB1ED: using guessed type char leveltype;
-
-void __fastcall SetPlayerOld(int pnum)
-{
-	if ( (DWORD)pnum >= MAX_PLRS ) {
-		TermMsg("SetPlayerOld: illegal player %d", pnum);
-	}
-
-	plr[pnum]._poldx = plr[pnum].WorldX;
-	plr[pnum]._poldy = plr[pnum].WorldY;
-}
-
-void __fastcall FixPlayerLocation(int pnum, int dir)
-{
-	int v2; // edi
-	int v3; // ebx
-	int v4; // esi
-	int v5; // ecx
-	int v6; // eax
-	bool v7; // zf
-	int v8; // eax
-	int v9; // eax
-
-	v2 = pnum;
-	v3 = dir;
-	if ( (unsigned int)pnum >= MAX_PLRS )
-		TermMsg("FixPlayerLocation: illegal player %d", pnum);
-	v4 = v2;
-	v5 = plr[v2].WorldY;
-	v6 = plr[v2].WorldX;
-	plr[v4]._py = v5;
-	plr[v4]._ptargy = v5;
-	plr[v4]._px = v6;
-	plr[v4]._ptargx = v6;
-	plr[v4]._pxoff = 0;
-	plr[v4]._pyoff = 0;
-	InitPlayerLoc(v2, 0);
-	v7 = v2 == myplr;
-	plr[v4]._pdir = v3;
-	if ( v7 )
-	{
-		v8 = plr[v4].WorldX;
-		ScrollInfo._sxoff = 0;
-		ViewX = v8;
-		v9 = plr[v4].WorldY;
-		ScrollInfo._syoff = 0;
-		ScrollInfo._sdir = 0;
-		ViewY = v9;
-	}
-}
-
-void __fastcall StartStand(int pnum, int dir)
-{
-	int v2; // ebx
-	int v3; // edi
-	int v4; // esi
-
-	v2 = pnum;
-	v3 = dir;
-	if ( (unsigned int)pnum >= MAX_PLRS )
-		TermMsg("StartStand: illegal player %d", pnum);
-	v4 = v2;
-	if ( !plr[v2]._pInvincible || plr[v4]._pHitPoints || v2 != myplr )
-	{
-		if ( !(plr[v4]._pGFXLoad & 1) )
-			LoadPlrGFX(v2, 1);
-		NewPlrAnim(v2, plr[0]._pNAnim[v3 + 5430 * v2], plr[v4]._pNFrames, 3, plr[v4]._pNWidth);
-		plr[v4]._pmode = PM_STAND;
-		FixPlayerLocation(v2, v3);
-		FixPlrWalkTags(v2);
-		dPlayer[plr[v4].WorldX][plr[v4].WorldY] = v2 + 1;
-		SetPlayerOld(v2);
-	}
-	else
-	{
-		SyncPlrKill(v2, -1);
-	}
-}
-
-void __fastcall StartWalkStand(int pnum)
-{
-	int v1; // edi
-	int v2; // esi
-	int v3; // eax
-	int v4; // eax
-	int v5; // eax
-
-	v1 = pnum;
-	if ( (unsigned int)pnum >= MAX_PLRS )
-		TermMsg("StartWalkStand: illegal player %d", pnum);
-	v2 = v1;
-	v3 = plr[v1].WorldX;
-	plr[v2]._pmode = 0;
-	plr[v2]._px = v3;
-	plr[v2]._py = plr[v1].WorldY;
-	plr[v2]._pxoff = 0;
-	plr[v2]._pyoff = 0;
-	InitPlayerLoc(v1, 0);
-	if ( v1 == myplr )
-	{
-		v4 = plr[v2].WorldX;
-		ScrollInfo._sxoff = 0;
-		ViewX = v4;
-		v5 = plr[v2].WorldY;
-		ScrollInfo._syoff = 0;
-		ScrollInfo._sdir = 0;
-		ViewY = v5;
-	}
-}
-
-void __fastcall PM_ChangeLightOff(int pnum)
-{
-	int v1; // esi
-	int v2; // esi
-	signed int v3; // ebx
-	int v4; // edi
-	int v5; // edx
-	LightListStruct *v6; // eax
-	int v7; // ecx
-	int v8; // edx
-	signed int v9; // edi
-	int v10; // ebx
-	int v11; // edx
-	int v12; // ecx
-	int v13; // ebp
-	int ly; // [esp+10h] [ebp-Ch]
-	int lx; // [esp+18h] [ebp-4h]
-
-	v1 = pnum;
-	if ( (unsigned int)pnum >= MAX_PLRS )
-		TermMsg("PM_ChangeLightOff: illegal player %d", pnum);
-	v2 = v1;
-	v3 = -1;
-	v4 = plr[v2]._pxoff;
-	v5 = 2 * plr[v2]._pyoff;
-	v6 = &LightList[plr[v2]._plid];
-	v7 = v4 + v5;
-	v8 = v5 - v4;
-	if ( v7 >= 0 )
-	{
-		v9 = 1;
-	}
-	else
-	{
-		v9 = -1;
-		v7 = -v7;
-	}
-	if ( v8 >= 0 )
-		v3 = 1;
-	else
-		v8 = -v8;
-	v10 = v3 * (v8 >> 3);
-	v11 = 8 * v6->_ly;
-	ly = v11 + v10;
-	lx = v9 * (v7 >> 3);
-	v12 = 8 * v6->_lx;
-	v13 = v11 + v6->_yoff;
-	if ( abs(lx - v6->_xoff) >= 3 || abs(ly - v13) >= 3 )
-		ChangeLightOff(plr[v2]._plid, lx, v10);
-}
-
-void __fastcall PM_ChangeOffset(int pnum)
-{
-	int v1; // esi
-	int v2; // eax
-	int v3; // edi
-	int v4; // ebx
-	int v5; // ecx
-	int *v6; // esi
-	int v7; // edi
-	int v8; // ebx
-	int v9; // edx
-	int v10; // edi
-	int v11; // edi
-	int v12; // edi
-	int v13; // ecx
-	int v14; // edx
-	int arglist; // [esp+8h] [ebp-8h]
-	int v16; // [esp+Ch] [ebp-4h]
-
-	v1 = pnum;
-	arglist = pnum;
-	if ( (unsigned int)pnum >= MAX_PLRS )
-		TermMsg("PM_ChangeOffset: illegal player %d", pnum);
-	v2 = v1;
-	v3 = plr[v1]._pVar6;
-	v4 = plr[v1]._pxvel;
-	v5 = v3;
-	v6 = &plr[v1]._pVar7;
-	v7 = v4 + v3;
-	v8 = plr[v2]._pyvel;
-	v9 = *v6;
-	v16 = v7;
-	plr[v2]._pVar6 = v7;
-	v10 = *v6;
-	++plr[v2]._pVar8;
-	v11 = v8 + v10;
-	*v6 = v11;
-	v12 = v11 >> 8;
-	plr[v2]._pxoff = v16 >> 8;
-	plr[v2]._pyoff = v12;
-	v13 = v5 >> 8;
-	v14 = v9 >> 8;
-	if ( arglist == myplr && ScrollInfo._sdir )
-	{
-		ScrollInfo._sxoff += v13 - (v16 >> 8);
-		ScrollInfo._syoff += v14 - v12;
-	}
-	PM_ChangeLightOff(arglist);
-}
-
-void __fastcall StartWalk(int pnum, int xvel, int yvel, int xadd, int yadd, int EndDir, int sdir)
-{
-	int v7; // edi
-	int v8; // esi
-	int v9; // edi
-	int v10; // ebx
-	int v11; // ecx
-	bool v12; // zf
-	int v13; // ST08_4
-	int v14; // eax
-	bool v15; // sf
-	unsigned char v16; // of
-	int v17; // eax
-	int v18; // [esp+Ch] [ebp-8h]
-	int arglist; // [esp+10h] [ebp-4h]
-
-	v7 = pnum;
-	v18 = xvel;
-	arglist = pnum;
-	if ( (unsigned int)pnum >= MAX_PLRS )
-		TermMsg("StartWalk: illegal player %d", pnum);
-	v8 = v7;
-	if ( plr[v7]._pInvincible && !plr[v8]._pHitPoints && v7 == myplr )
-	{
-		SyncPlrKill(v7, -1);
-		return;
-	}
-	SetPlayerOld(v7);
-	v9 = xadd + plr[v8].WorldX;
-	v10 = yadd + plr[v8].WorldY;
-	if ( PlrDirOK(arglist, EndDir) )
-	{
-		v11 = arglist;
-		plr[v8]._px = v9;
-		v12 = arglist == myplr;
-		plr[v8]._py = v10;
-		if ( v12 )
-		{
-			ScrollInfo._sdx = plr[v8].WorldX - ViewX;
-			ScrollInfo._sdy = plr[v8].WorldY - ViewY;
-		}
-		plr[v8]._pmode = PM_WALK;
-		dPlayer[v9][v10] = -1 - arglist;
-		plr[v8]._pxvel = v18;
-		v12 = (plr[v8]._pGFXLoad & 2) == 0;
-		plr[v8]._pyvel = yvel;
-		plr[v8]._pVar1 = xadd;
-		plr[v8]._pxoff = 0;
-		plr[v8]._pyoff = 0;
-		plr[v8]._pVar2 = yadd;
-		plr[v8]._pVar3 = EndDir;
-		if ( v12 )
-		{
-			LoadPlrGFX(arglist, 2);
-			v11 = arglist;
-		}
-		v13 = plr[v8]._pWWidth;
-		NewPlrAnim(v11, plr[0]._pWAnim[EndDir + 5430 * v11], plr[v8]._pWFrames, 0, v13);
-		plr[v8]._pdir = EndDir;
-		plr[v8]._pVar6 = 0;
-		plr[v8]._pVar7 = 0;
-		plr[v8]._pVar8 = 0;
-		InitPlayerLoc(arglist, 0);
-		if ( arglist == myplr )
-		{
-			if ( zoomflag )
-			{
-				if ( abs(ScrollInfo._sdx) < 3 )
-				{
-					v14 = abs(ScrollInfo._sdy);
-					v16 = __OFSUB__(v14, 3);
-					v15 = v14 - 3 < 0;
-					goto LABEL_18;
-				}
-			}
-			else if ( abs(ScrollInfo._sdx) < 2 )
-			{
-				v17 = abs(ScrollInfo._sdy);
-				v16 = __OFSUB__(v17, 2);
-				v15 = v17 - 2 < 0;
-LABEL_18:
-				if ( v15 ^ v16 )
-				{
-					ScrollInfo._sdir = sdir;
-					return;
-				}
-				goto LABEL_20;
-			}
-LABEL_20:
-			ScrollInfo._sdir = 0;
-			return;
-		}
-	}
-}
-// 52569C: using guessed type int zoomflag;
-
-void __fastcall StartWalk2(int pnum, int xvel, int yvel, int xoff, int yoff, int xadd, int yadd, int EndDir, int sdir)
-{
-	int v9; // edi
-	int v10; // esi
-	int v11; // ebx
-	int v12; // edi
-	bool v13; // zf
-	int v14; // eax
-	int v15; // ecx
-	int v16; // ecx
-	int v17; // ecx
-	int v18; // ST08_4
-	bool v19; // edx
-	int v20; // eax
-	bool v21; // sf
-	unsigned char v22; // of
-	int v23; // eax
-	int v24; // [esp+Ch] [ebp-8h]
-	int arglist; // [esp+10h] [ebp-4h]
-	int x; // [esp+28h] [ebp+14h]
-
-	v9 = pnum;
-	v24 = xvel;
-	arglist = pnum;
-	if ( (unsigned int)pnum >= MAX_PLRS )
-		TermMsg("StartWalk2: illegal player %d", pnum);
-	v10 = v9;
-	if ( plr[v9]._pInvincible && !plr[v10]._pHitPoints && v9 == myplr )
-	{
-		SyncPlrKill(v9, -1);
-		return;
-	}
-	SetPlayerOld(v9);
-	v11 = xadd + plr[v10].WorldX;
-	v12 = yadd + plr[v10].WorldY;
-	x = xadd + plr[v10].WorldX;
-	if ( PlrDirOK(arglist, EndDir) )
-	{
-		plr[v10]._px = v11;
-		v13 = arglist == myplr;
-		plr[v10]._py = v12;
-		if ( v13 )
-		{
-			ScrollInfo._sdx = plr[v10].WorldX - ViewX;
-			ScrollInfo._sdy = plr[v10].WorldY - ViewY;
-		}
-		v14 = plr[v10].WorldY;
-		v15 = plr[v10].WorldX;
-		plr[v10]._pVar2 = v14;
-		dPlayer[v15][v14] = -1 - arglist;
-		v16 = plr[v10].WorldX;
-		plr[v10].WorldX = v11;
-		dPlayer[v11][v12] = arglist + 1;
-		plr[v10]._pVar1 = v16;
-		v17 = plr[v10]._plid;
-		plr[v10].WorldY = v12;
-		plr[v10]._pxoff = xoff;
-		plr[v10]._pyoff = yoff;
-		ChangeLightXY(v17, x, v12);
-		PM_ChangeLightOff(arglist);
-		plr[v10]._pxvel = v24;
-		plr[v10]._pyvel = yvel;
-		plr[v10]._pVar6 = xoff << 8;
-		v13 = (plr[v10]._pGFXLoad & 2) == 0;
-		plr[v10]._pmode = PM_WALK2;
-		plr[v10]._pVar7 = yoff << 8;
-		plr[v10]._pVar3 = EndDir;
-		if ( v13 )
-			LoadPlrGFX(arglist, PM_WALK2);
-		v18 = plr[v10]._pWWidth;
-		NewPlrAnim(arglist, plr[0]._pWAnim[EndDir + 5430 * arglist], plr[v10]._pWFrames, 0, v18);
-		plr[v10]._pVar8 = 0;
-		v19 = 0;
-		plr[v10]._pdir = EndDir;
-		if ( EndDir == 7 )
-			v19 = 1;
-		InitPlayerLoc(arglist, v19);
-		if ( arglist == myplr )
-		{
-			if ( zoomflag )
-			{
-				if ( abs(ScrollInfo._sdx) < 3 )
-				{
-					v20 = abs(ScrollInfo._sdy);
-					v22 = __OFSUB__(v20, 3);
-					v21 = v20 - 3 < 0;
-					goto LABEL_20;
-				}
-			}
-			else if ( abs(ScrollInfo._sdx) < PM_WALK2 )
-			{
-				v23 = abs(ScrollInfo._sdy);
-				v22 = __OFSUB__(v23, 2);
-				v21 = v23 - PM_WALK2 < 0;
-LABEL_20:
-				if ( v21 ^ v22 )
-				{
-					ScrollInfo._sdir = sdir;
-					return;
-				}
-				goto LABEL_22;
-			}
-LABEL_22:
-			ScrollInfo._sdir = 0;
-			return;
-		}
-	}
-}
-// 52569C: using guessed type int zoomflag;
-
-void __fastcall StartWalk3(int pnum, int xvel, int yvel, int xoff, int yoff, int xadd, int yadd, int mapx, int mapy, int EndDir, int sdir)
-{
-	int v11; // edi
-	int v12; // esi
-	int v13; // eax
-	int v14; // ecx
-	int v15; // ebx
-	int v16; // edi
-	bool v17; // zf
-	int v18; // edx
-	int v19; // ecx
-	int v20; // ST08_4
-	int v21; // eax
-	bool v22; // sf
-	unsigned char v23; // of
-	int v24; // eax
-	int v25; // [esp+10h] [ebp-8h]
-	int arglist; // [esp+14h] [ebp-4h]
-	int a6; // [esp+2Ch] [ebp+14h]
-	int x; // [esp+30h] [ebp+18h]
-	int y; // [esp+34h] [ebp+1Ch]
-
-	v11 = pnum;
-	v25 = xvel;
-	arglist = pnum;
-	if ( (unsigned int)pnum >= MAX_PLRS )
-		TermMsg("StartWalk3: illegal player %d", pnum);
-	v12 = v11;
-	if ( plr[v11]._pInvincible && !plr[v12]._pHitPoints && v11 == myplr )
-	{
-		SyncPlrKill(v11, -1);
-		return;
-	}
-	SetPlayerOld(v11);
-	v13 = plr[v12].WorldX;
-	a6 = v13 + xadd;
-	v14 = plr[v12].WorldY;
-	v15 = v14 + yadd;
-	x = mapx + v13;
-	v16 = v14 + mapy;
-	y = v14 + mapy;
-	if ( PlrDirOK(arglist, EndDir) )
-	{
-		v17 = arglist == myplr;
-		plr[v12]._px = a6;
-		plr[v12]._py = v15;
-		if ( v17 )
-		{
-			ScrollInfo._sdx = plr[v12].WorldX - ViewX;
-			ScrollInfo._sdy = plr[v12].WorldY - ViewY;
-		}
-		v18 = plr[v12].WorldY;
-		v19 = plr[v12].WorldX;
-		plr[v12]._pVar5 = v16;
-		dPlayer[v19][v18] = -1 - arglist;
-		dPlayer[a6][v15] = -1 - arglist;
-		plr[v12]._pVar4 = x;
-		plr[v12]._pyoff = yoff;
-		dFlags[x][v16] |= 0x20u;
-		v17 = leveltype == DTYPE_TOWN;
-		plr[v12]._pxoff = xoff;
-		if ( !v17 )
-		{
-			ChangeLightXY(plr[v12]._plid, x, y);
-			PM_ChangeLightOff(arglist);
-		}
-		plr[v12]._pmode = PM_WALK3;
-		plr[v12]._pxvel = v25;
-		plr[v12]._pyvel = yvel;
-		plr[v12]._pVar1 = a6;
-		plr[v12]._pVar6 = xoff << 8;
-		v17 = (plr[v12]._pGFXLoad & 2) == 0;
-		plr[v12]._pVar7 = yoff << 8;
-		plr[v12]._pVar2 = v15;
-		plr[v12]._pVar3 = EndDir;
-		if ( v17 )
-			LoadPlrGFX(arglist, 2);
-		v20 = plr[v12]._pWWidth;
-		NewPlrAnim(arglist, plr[0]._pWAnim[EndDir + 5430 * arglist], plr[v12]._pWFrames, 0, v20);
-		plr[v12]._pdir = EndDir;
-		plr[v12]._pVar8 = 0;
-		InitPlayerLoc(arglist, 0);
-		if ( arglist == myplr )
-		{
-			if ( zoomflag )
-			{
-				if ( abs(ScrollInfo._sdx) < 3 )
-				{
-					v21 = abs(ScrollInfo._sdy);
-					v23 = __OFSUB__(v21, 3);
-					v22 = v21 - 3 < 0;
-					goto LABEL_20;
-				}
-			}
-			else if ( abs(ScrollInfo._sdx) < 2 )
-			{
-				v24 = abs(ScrollInfo._sdy);
-				v23 = __OFSUB__(v24, 2);
-				v22 = v24 - 2 < 0;
-LABEL_20:
-				if ( v22 ^ v23 )
-				{
-					ScrollInfo._sdir = sdir;
-					return;
-				}
-				goto LABEL_22;
-			}
-LABEL_22:
-			ScrollInfo._sdir = 0;
-			return;
-		}
-	}
-}
-// 52569C: using guessed type int zoomflag;
-// 5BB1ED: using guessed type char leveltype;
-
-void __fastcall StartAttack(int pnum, int d)
-{
-	int v2; // edi
-	int v3; // ebp
-	int v4; // esi
-	int v5; // ST08_4
-
-	v2 = pnum;
-	v3 = d;
-	if ( (unsigned int)pnum >= MAX_PLRS )
-		TermMsg("StartAttack: illegal player %d", pnum);
-	v4 = v2;
-	if ( !plr[v2]._pInvincible || plr[v4]._pHitPoints || v2 != myplr )
-	{
-		if ( !(plr[v4]._pGFXLoad & 4) )
-			LoadPlrGFX(v2, 4);
-		v5 = plr[v4]._pAWidth;
-		NewPlrAnim(v2, plr[0]._pAAnim[v3 + 5430 * v2], plr[v4]._pAFrames, 0, v5);
-		plr[v4]._pmode = 4;
-		FixPlayerLocation(v2, v3);
-		SetPlayerOld(v2);
-	}
-	else
-	{
-		SyncPlrKill(v2, -1);
-	}
-}
-
-void __fastcall StartRangeAttack(int pnum, int d, int cx, int cy)
-{
-	int v4; // edi
-	int v5; // esi
-	int v6; // ST08_4
-	int a2a; // [esp+8h] [ebp-4h]
-
-	v4 = pnum;
-	a2a = d;
-	if ( (unsigned int)pnum >= MAX_PLRS )
-		TermMsg("StartRangeAttack: illegal player %d", pnum);
-	v5 = v4;
-	if ( !plr[v4]._pInvincible || plr[v5]._pHitPoints || v4 != myplr )
-	{
-		if ( !(plr[v5]._pGFXLoad & 4) )
-			LoadPlrGFX(v4, 4);
-		v6 = plr[v5]._pAWidth;
-		NewPlrAnim(v4, plr[0]._pAAnim[a2a + 5430 * v4], plr[v5]._pAFrames, 0, v6);
-		plr[v5]._pmode = PM_RATTACK;
-		FixPlayerLocation(v4, a2a);
-		SetPlayerOld(v4);
-		plr[v5]._pVar1 = cx;
-		plr[v5]._pVar2 = cy;
-	}
-	else
-	{
-		SyncPlrKill(v4, -1);
-	}
-}
-
-void __fastcall StartPlrBlock(int pnum, int dir)
-{
-	int v2; // edi
-	int v3; // ebx
-	int v4; // esi
-	int v5; // ST08_4
-
-	v2 = pnum;
-	v3 = dir;
-	if ( (unsigned int)pnum >= MAX_PLRS )
-		TermMsg("StartPlrBlock: illegal player %d", pnum);
-	v4 = v2;
-	if ( !plr[v2]._pInvincible || plr[v4]._pHitPoints || v2 != myplr )
-	{
-		PlaySfxLoc(IS_ISWORD, plr[v4].WorldX, plr[v4].WorldY);
-		if ( !(plr[v4]._pGFXLoad & 0x100) )
-			LoadPlrGFX(v2, 256);
-		v5 = plr[v4]._pBWidth;
-		NewPlrAnim(v2, plr[0]._pBAnim[v3 + 5430 * v2], plr[v4]._pBFrames, 2, v5);
-		plr[v4]._pmode = PM_BLOCK;
-		FixPlayerLocation(v2, v3);
-		SetPlayerOld(v2);
-	}
-	else
-	{
-		SyncPlrKill(v2, -1);
-	}
-}
-
-void __fastcall StartSpell(int pnum, int d, int cx, int cy)
-{
-	int v4; // edi
-	int v5; // esi
-	unsigned char *v6; // edx
-	int v7; // ST08_4
-	int v8; // edx
-	int a2; // [esp+Ch] [ebp-4h]
-
-	v4 = pnum;
-	a2 = d;
-	if ( (unsigned int)pnum >= MAX_PLRS )
-		TermMsg("StartSpell: illegal player %d", pnum);
-	v5 = v4;
-	if ( plr[v4]._pInvincible && !plr[v5]._pHitPoints && v4 == myplr )
-	{
-		SyncPlrKill(v4, -1);
-		return;
-	}
-	if ( leveltype )
-	{
-		switch ( spelldata[plr[v5]._pSpell].sType )
-		{
-			case STYPE_FIRE:
-				if ( !(plr[v5]._pGFXLoad & 0x20) )
-					LoadPlrGFX(v4, 32);
-				v6 = plr[0]._pFAnim[a2 + 5430 * v4];
-				goto LABEL_20;
-			case STYPE_LIGHTNING:
-				if ( !(plr[v5]._pGFXLoad & 0x10) )
-					LoadPlrGFX(v4, 16);
-				v6 = plr[0]._pLAnim[a2 + 5430 * v4];
-				goto LABEL_20;
-			case STYPE_MAGIC:
-				if ( !(plr[v5]._pGFXLoad & 0x40) )
-					LoadPlrGFX(v4, 64);
-				v6 = plr[0]._pTAnim[a2 + 5430 * v4];
-LABEL_20:
-				v7 = plr[v5]._pSWidth;
-				NewPlrAnim(v4, v6, plr[v5]._pSFrames, 0, v7);
-				break;
-		}
-	}
-	PlaySfxLoc((unsigned char)spelldata[plr[v5]._pSpell].sSFX, plr[v5].WorldX, plr[v5].WorldY);
-	plr[v5]._pmode = PM_SPELL;
-	FixPlayerLocation(v4, a2);
-	SetPlayerOld(v4);
-	v8 = plr[v5]._pSpell;
-	plr[v5]._pVar1 = cx;
-	plr[v5]._pVar2 = cy;
-	plr[v5]._pVar4 = GetSpellLevel(v4, v8);
-	plr[v5]._pVar8 = 1;
-}
-// 5BB1ED: using guessed type char leveltype;
-
-void __fastcall FixPlrWalkTags(int pnum)
-{
-	int v1; // esi
-	int v2; // edx
-	int v3; // ecx
-	int v4; // eax
-	int v5; // esi
-	int v6; // edi
-	int v7; // ebx
-	int v8; // edi
-	bool v9; // zf
-	bool v10; // sf
-	unsigned char v11; // of
-	int v12; // eax
-	int v13; // [esp+8h] [ebp-Ch]
-	int v14; // [esp+Ch] [ebp-8h]
-	char *v15; // [esp+10h] [ebp-4h]
-
-	v1 = pnum;
-	if ( (unsigned int)pnum >= MAX_PLRS )
-		TermMsg("FixPlrWalkTags: illegal player %d", pnum);
-	v13 = v1 + 1;
-	v2 = -1 - v1;
-	v3 = plr[v1]._poldx;
-	v4 = plr[v1]._poldy;
-	v5 = v4 - 1;
-	if ( (unsigned char)(__OFSUB__(v4 - 1, v4 + 1) ^ 1) | (v4 - 1 == v4 + 1) )
-	{
-		v6 = v3 + 1;
-		do
-		{
-			v7 = v3 - 1;
-			v14 = v3 - 1;
-			if ( v3 - 1 <= v6 )
-			{
-				v15 = &dPlayer[v7][v5];
-				do
-				{
-					if ( v7 >= 0 && v7 < 112 && v5 >= 0 && v5 < 112 )
-					{
-						v8 = *v15;
-						if ( v8 == v13 || v8 == v2 )
-							*v15 = 0;
-					}
-					v15 += 112;
-					v7 = v14 + 1;
-					v6 = v3 + 1;
-					v11 = __OFSUB__(v14 + 1, v3 + 1);
-					v9 = v14 + 1 == v3 + 1;
-					v10 = v14++ - v3 < 0;
-				}
-				while ( (unsigned char)(v10 ^ v11) | v9 );
-			}
-			++v5;
-		}
-		while ( v5 <= v4 + 1 );
-	}
-	if ( v3 >= 0 && v3 < 111 && v4 >= 0 && v4 < 111 )
-	{
-		v12 = 112 * v3 + v4;
-		dFlags[1][v12] &= 0xDFu;
-		dFlags[0][v12 + 1] &= 0xDFu;
-	}
-}
-
-void __fastcall RemovePlrFromMap(int pnum)
-{
-	int v1; // esi
-	signed int v2; // edi
-	signed int v3; // edx
-	signed int v4; // ebx
-	char v5; // al
-	signed int v6; // edx
-	_BYTE *v7; // eax
-	signed int v8; // edi
-	int v9; // ecx
-	int v10; // [esp+Ch] [ebp-4h]
-
-	v1 = -1 - pnum;
-	v10 = pnum + 1;
-	v2 = 1;
-	do
-	{
-		v3 = v2;
-		v4 = 111;
-		do
-		{
-			if ( dPlayer[0][v3 + 111] == v1 || dPlayer[0][v3] == v1 )
-			{
-				v5 = dFlags[1][v3];
-				if ( v5 & 0x20 )
-					dFlags[1][v3] = v5 & 0xDF;
-			}
-			v3 += 112;
-			--v4;
-		}
-		while ( v4 );
-		++v2;
-	}
-	while ( v2 < 112 );
-	v6 = 0;
-	do
-	{
-		v7 = (unsigned char *)dPlayer + v6;
-		v8 = 112;
-		do
-		{
-			v9 = (char)*v7;
-			if ( v9 == v10 || v9 == v1 )
-				*v7 = 0;
-			v7 += 112;
-			--v8;
-		}
-		while ( v8 );
-		++v6;
-	}
-	while ( v6 < 112 );
-}
-
-void __fastcall StartPlrHit(int pnum, int dam, unsigned char forcehit)
-{
-	int v3; // ebx
-	int v4; // edi
-	int v5; // esi
-	char v6; // al
-	int v7; // ecx
-	int v8; // eax
-	int v9; // edi
-	int v10; // ST08_4
-
-	v3 = pnum;
-	v4 = dam;
-	if ( (unsigned int)pnum >= MAX_PLRS )
-		TermMsg("StartPlrHit: illegal player %d", pnum);
-	v5 = v3;
-	if ( plr[v3]._pInvincible && !plr[v5]._pHitPoints && v3 == myplr )
-	{
-		SyncPlrKill(v3, -1);
-		return;
-	}
-	v6 = plr[v5]._pClass;
-	switch ( v6 )
-	{
-		case PC_WARRIOR:
-			v7 = PS_WARR69;
-LABEL_13:
-			PlaySfxLoc(v7, plr[v5].WorldX, plr[v5].WorldY);
-			break;
-		case PC_ROGUE:
-			v7 = PS_ROGUE69;
-			goto LABEL_13;
-		case PC_SORCERER:
-			v7 = PS_MAGE69;
-			goto LABEL_13;
-	}
-	v8 = plr[v5]._pLevel;
-	drawhpflag = 1;
-	if ( v4 >> 6 >= v8 || forcehit )
-	{
-		v9 = plr[v5]._pdir;
-		if ( !(plr[v5]._pGFXLoad & 8) )
-			LoadPlrGFX(v3, 8);
-		v10 = plr[v5]._pHWidth;
-		NewPlrAnim(v3, plr[0]._pHAnim[v9 + 5430 * v3], plr[v5]._pHFrames, 0, v10);
-		plr[v5]._pmode = PM_GOTHIT;
-		FixPlayerLocation(v3, v9);
-		plr[v5]._pVar8 = 1;
-		FixPlrWalkTags(v3);
-		dPlayer[plr[v5].WorldX][plr[v5].WorldY] = v3 + 1;
-		SetPlayerOld(v3);
-	}
-}
-
-void __fastcall RespawnDeadItem(ItemStruct *itm, int x, int y)
-{
-	ItemStruct *v3; // ebx
-	int v4; // eax
-	int i; // ST10_4
-	//unsigned int v6; // ecx
-
-	v3 = itm;
-	if ( numitems < MAXITEMS )
-	{
-		if ( FindGetItem(itm->IDidx, itm->_iCreateInfo, itm->_iSeed) >= 0 )
-		{
-			DrawInvMsg("A duplicate item has been detected.  Destroying duplicate...");
-			SyncGetItem(x, y, v3->IDidx, v3->_iCreateInfo, v3->_iSeed);
-		}
-		v4 = itemavail[0];
-		i = itemavail[0];
-		dItem[x][y] = _LOBYTE(itemavail[0]) + 1;
-		//v6 = 4 * numitems;
-		itemactive[numitems] = v4;
-		v4 *= 368;
-		itemavail[0] = itemavail[-numitems + 126]; /* double check, MAXITEMS */
-		qmemcpy((char *)item + v4, v3, sizeof(ItemStruct));
-		*(int *)((char *)&item[0]._ix + v4) = x;
-		*(int *)((char *)&item[0]._iy + v4) = y;
-		RespawnItem(i, 1);
-		++numitems;
-		v3->_itype = -1;
-	}
-}
-
-void __fastcall StartPlayerKill(int pnum, int earflag)
-{
-	unsigned int v2; // edi
-	unsigned int v3; // esi
-	char v4; // al
-	int v5; // ecx
-	int v6; // ST0C_4
-	bool v7; // zf
-	int *v8; // eax
-	signed int v9; // ecx
-	char *v10; // eax
-	char v11; // al
-	short v12; // cx
-	short v13; // ax
-	int v14; // ecx
-	int v15; // eax
-	signed int v17; // ebx
-	int v18; // eax
-	ItemStruct ear; // [esp+Ch] [ebp-178h]
-	BOOL v20; // [esp+17Ch] [ebp-8h]
-	struct ItemStruct *itm; // [esp+180h] [ebp-4h]
-
-	v2 = pnum;
-	v3 = 21720 * pnum;
-	itm = (struct ItemStruct *)earflag;
-	if ( plr[pnum]._pHitPoints <= 0 && plr[v3 / 0x54D8]._pmode == PM_DEATH )
-		return;
-	if ( myplr == pnum )
-		NetSendCmdParam1(1u, CMD_PLRDEAD, earflag);
-	v20 = (unsigned char)gbMaxPlayers > 1u && plr[v3 / 0x54D8].plrlevel == 16;
-	if ( v2 >= 4 )
-		TermMsg("StartPlayerKill: illegal player %d", v2);
-	v4 = plr[v3 / 0x54D8]._pClass;
-	if ( v4 )
-	{
-		if ( v4 == 1 )
-		{
-			v5 = PS_ROGUE71;
-		}
-		else
-		{
-			if ( v4 != 2 )
-				goto LABEL_18;
-			v5 = PS_MAGE71;
-		}
-		PlaySfxLoc(v5, plr[v3 / 0x54D8].WorldX, plr[v3 / 0x54D8].WorldY);
-		goto LABEL_18;
-	}
-	PlaySfxLoc(PS_DEAD, plr[v3 / 0x54D8].WorldX, plr[v3 / 0x54D8].WorldY); /// BUGFIX: should use `PS_WARR71` like other classes
-LABEL_18:
-	if ( plr[v3 / 0x54D8]._pgfxnum )
-	{
-		plr[v3 / 0x54D8]._pgfxnum = 0;
-		plr[v3 / 0x54D8]._pGFXLoad = 0;
-		SetPlrAnims(v2);
-	}
-	if ( SLOBYTE(plr[v3 / 0x54D8]._pGFXLoad) >= 0 )
-		LoadPlrGFX(v2, 128);
-	v6 = plr[v3 / 0x54D8]._pDWidth;
-	NewPlrAnim(v2, plr[0]._pDAnim[plr[v3 / 0x54D8]._pdir + v3 / 4], plr[v3 / 0x54D8]._pDFrames, 1, v6);
-	plr[v3 / 0x54D8]._pBlockFlag = 0;
-	plr[v3 / 0x54D8]._pmode = PM_DEATH;
-	plr[v3 / 0x54D8]._pInvincible = 1;
-	SetPlayerHitPoints(v2, 0);
-	v7 = v2 == myplr;
-	plr[v3 / 0x54D8]._pVar8 = 1;
-	if ( !v7 && !itm && !v20 )
-	{
-		v8 = &plr[v3 / 0x54D8].InvBody[0]._itype;
-		v9 = 7;
-		do
-		{
-			*v8 = -1;
-			v8 += 92;
-			--v9;
-		}
-		while ( v9 );
-		CalcPlrInv(v2, 0);
-	}
-	if ( plr[v3 / 0x54D8].plrlevel == currlevel )
-	{
-		FixPlayerLocation(v2, plr[v3 / 0x54D8]._pdir);
-		RemovePlrFromMap(v2);
-		v10 = &dFlags[plr[v3 / 0x54D8].WorldX][plr[v3 / 0x54D8].WorldY];
-		*v10 |= 4u;
-		SetPlayerOld(v2);
-		if ( v2 == myplr )
-		{
-			drawhpflag = 1;
-			deathdelay = 30;
-			if ( pcurs >= CURSOR_FIRSTITEM )
-			{
-				PlrDeadItem(v2, &plr[v3 / 0x54D8].HoldItem, 0, 0);
-				SetCursor(CURSOR_HAND);
-			}
-			if ( !v20 )
-			{
-				DropHalfPlayersGold(v2);
-				if ( itm != (struct ItemStruct *)-1 )
-				{
-					if ( itm )
-					{
-						SetPlrHandItem(&ear, IDI_EAR);
-						sprintf(ear._iName, "Ear of %s", plr[v3 / 0x54D8]._pName);
-						v11 = plr[v3 / 0x54D8]._pClass;
-						if ( v11 == 2 )
-						{
-							ear._iCurs = 19;
-						}
-						else if ( v11 )
-						{
-							if ( v11 == 1 )
-								ear._iCurs = 21;
-						}
-						else
-						{
-							ear._iCurs = 20;
-						}
-						_LOBYTE(v12) = 0;
-						_HIBYTE(v12) = plr[v3 / 0x54D8]._pName[0];
-						v13 = v12 | plr[v3 / 0x54D8]._pName[1];
-						v14 = plr[v3 / 0x54D8]._pName[3];
-						ear._iCreateInfo = v13;
-						v15 = plr[v3 / 0x54D8]._pName[5] | ((plr[v3 / 0x54D8]._pName[4] | ((v14 | (plr[v3 / 0x54D8]._pName[2] << 8)) << 8)) << 8);
-						ear._ivalue = plr[v3 / 0x54D8]._pLevel;
-						ear._iSeed = v15;
-						if ( FindGetItem(IDI_EAR, *(int *)&ear._iCreateInfo, v15) == -1 )
-							PlrDeadItem(v2, &ear, 0, 0);
-					}
-					else
-					{
-						itm = plr[v3 / 0x54D8].InvBody;
-						v17 = 7;
-						do
-						{
-							v18 = ((_BYTE)--v17 + (unsigned char)plr[v3 / 0x54D8]._pdir) & 7;
-							PlrDeadItem(v2, itm, offset_x[v18], offset_y[v18]);
-							++itm;
-						}
-						while ( v17 );
-						CalcPlrInv(v2, 0);
-					}
-				}
-			}
-		}
-	}
-	SetPlayerHitPoints(v2, 0);
-}
-// 679660: using guessed type char gbMaxPlayers;
-// 69B7C4: using guessed type int deathdelay;
-
-void __fastcall PlrDeadItem(int pnum, struct ItemStruct *itm, int xx, int yy)
-{
-	int v4; // edi
-	int v5; // edi
-	int v6; // esi
-	int v7; // ebx
-	int v8; // eax
-	int v9; // ST04_4
-	ItemStruct *v10; // esi
-	int v11; // eax
-	int v12; // ebx
-	int v13; // esi
-	//int v14; // eax
-	int v15; // edx
-	unsigned char v16; // [esp-8h] [ebp-24h]
-	unsigned char v17; // [esp-4h] [ebp-20h]
-	int x; // [esp+Ch] [ebp-10h]
-	ItemStruct *pItem; // [esp+10h] [ebp-Ch]
-	int v20; // [esp+14h] [ebp-8h]
-	int v21; // [esp+14h] [ebp-8h]
-	int v22; // [esp+18h] [ebp-4h]
-	int xxa; // [esp+24h] [ebp+8h]
-	int yya; // [esp+28h] [ebp+Ch]
-
-	pItem = itm;
-	v4 = pnum;
-	if ( itm->_itype != -1 )
-	{
-		if ( (unsigned int)pnum >= MAX_PLRS )
-			TermMsg("PlrDeadItem: illegal player %d", pnum);
-		v5 = v4;
-		v6 = yy + plr[v5].WorldY;
-		v7 = xx + plr[v5].WorldX;
-		v20 = yy + plr[v5].WorldY;
-		if ( (xx || yy) && (v8 = ItemSpaceOk(v7, v6), v8) )
-		{
-			v9 = v6;
-			v10 = pItem;
-			RespawnDeadItem(pItem, v7, v9);
-			v17 = v20;
-			v16 = v7;
-		}
-		else
-		{
-			yya = -1;
-			xxa = 1;
-			while ( 1 )
-			{
-				v11 = yya;
-				v21 = yya;
-LABEL_14:
-				if ( v11 <= xxa )
-					break;
-				++xxa;
-				if ( --yya <= -50 )
-					return;
-			}
-			v12 = v21 + plr[v5].WorldY;
-			v22 = yya;
-			while ( 1 )
-			{
-				v13 = v22 + plr[v5].WorldX;
-				x = v22 + plr[v5].WorldX;
-				//_LOBYTE(v14) = ItemSpaceOk(v13, v12);
-				if ( ItemSpaceOk(v13, v12) )
-					break;
-				if ( ++v22 > xxa )
-				{
-					v11 = ++v21;
-					goto LABEL_14;
-				}
-			}
-			v15 = v13;
-			v10 = pItem;
-			RespawnDeadItem(pItem, v15, v12);
-			v17 = v12;
-			v16 = x;
-		}
-		qmemcpy(&plr[v5].HoldItem, v10, sizeof(plr[v5].HoldItem));
-		NetSendCmdPItem(0, CMD_RESPAWNITEM, v16, v17);
-	}
-}
-
-void __fastcall DropHalfPlayersGold(int pnum)
-{
-	int v1; // ebx
-	int v2; // esi
-	int v3; // edi
-	int v4; // ecx
-	int v5; // eax
-	int v6; // ecx
-	int v7; // eax
-	int v8; // edx
-	int v9; // ecx
-	int v10; // eax
-	int v11; // edx
-	int v12; // ecx
-	int v13; // eax
-	int v14; // [esp+Ch] [ebp-8h]
-	int v15; // [esp+Ch] [ebp-8h]
-	int v16; // [esp+Ch] [ebp-8h]
-	int v17; // [esp+Ch] [ebp-8h]
-	signed int i; // [esp+10h] [ebp-4h]
-	signed int ia; // [esp+10h] [ebp-4h]
-	signed int ib; // [esp+10h] [ebp-4h]
-	signed int ic; // [esp+10h] [ebp-4h]
-
-	v1 = pnum;
-	if ( (unsigned int)pnum >= MAX_PLRS )
-		TermMsg("DropHalfPlayersGold: illegal player %d", pnum);
-	v2 = v1;
-	v3 = plr[v1]._pGold >> 1;
-	i = 0;
-	while ( v3 > 0 )
-	{
-		v4 = 368 * i + v2 * 21720;
-		v14 = v4;
-		if ( *(int *)((char *)&plr[0].SpdList[0]._itype + v4) == ITYPE_GOLD )
-		{
-			v5 = *(int *)((char *)&plr[0].SpdList[0]._ivalue + v4);
-			if ( v5 != 5000 )
-			{
-				if ( v3 >= v5 )
-				{
-					v3 -= v5;
-					RemoveSpdBarItem(v1, i);
-					SetPlrHandItem(&plr[v2].HoldItem, IDI_GOLD);
-					GetGoldSeed(v1, &plr[v2].HoldItem);
-					SetPlrHandGoldCurs(&plr[v2].HoldItem);
-					plr[v2].HoldItem._ivalue = *(int *)((char *)&plr[0].SpdList[0]._ivalue + v14);
-					PlrDeadItem(v1, &plr[v2].HoldItem, 0, 0);
-					i = -1;
-				}
-				else
-				{
-					*(int *)((char *)&plr[0].SpdList[0]._ivalue + v4) = v5 - v3;
-					SetSpdbarGoldCurs(v1, i);
-					SetPlrHandItem(&plr[v2].HoldItem, IDI_GOLD);
-					GetGoldSeed(v1, &plr[v2].HoldItem);
-					SetPlrHandGoldCurs(&plr[v2].HoldItem);
-					plr[v2].HoldItem._ivalue = v3;
-					v3 = 0;
-					PlrDeadItem(v1, &plr[v2].HoldItem, 0, 0);
-				}
-			}
-		}
-		if ( ++i >= 8 )
-		{
-			if ( v3 > 0 )
-			{
-				ia = 0;
-				do
-				{
-					if ( v3 <= 0 )
-						break;
-					v6 = 368 * ia + v2 * 21720;
-					v15 = v6;
-					if ( *(int *)((char *)&plr[0].SpdList[0]._itype + v6) == ITYPE_GOLD )
-					{
-						v7 = *(int *)((char *)&plr[0].SpdList[0]._ivalue + v6);
-						if ( v3 >= v7 )
-						{
-							v3 -= v7;
-							RemoveSpdBarItem(v1, ia);
-							SetPlrHandItem(&plr[v2].HoldItem, IDI_GOLD);
-							GetGoldSeed(v1, &plr[v2].HoldItem);
-							SetPlrHandGoldCurs(&plr[v2].HoldItem);
-							plr[v2].HoldItem._ivalue = *(int *)((char *)&plr[0].SpdList[0]._ivalue + v15);
-							PlrDeadItem(v1, &plr[v2].HoldItem, 0, 0);
-							ia = -1;
-						}
-						else
-						{
-							*(int *)((char *)&plr[0].SpdList[0]._ivalue + v6) = v7 - v3;
-							SetSpdbarGoldCurs(v1, ia);
-							SetPlrHandItem(&plr[v2].HoldItem, IDI_GOLD);
-							GetGoldSeed(v1, &plr[v2].HoldItem);
-							SetPlrHandGoldCurs(&plr[v2].HoldItem);
-							plr[v2].HoldItem._ivalue = v3;
-							v3 = 0;
-							PlrDeadItem(v1, &plr[v2].HoldItem, 0, 0);
-						}
-					}
-					++ia;
-				}
-				while ( ia < 8 );
-			}
-			break;
-		}
-	}
-	v8 = 0;
-	drawpanflag = 255;
-	if ( v3 > 0 )
-	{
-		ib = 0;
-		if ( plr[v2]._pNumInv <= 0 )
-		{
-LABEL_28:
-			if ( v3 > 0 )
-			{
-				v11 = 0;
-				for ( ic = 0; ic < plr[v2]._pNumInv; v11 = ic++ + 1 )
-				{
-					if ( v3 <= 0 )
-						break;
-					v12 = 368 * v11 + v2 * 21720;
-					v17 = v12;
-					if ( *(int *)((char *)&plr[0].InvList[0]._itype + v12) == ITYPE_GOLD )
-					{
-						v13 = *(int *)((char *)&plr[0].InvList[0]._ivalue + v12);
-						if ( v3 >= v13 )
-						{
-							v3 -= v13;
-							RemoveInvItem(v1, v11);
-							SetPlrHandItem(&plr[v2].HoldItem, IDI_GOLD);
-							GetGoldSeed(v1, &plr[v2].HoldItem);
-							SetPlrHandGoldCurs(&plr[v2].HoldItem);
-							plr[v2].HoldItem._ivalue = *(int *)((char *)&plr[0].InvList[0]._ivalue + v17);
-							PlrDeadItem(v1, &plr[v2].HoldItem, 0, 0);
-							ic = -1;
-						}
-						else
-						{
-							*(int *)((char *)&plr[0].InvList[0]._ivalue + v12) = v13 - v3;
-							SetGoldCurs(v1, v11);
-							SetPlrHandItem(&plr[v2].HoldItem, IDI_GOLD);
-							GetGoldSeed(v1, &plr[v2].HoldItem);
-							SetPlrHandGoldCurs(&plr[v2].HoldItem);
-							plr[v2].HoldItem._ivalue = v3;
-							v3 = 0;
-							PlrDeadItem(v1, &plr[v2].HoldItem, 0, 0);
-						}
-					}
-				}
-			}
-		}
-		else
-		{
-			while ( v3 > 0 )
-			{
-				v9 = 368 * v8 + v2 * 21720;
-				v16 = v9;
-				if ( *(int *)((char *)&plr[0].InvList[0]._itype + v9) == ITYPE_GOLD )
-				{
-					v10 = *(int *)((char *)&plr[0].InvList[0]._ivalue + v9);
-					if ( v10 != 5000 )
-					{
-						if ( v3 >= v10 )
-						{
-							v3 -= v10;
-							RemoveInvItem(v1, v8);
-							SetPlrHandItem(&plr[v2].HoldItem, IDI_GOLD);
-							GetGoldSeed(v1, &plr[v2].HoldItem);
-							SetPlrHandGoldCurs(&plr[v2].HoldItem);
-							plr[v2].HoldItem._ivalue = *(int *)((char *)&plr[0].InvList[0]._ivalue + v16);
-							PlrDeadItem(v1, &plr[v2].HoldItem, 0, 0);
-							ib = -1;
-						}
-						else
-						{
-							*(int *)((char *)&plr[0].InvList[0]._ivalue + v9) = v10 - v3;
-							SetGoldCurs(v1, v8);
-							SetPlrHandItem(&plr[v2].HoldItem, IDI_GOLD);
-							GetGoldSeed(v1, &plr[v2].HoldItem);
-							SetPlrHandGoldCurs(&plr[v2].HoldItem);
-							plr[v2].HoldItem._ivalue = v3;
-							v3 = 0;
-							PlrDeadItem(v1, &plr[v2].HoldItem, 0, 0);
-						}
-					}
-				}
-				v8 = ib++ + 1;
-				if ( ib >= plr[v2]._pNumInv )
-					goto LABEL_28;
-			}
-		}
-	}
-	plr[v2]._pGold = CalculateGold(v1);
-}
-// 52571C: using guessed type int drawpanflag;
-
-void __fastcall SyncPlrKill(int pnum, int earflag)
-{
-	int v2; // esi
-	int v3; // ebx
-	int v4; // edx
-	int v5; // eax
-
-	v2 = pnum;
-	v3 = earflag;
-	if ( plr[pnum]._pHitPoints || currlevel )
-	{
-		v4 = 0;
-		if ( nummissiles <= 0 )
-		{
-LABEL_9:
-			SetPlayerHitPoints(pnum, 0);
-			StartPlayerKill(v2, v3);
-		}
-		else
-		{
-			while ( 1 )
-			{
-				v5 = missileactive[v4];
-				if ( missile[v5]._mitype == 13 && missile[v5]._misource == pnum && !missile[v5]._miDelFlag )
-					break;
-				if ( ++v4 >= nummissiles )
-					goto LABEL_9;
-			}
-			if ( v3 != -1 )
-				missile[missileactive[v4]]._miVar8 = v3;
-		}
-	}
-	else
-	{
-		SetPlayerHitPoints(pnum, 64);
-	}
-}
-
-void __fastcall RemovePlrMissiles(int pnum)
-{
-	int v1; // ebx
-	int v2; // ebp
-	int v3; // ecx
-	int v4; // edi
-	int v5; // esi
-	int v6; // eax
-
-	v1 = 0;
-	v2 = pnum;
-	if ( currlevel && pnum == myplr && (monster[myplr]._mx != 1 || monster[myplr]._my) )
-	{
-		M_StartKill(myplr, myplr);
-		AddDead(monster[myplr]._mx, monster[myplr]._my, monster[myplr].MType->mdeadval, (direction)monster[myplr]._mdir);
-		v3 = monster[myplr]._my + 112 * monster[myplr]._mx;
-		monster[myplr]._mDelFlag = 1;
-		dMonster[0][v3] = 0;
-		DeleteMonsterList();
-	}
-	if ( nummissiles > 0 )
-	{
-		do
-		{
-			v4 = missileactive[v1];
-			v5 = missileactive[v1];
-			v6 = missile[v5]._mitype;
-			if ( v6 == MIS_STONE && missile[v5]._misource == v2 )
-				monster[missile[v5]._miVar2]._mmode = missile[v5]._miVar1;
-			if ( v6 == MIS_MANASHIELD && missile[v5]._misource == v2 )
-			{
-				ClearMissileSpot(v4);
-				DeleteMissile(v4, v1);
-			}
-			if ( missile[v5]._mitype == MIS_ETHEREALIZE && missile[v5]._misource == v2 )
-			{
-				ClearMissileSpot(v4);
-				DeleteMissile(v4, v1);
-			}
-			++v1;
-		}
-		while ( v1 < nummissiles );
-	}
-}
-
-void __fastcall InitLevelChange(int pnum)
-{
-	int v1; // esi
-	int v2; // eax
-	bool v3; // zf
-
-	v1 = pnum;
-	RemovePlrMissiles(pnum);
-	if ( v1 == myplr && qtextflag )
-	{
-		qtextflag = 0;
-		sfx_stop();
-	}
-	RemovePlrFromMap(v1);
-	SetPlayerOld(v1);
-	if ( v1 == myplr )
-		dPlayer[plr[myplr].WorldX][plr[myplr].WorldY] = myplr + 1;
-	else
-		plr[v1]._pLvlVisited[plr[v1].plrlevel] = 1;
-	ClrPlrPath(v1);
-	v2 = v1;
-	plr[v2].destAction = -1;
-	v3 = v1 == myplr;
-	plr[v2]._pLvlChanging = 1;
-	if ( v3 )
-		plr[v2].pLvlLoad = 10;
-}
-// 646D00: using guessed type char qtextflag;
-
-void __fastcall StartNewLvl(int pnum, int fom, int lvl)
-{
-	int v3; // edi
-	unsigned int v4; // esi
-	unsigned int v5; // eax
-	HWND v6; // ST00_4
-
-	v3 = fom;
-	v4 = pnum;
-	InitLevelChange(pnum);
-	if ( v4 >= 4 )
-		TermMsg("StartNewLvl: illegal player %d", v4);
-	if ( v3 < WM_DIABNEXTLVL )
-	{
-LABEL_10:
-		TermMsg("StartNewLvl");
-		goto LABEL_11;
-	}
-	if ( v3 <= WM_DIABPREVLVL || v3 == WM_DIABRTNLVL )
-		goto LABEL_16;
-	if ( v3 != WM_DIABSETLVL )
-	{
-		if ( v3 != WM_DIABTOWNWARP )
-		{
-			if ( v3 != WM_DIABTWARPUP )
-			{
-				if ( v3 == WM_DIABRETOWN )
-					goto LABEL_11;
-				goto LABEL_10;
-			}
-			plr[myplr].pTownWarps |= 1 << (leveltype - 2);
-		}
-LABEL_16:
-		plr[v4].plrlevel = lvl;
-		goto LABEL_11;
-	}
-	setlvlnum = lvl;
-LABEL_11:
-	if ( v4 == myplr )
-	{
-		v5 = v4;
-		v6 = ghMainWnd;
-		plr[v5]._pmode = PM_NEWLVL;
-		plr[v5]._pInvincible = 1;
-		PostMessageA(v6, v3, 0, 0);
-		if ( (unsigned char)gbMaxPlayers > 1u )
-			NetSendCmdParam2(1u, CMD_NEWLVL, v3, lvl);
-	}
-}
-// 5BB1ED: using guessed type char leveltype;
-// 5CCB10: using guessed type char setlvlnum;
-// 679660: using guessed type char gbMaxPlayers;
-
-void __fastcall RestartTownLvl(int pnum)
-{
-	unsigned int v1; // edi
-	unsigned int v2; // esi
-	int v3; // eax
-	HWND v4; // ST00_4
-
-	v1 = pnum;
-	InitLevelChange(pnum);
-	if ( v1 >= 4 )
-		TermMsg("RestartTownLvl: illegal player %d", v1);
-	v2 = v1;
-	plr[v2].plrlevel = 0;
-	plr[v2]._pInvincible = 0;
-	SetPlayerHitPoints(v1, 64);
-	v3 = plr[v2]._pMaxManaBase - plr[v2]._pMaxMana;
-	plr[v2]._pMana = 0;
-	plr[v2]._pManaBase = v3;
-	CalcPlrInv(v1, 0);
-	if ( v1 == myplr )
-	{
-		plr[v2]._pmode = PM_NEWLVL;
-		v4 = ghMainWnd;
-		plr[v2]._pInvincible = 1;
-		PostMessageA(v4, WM_DIABRETOWN, 0, 0);
-	}
-}
-
-void __fastcall StartWarpLvl(int pnum, int pidx)
-{
-	int v2; // edi
-	int v3; // esi
-	int *v4; // eax
-	int v5; // eax
-	HWND v6; // ST00_4
-
-	v2 = pidx;
-	v3 = pnum;
-	InitLevelChange(pnum);
-	if ( gbMaxPlayers != 1 )
-	{
-		v4 = &plr[v3].plrlevel;
-		if ( *v4 )
-			*v4 = 0;
-		else
-			*v4 = portal[v2].level;
-	}
-	if ( v3 == myplr )
-	{
-		SetCurrentPortal(v2);
-		v5 = v3;
-		plr[v5]._pmode = PM_NEWLVL;
-		v6 = ghMainWnd;
-		plr[v5]._pInvincible = 1;
-		PostMessageA(v6, WM_DIABWARPLVL, 0, 0);
-	}
-}
-// 679660: using guessed type char gbMaxPlayers;
-
-BOOL __fastcall PM_DoStand(int pnum)
-{
-	return FALSE;
-}
-
-BOOL __fastcall PM_DoWalk(int pnum)
-{
-	if ( (DWORD)pnum >= MAX_PLRS ) {
-		TermMsg("PM_DoWalk: illegal player %d", pnum);
-	}
-
-	if ( plr[pnum]._pAnimFrame == 3
-		|| (plr[pnum]._pWFrames == 8 && plr[pnum]._pAnimFrame == 7)
-		|| (plr[pnum]._pWFrames != 8 && plr[pnum]._pAnimFrame == 4)
-	) {
-		PlaySfxLoc(PS_WALK1, plr[pnum].WorldX, plr[pnum].WorldY);
-	}
-
-	int vel = 8;
-	if ( currlevel ) {
-		vel = PWVel[3][plr[pnum]._pClass];
-	}
-
-	if ( plr[pnum]._pVar8 == vel ) {
-		dPlayer[plr[pnum].WorldX][plr[pnum].WorldY] = 0;
-		plr[pnum].WorldX += plr[pnum]._pVar1;
-		plr[pnum].WorldY += plr[pnum]._pVar2;
-		dPlayer[plr[pnum].WorldX][plr[pnum].WorldY] = pnum + 1;
-
-		if ( leveltype != DTYPE_TOWN ) {
-			ChangeLightXY(plr[pnum]._plid, plr[pnum].WorldX, plr[pnum].WorldY);
-			ChangeVisionXY(plr[pnum]._pvid, plr[pnum].WorldX, plr[pnum].WorldY);
-		}
-
-		if ( pnum == myplr && ScrollInfo._sdir ) {
-			ViewX = plr[pnum].WorldX - ScrollInfo._sdx;
-			ViewY = plr[pnum].WorldY - ScrollInfo._sdy;
-		}
-
-		if ( plr[pnum].walkpath[0] != -1 ) {
-			StartWalkStand(pnum);
-		} else {
-			StartStand(pnum, plr[pnum]._pVar3);
-		}
-
-		ClearPlrPVars(pnum);
-		if ( leveltype != DTYPE_TOWN ) {
-			ChangeLightOff(plr[pnum]._plid, 0, 0);
-		}
-
-		return TRUE;
-	}
-
-	PM_ChangeOffset(pnum);
-	return FALSE;
-
-}
-// 5BB1ED: using guessed type char leveltype;
-
-BOOL __fastcall PM_DoWalk2(int pnum)
-{
-	if ( (DWORD)pnum >= MAX_PLRS ) {
-		TermMsg("PM_DoWalk2: illegal player %d", pnum);
-	}
-
-	if ( plr[pnum]._pAnimFrame == 3
-		|| (plr[pnum]._pWFrames == 8 && plr[pnum]._pAnimFrame == 7)
-		|| (plr[pnum]._pWFrames != 8 && plr[pnum]._pAnimFrame == 4)
-	) {
-		PlaySfxLoc(PS_WALK1, plr[pnum].WorldX, plr[pnum].WorldY);
-	}
-
-	int vel = 8;
-	if ( currlevel ) {
-		vel = PWVel[3][plr[pnum]._pClass];
-	}
-
-	if ( plr[pnum]._pVar8 == vel ) {
-		dPlayer[plr[pnum]._pVar1][plr[pnum]._pVar2] = 0;
-		if ( leveltype != DTYPE_TOWN ) {
-			ChangeLightXY(plr[pnum]._plid, plr[pnum].WorldX, plr[pnum].WorldY);
-			ChangeVisionXY(plr[pnum]._pvid, plr[pnum].WorldX, plr[pnum].WorldY);
-		}
-
-		if ( pnum == myplr && ScrollInfo._sdir ) {
-			ViewX = plr[pnum].WorldX - ScrollInfo._sdx;
-			ViewY = plr[pnum].WorldY - ScrollInfo._sdy;
-		}
-
-		if ( plr[pnum].walkpath[0] != -1 ) {
-			StartWalkStand(pnum);
-		} else {
-			StartStand(pnum, plr[pnum]._pVar3);
-		}
-
-		ClearPlrPVars(pnum);
-
-		if ( leveltype != DTYPE_TOWN ) {
-			ChangeLightOff(plr[pnum]._plid, 0, 0);
-		}
-
-		return TRUE;
-	}
-
-	PM_ChangeOffset(pnum);
-	return FALSE;
-}
-// 5BB1ED: using guessed type char leveltype;
-
-BOOL __fastcall PM_DoWalk3(int pnum)
-{
-	if ( (DWORD)pnum >= MAX_PLRS ) {
-		TermMsg("PM_DoWalk3: illegal player %d", pnum);
-	}
-
-	if ( plr[pnum]._pAnimFrame == 3
-		|| (plr[pnum]._pWFrames == 8 && plr[pnum]._pAnimFrame == 7)
-		|| (plr[pnum]._pWFrames != 8 && plr[pnum]._pAnimFrame == 4)
-	) {
-		PlaySfxLoc(PS_WALK1, plr[pnum].WorldX, plr[pnum].WorldY);
-	}
-
-	int vel = 8;
-	if ( currlevel ) {
-		vel = PWVel[3][plr[pnum]._pClass];
-	}
-
-	if ( plr[pnum]._pVar8 == vel ) {
-		dPlayer[plr[pnum].WorldX][plr[pnum].WorldY] = 0;
-		dFlags[plr[pnum]._pVar4][plr[pnum]._pVar5] &= 0xDFu;
-		plr[pnum].WorldX = plr[pnum]._pVar1;
-		plr[pnum].WorldY = plr[pnum]._pVar2;
-		dPlayer[plr[pnum]._pVar1][plr[pnum]._pVar2] = pnum + 1;
-
-		if ( leveltype != DTYPE_TOWN ) {
-			ChangeLightXY(plr[pnum]._plid, plr[pnum]._pVar1, plr[pnum]._pVar2);
-			ChangeVisionXY(plr[pnum]._pvid, plr[pnum].WorldX, plr[pnum].WorldY);
-		}
-
-		if ( pnum == myplr && ScrollInfo._sdir ) {
-			ViewX = plr[pnum].WorldX - ScrollInfo._sdx;
-			ViewY = plr[pnum].WorldY - ScrollInfo._sdy;
-		}
-
-		if ( plr[pnum].walkpath[0] != -1 ) {
-			StartWalkStand(pnum);
-		} else {
-			StartStand(pnum, plr[pnum]._pVar3);
-		}
-
-		ClearPlrPVars(pnum);
-
-		if ( leveltype != DTYPE_TOWN ) {
-			ChangeLightOff(plr[pnum]._plid, 0, 0);
-		}
-
-		return TRUE;
-	}
-
-	PM_ChangeOffset(pnum);
-	return FALSE;
-}
-// 5BB1ED: using guessed type char leveltype;
-
-BOOL __fastcall WeaponDur(int pnum, int durrnd)
-{
-	unsigned int v2; // edi
-	unsigned int v3; // esi
-	int v4; // ebp
-	int v5; // ecx
-	int v6; // ecx
-	int v7; // ecx
-	int v8; // ecx
-	int v9; // ecx
-	int v10; // ecx
-	int v11; // ecx
-	int v12; // ecx
-
-	v2 = pnum;
-	if ( pnum != myplr )
-		return 0;
-	if ( random(3, durrnd) )
-		return 0;
-	if ( v2 >= 4 )
-		TermMsg("WeaponDur: illegal player %d", v2);
-	v3 = v2;
-	v4 = plr[v2].InvBody[4]._itype;
-	if ( v4 != ITYPE_NONE && plr[v3].InvBody[4]._iClass == 1 )
-	{
-		v5 = plr[v3].InvBody[4]._iDurability;
-		if ( v5 == 255 )
-			return 0;
-		v6 = v5 - 1;
-		plr[v3].InvBody[4]._iDurability = v6;
-		if ( !v6 )
-		{
-LABEL_22:
-			NetSendCmdDelItem(1u, 4u);
-			plr[v3].InvBody[4]._itype = -1;
-			goto LABEL_23;
-		}
-	}
-	if ( plr[v3].InvBody[5]._itype != -1 && plr[v3].InvBody[5]._iClass == 1 )
-	{
-		v7 = plr[v3].InvBody[5]._iDurability;
-		if ( v7 == 255 )
-			return 0;
-		v8 = v7 - 1;
-		plr[v3].InvBody[5]._iDurability = v8;
-		if ( !v8 )
-		{
-LABEL_13:
-			NetSendCmdDelItem(1u, 5u);
-			plr[v3].InvBody[5]._itype = -1;
-LABEL_23:
-			CalcPlrInv(v2, 1u);
-			return 1;
-		}
-	}
-	if ( v4 == -1 && plr[v3].InvBody[5]._itype == ITYPE_SHIELD )
-	{
-		v9 = plr[v3].InvBody[5]._iDurability;
-		if ( v9 == 255 )
-			return 0;
-		v10 = v9 - 1;
-		plr[v3].InvBody[5]._iDurability = v10;
-		if ( !v10 )
-			goto LABEL_13;
-	}
-	if ( plr[v3].InvBody[5]._itype == -1 && v4 == 5 )
-	{
-		v11 = plr[v3].InvBody[4]._iDurability;
-		if ( v11 != 255 )
-		{
-			v12 = v11 - 1;
-			plr[v3].InvBody[4]._iDurability = v12;
-			if ( !v12 )
-				goto LABEL_22;
-		}
-	}
-	return 0;
-}
-
-bool __fastcall PlrHitMonst(int pnum, int m)
-{
-	int v2; // ebx
-	unsigned int v3; // esi
-	//int v4; // ST04_4
-	int v5; // ebx
-	//int v7; // ST04_4
-	int v8; // eax
-	unsigned int v9; // esi
-	int v10; // ecx
-	int v11; // eax
-	int v12; // edi
-	int v13; // edi
-	//int v14; // eax
-	int v16; // edx
-	int v17; // eax
-	int v18; // ecx
-	int v19; // edi
-	int v20; // eax
-	int v21; // eax
-	char v22; // dl
-	bool v23; // zf
-	int v24; // eax
-	int v25; // ecx
-	int v26; // edi
-	int v27; // eax
-	int v28; // edx
-	int *v29; // ecx
-	int v30; // edx
-	int *v31; // ecx
-	int v32; // ecx
-	int v33; // edx
-	int *v34; // ecx
-	int v35; // edx
-	int *v36; // ecx
-	int v37; // edx
-	int *v38; // ecx
-	int *v39; // ecx
-	int v40; // esi
-	BOOL ret; // [esp+Ch] [ebp-18h]
-	bool v42; // [esp+10h] [ebp-14h]
-	int v48;
-	int v43; // [esp+14h] [ebp-10h]
-	int pnuma; // [esp+18h] [ebp-Ch]
-	int arglist; // [esp+1Ch] [ebp-8h]
-	int v46; // [esp+20h] [ebp-4h]
-
-	v2 = m;
-	v3 = pnum;
-	arglist = m;
-	pnuma = pnum;
-	if ( (unsigned int)m >= 0xC8 )
-	{
-		TermMsg("PlrHitMonst: illegal monster %d", m);
-		//pnum = v4;
-	}
-	v5 = 228 * v2;
-	v43 = v5;
-	if ( (signed int)(*(int *)((_BYTE *)&monster[0]._mhitpoints + v5) & 0xFFFFFFC0) <= 0
-	  || **(_BYTE **)((char *)&monster[0].MType + v5) == MT_ILLWEAV && *((_BYTE *)&monster[0]._mgoal + v5) == 2
-	  || *(MON_MODE *)((char *)&monster[0]._mmode + v5) == MM_CHARGE )
-	{
-		return 0;
-	}
-	if ( v3 >= 4 )
-	{
-		TermMsg("PlrHitMonst: illegal player %d", v3);
-		//pnum = v7;
-	}
-	v42 = 0;
-	v8 = random(4, 100);
-	v23 = *(MON_MODE *)((char *)&monster[0]._mmode + v5) == MM_STONE;
-	v46 = v8;
-	if ( v23 )
-		v46 = 0;
-	v9 = v3;
-	v10 = plr[v9]._pLevel;
-	v11 = plr[v9]._pIEnAc + (plr[v9]._pDexterity >> 1) - *((unsigned char *)&monster[0].mArmorClass + v5);
-	v12 = v11 + v10 + 50;
-	if ( !_LOBYTE(plr[v9]._pClass) )
-		v12 = v11 + v10 + 70;
-	v13 = plr[v9]._pIBonusToHit + v12;
-	if ( v13 < 5 )
-		v13 = 5;
-	if ( v13 > 95 )
-		v13 = 95;
-	if ( CheckMonsterHit(arglist, &ret) )
-		return ret;
-#ifdef _DEBUG
-	if ( (signed int)v46 < v13 || debug_mode_key_inverted_v || debug_mode_dollar_sign )
-#else
-	if ( (signed int)v46 < v13 )
-#endif
-	{
-		v16 = plr[v9]._pIMaxDam - plr[v9]._pIMinDam + 1;
-		v48 = plr[v9]._pIMinDam;
-		v17 = random(5, v16);
-		v18 = 100;
-		v19 = plr[v9]._pIBonusDamMod + plr[v9]._pDamageMod + (v48 + v17) * plr[v9]._pIBonusDam / 100 + v48 + v17;
-		if ( !_LOBYTE(plr[v9]._pClass) )
-		{
-			v48 = plr[v9]._pLevel;
-			v20 = random(6, 100);
-			if ( v20 < v48 )
-				v19 *= 2;
-		}
-		v21 = plr[v9].InvBody[4]._itype;
-		v46 = -1;
-		if ( v21 == 1 || plr[v9].InvBody[5]._itype == 1 )
-			v46 = 1;
-		if ( v21 == ITYPE_MACE || plr[v9].InvBody[5]._itype == ITYPE_MACE )
-			v46 = ITYPE_MACE;
-		v22 = (*(MonsterData **)((char *)&monster[0].MData + v5))->mMonstClass;
-		if ( v22 )
-		{
-			if ( v22 != 2 )
-				goto LABEL_40;
-			if ( v46 == ITYPE_MACE )
-				v19 -= v19 >> 1;
-			v23 = v46 == 1;
-		}
-		else
-		{
-			if ( v46 == 1 )
-				v19 -= v19 >> 1;
-			v23 = v46 == ITYPE_MACE;
-		}
-		if ( v23 )
-			v19 += v19 >> 1;
-LABEL_40:
-		v24 = plr[v9]._pIFlags;
-		if ( v24 & 0x40000000 && v22 == 1 )
-			v19 *= 3;
-		v25 = pnuma;
-		v26 = v19 << 6;
-		if ( pnuma == myplr )
-			*(int *)((char *)&monster[0]._mhitpoints + v5) -= v26;
-		if ( v24 & 2 )
-		{
-			v27 = random(7, v26 >> 3);
-			v28 = plr[v9]._pMaxHP;
-			v29 = &plr[v9]._pHitPoints;
-			*v29 += v27;
-			if ( plr[v9]._pHitPoints > v28 )
-				*v29 = v28;
-			v30 = plr[v9]._pMaxHPBase;
-			v31 = &plr[v9]._pHPBase;
-			*v31 += v27;
-			if ( plr[v9]._pHPBase > v30 )
-				*v31 = v30;
-			v5 = v43;
-			drawhpflag = 1;
-		}
-		else
-		{
-			v27 = ret;
-		}
-		v46 = plr[v9]._pIFlags;
-		v32 = v46;
-		if ( v32 & 0x6000 && !(v46 & 0x8000000) )
-		{
-			if ( v32 & 0x2000 )
-				v27 = 3 * v26 / 100;
-			if ( v32 & 0x4000 )
-				v27 = 5 * v26 / 100;
-			v33 = plr[v9]._pMaxMana;
-			v34 = &plr[v9]._pMana;
-			*v34 += v27;
-			if ( plr[v9]._pMana > v33 )
-				*v34 = v33;
-			v35 = plr[v9]._pMaxManaBase;
-			v36 = &plr[v9]._pManaBase;
-			*v36 += v27;
-			if ( plr[v9]._pManaBase > v35 )
-				*v36 = v35;
-			v5 = v43;
-			v32 = v46;
-			drawmanaflag = 1;
-		}
-		if ( v32 & 0x18000 )
-		{
-			if ( (v32 & 0x8000) != 0 )
-				v27 = 3 * v26 / 100;
-			if ( v32 & 0x10000 )
-				v27 = 5 * v26 / 100;
-			v37 = plr[v9]._pMaxHP;
-			v38 = &plr[v9]._pHitPoints;
-			*v38 += v27;
-			if ( plr[v9]._pHitPoints > v37 )
-				*v38 = v37;
-			v39 = &plr[v9]._pHPBase;
-			v40 = plr[v9]._pMaxHPBase;
-			*v39 += v27;
-			if ( *v39 > v40 )
-				*v39 = v40;
-			BYTE1(v32) = BYTE1(v46);
-			v5 = v43;
-			drawhpflag = 1;
-		}
-		if ( v32 & 0x100 )
-			*(int *)((char *)&monster[0]._mFlags + v5) |= 8u;
-#ifdef _DEBUG
-		if ( debug_mode_dollar_sign || debug_mode_key_inverted_v )
-			monster[m]._mhitpoints = 0; /* double check */
-#endif
-		if ( (signed int)(*(int *)((_BYTE *)&monster[0]._mhitpoints + v5) & 0xFFFFFFC0) > 0 )
-		{
-			if ( *(MON_MODE *)((char *)&monster[0]._mmode + v5) != MM_STONE )
-			{
-				if ( v32 & 0x800 )
-					M_GetKnockback(arglist);
-				M_StartHit(arglist, pnuma, v26);
-				goto LABEL_85;
-			}
-			M_StartHit(arglist, pnuma, v26);
-		}
-		else
-		{
-			if ( *(MON_MODE *)((char *)&monster[0]._mmode + v5) != MM_STONE )
-			{
-				M_StartKill(arglist, pnuma);
-				goto LABEL_85;
-			}
-			M_StartKill(arglist, pnuma);
-		}
-		*(MON_MODE *)((char *)&monster[0]._mmode + v5) = MM_STONE;
-LABEL_85:
-		v42 = 1;
-	}
-	return v42;
-}
-
-bool __fastcall PlrHitPlr(int pnum, char p)
-{
-	char v2; // bl
-	unsigned int v3; // esi
-	//int v4; // ST04_4
-	int v5; // edi
-	//int v7; // ST04_4
-	unsigned int v8; // esi
-	int v9; // ecx
-	int v10; // eax
-	int v11; // ebx
-	int v12; // ebx
-	int v13; // eax
-	int v14; // eax
-	int v15; // ecx
-	int v16; // eax
-	int v17; // ebx
-	int v18; // eax
-	int v19; // ecx
-	int v20; // edi
-	int v21; // ebx
-	signed int v22; // edi
-	int v23; // eax
-	int v24; // edx
-	int *v25; // ecx
-	int *v26; // ecx
-	int v27; // esi
-	int v28; // [esp+Ch] [ebp-14h]
-	int v29; // [esp+10h] [ebp-10h]
-	bool v30; // [esp+14h] [ebp-Ch]
-	int arglist; // [esp+18h] [ebp-8h]
-	char bPlr; // [esp+1Ch] [ebp-4h]
-
-	v2 = p;
-	v3 = pnum;
-	bPlr = p;
-	v28 = pnum;
-	if ( (unsigned char)p >= 4u )
-	{
-		TermMsg("PlrHitPlr: illegal target player %d", p);
-		//pnum = v4;
-	}
-	arglist = v2;
-	v5 = v2;
-	v30 = 0;
-	if ( plr[v5]._pInvincible || plr[v5]._pSpellFlags & 1 )
-		return 0;
-	if ( v3 >= 4 )
-	{
-		TermMsg("PlrHitPlr: illegal attacking player %d", v3);
-		//pnum = v7;
-	}
-	v8 = v3;
-	v29 = random(4, 100);
-	v9 = (plr[v8]._pDexterity >> 1) - plr[v5]._pIBonusAC - plr[v5]._pIAC - plr[v5]._pDexterity / 5;
-	v10 = plr[v8]._pLevel;
-	v11 = v9 + v10 + 50;
-	if ( !_LOBYTE(plr[v8]._pClass) )
-		v11 = v9 + v10 + 70;
-	v12 = plr[v8]._pIBonusToHit + v11;
-	if ( v12 < 5 )
-		v12 = 5;
-	if ( v12 > 95 )
-		v12 = 95;
-	v13 = plr[v5]._pmode;
-	if ( v13 && v13 != 4 || !plr[v5]._pBlockFlag )
-	{
-		v14 = 100;
-	}
-	else
-	{
-		v14 = random(5, 100);
-	}
-	v15 = plr[v5]._pDexterity + plr[v5]._pBaseToBlk + 2 * plr[v5]._pLevel - 2 * plr[v8]._pLevel;
-	if ( v15 < 0 )
-		v15 = 0;
-	if ( v15 > 100 )
-		v15 = 100;
-	if ( v29 < v12 )
-	{
-		if ( v14 >= v15 )
-		{
-			v17 = plr[v8]._pIMinDam;
-			v18 = random(5, plr[v8]._pIMaxDam - v17 + 1);
-			v19 = 100;
-			v20 = plr[v8]._pIBonusDamMod + plr[v8]._pDamageMod + (v17 + v18) * plr[v8]._pIBonusDam / 100 + v17 + v18;
-			if ( !_LOBYTE(plr[v8]._pClass) )
-			{
-				v21 = plr[v8]._pLevel;
-				if ( random(6, 100) < v21 )
-					v20 *= 2;
-			}
-			v22 = v20 << 6;
-			if ( plr[v8]._pIFlags & 2 )
-			{
-				v23 = random(7, v22 >> 3);
-				v24 = plr[v8]._pMaxHP;
-				v25 = &plr[v8]._pHitPoints;
-				*v25 += v23;
-				if ( plr[v8]._pHitPoints > v24 )
-					*v25 = v24;
-				v26 = &plr[v8]._pHPBase;
-				v27 = plr[v8]._pMaxHPBase;
-				*v26 += v23;
-				if ( *v26 > v27 )
-					*v26 = v27;
-				drawhpflag = 1;
-			}
-			if ( v28 == myplr )
-				NetSendCmdDamage(1u, bPlr, v22);
-			StartPlrHit(arglist, v22, 0);
-		}
-		else
-		{
-			v16 = GetDirection(plr[v5].WorldX, plr[v5].WorldY, plr[v8].WorldX, plr[v8].WorldY);
-			StartPlrBlock(arglist, v16);
-		}
-		v30 = 1;
-	}
-	return v30;
-}
-
-BOOL __fastcall PlrHitObj(int pnum, int mx, int my)
-{
-	int oi;
-
-	if ( dObject[mx][my] > 0 ) {
-		oi = dObject[mx][my] - 1;
-	} else {
-		oi = -dObject[mx][my] - 1;
-	}
-
-	if ( object[oi]._oBreak == 1 ) {
-		BreakObject(pnum, oi);
-		return TRUE;
-	}
-
-	return FALSE;
-}
-
-int __fastcall PM_DoAttack(int pnum)
-{
-	int v1; // esi
-	int v2; // esi
-	int v3; // ecx
-	int v4; // eax
-	int v5; // eax
-	int v6; // ebx
-	int v7; // edi
-	int v8; // eax
-	int v9; // edx
-	int v10; // ecx
-	//int v11; // eax
-	int v12; // edx
-	int v13; // eax
-	bool v14; // eax
-	int v15; // edx
-	char v16; // al
-	//int v17; // eax
-	int v19; // [esp+Ch] [ebp-8h]
-	int arglist; // [esp+10h] [ebp-4h]
-
-	v1 = pnum;
-	arglist = pnum;
-	if ( (unsigned int)pnum >= MAX_PLRS )
-		TermMsg("PM_DoAttack: illegal player %d", pnum);
-	v2 = v1;
-	v3 = plr[v2]._pIFlags;
-	v4 = plr[v2]._pAnimFrame;
-	if ( v3 & 0x20000 && v4 == 1 ) // quick attack
-		plr[v2]._pAnimFrame = 2;
-	if ( v3 & 0x40000 && (v4 == 1 || v4 == 3) ) // fast attack
-		++plr[v2]._pAnimFrame;
-	if ( v3 & 0x80000 && (v4 == 1 || v4 == 3 || v4 == 5) ) // faster attack
-		++plr[v2]._pAnimFrame;
-	if ( v3 & 0x100000 && (v4 == 1 || v4 == 4) ) // fastest attack
-		plr[v2]._pAnimFrame += 2;
-	if ( plr[v2]._pAnimFrame == plr[v2]._pAFNum - 1 )
-		PlaySfxLoc(PS_SWING, plr[v2].WorldX, plr[v2].WorldY);
-	if ( plr[v2]._pAnimFrame != plr[v2]._pAFNum )
-		goto LABEL_49;
-	v5 = plr[v2]._pdir;
-	v6 = plr[v2].WorldX + offset_x[v5];
-	v7 = plr[v2].WorldY + offset_y[v5];
-	v8 = v7 + 112 * v6;
-	v19 = v8;
-	v9 = dMonster[0][v8];
-	if ( !v9 )
-	{
-LABEL_29:
-		if ( plr[v2]._pIFlags & 0x10 )
-		{
-			AddMissile(v6, v7, 1, 0, 0, MIS_WEAPEXP, 0, arglist, 0, 0);
-			v8 = v19;
-		}
-		if ( plr[v2]._pIFlags & 0x20 )
-		{
-			AddMissile(v6, v7, 2, 0, 0, MIS_WEAPEXP, 0, arglist, 0, 0);
-			v8 = v19;
-		}
-		v12 = dMonster[0][v8];
-		if ( v12 )
-		{
-			if ( v12 <= 0 )
-				v13 = -1 - v12;
-			else
-				v13 = v12 - 1;
-			v14 = PlrHitMonst(arglist, v13);
-			goto LABEL_46;
-		}
-		v15 = (unsigned char)dPlayer[0][v8];
-		if ( (_BYTE)v15 && !FriendlyMode )
-		{
-			if ( (char)v15 <= 0 )
-				v16 = -1 - v15;
-			else
-				v16 = v15 - 1;
-			v14 = PlrHitPlr(arglist, v16);
-LABEL_46:
-			if ( v14 )
-			{
-				//_LOBYTE(v17) = WeaponDur(arglist, 30);
-				if ( WeaponDur(arglist, 30) )
-					goto LABEL_48;
-			}
-			goto LABEL_49;
-		}
-		if ( dObject[0][v8] > 0 )
-		{
-			v14 = PlrHitObj(arglist, v6, v7);
-			goto LABEL_46;
-		}
-LABEL_49:
-		if ( plr[v2]._pAnimFrame != plr[v2]._pAFrames )
-			return 0;
-LABEL_48:
-		StartStand(arglist, plr[v2]._pdir);
-		ClearPlrPVars(arglist);
-		return 1;
-	}
-	if ( v9 <= 0 )
-		v10 = -1 - v9;
-	else
-		v10 = v9 - 1;
-	//_LOBYTE(v11) = CanTalkToMonst(v10);
-	if ( !CanTalkToMonst(v10) )
-	{
-		v8 = v19;
-		goto LABEL_29;
-	}
-	plr[v2]._pVar1 = 0;
-	return 0;
-}
-// 484368: using guessed type int FriendlyMode;
-
-BOOL __fastcall PM_DoRangeAttack(int pnum)
-{
-	if ( (DWORD)pnum >= MAX_PLRS ) {
-		TermMsg("PM_DoRangeAttack: illegal player %d", pnum);
-	}
-
-	int origFrame = plr[pnum]._pAnimFrame;
-	if ( plr[pnum]._pIFlags & ISPL_QUICKATTACK && origFrame == 1 ) {
-		plr[pnum]._pAnimFrame++;
-	}
-	if ( plr[pnum]._pIFlags & ISPL_FASTATTACK && (origFrame == 1 || origFrame == 3) ) {
-		plr[pnum]._pAnimFrame++;
-	}
-
-	if ( plr[pnum]._pAnimFrame == plr[pnum]._pAFNum ) {
-		int mistype = MIS_ARROW;
-		if ( plr[pnum]._pIFlags & ISPL_FIRE_ARROWS ) {
-			mistype = MIS_FARROW;
-		}
-		if ( plr[pnum]._pIFlags & ISPL_LIGHT_ARROWS ) {
-			mistype = MIS_LARROW;
-		}
-		AddMissile(
-			plr[pnum].WorldX,
-			plr[pnum].WorldY,
-			plr[pnum]._pVar1,
-			plr[pnum]._pVar2,
-			plr[pnum]._pdir,
-			mistype,
-			0,
-			pnum,
-			4,
-			0
-		);
-
-		PlaySfxLoc(PS_BFIRE, plr[pnum].WorldX, plr[pnum].WorldY);
-
-		if ( WeaponDur(pnum, 40) ) {
-			StartStand(pnum, plr[pnum]._pdir);
-			ClearPlrPVars(pnum);
-			return TRUE;
-		}
-	}
-
-	if ( plr[pnum]._pAnimFrame >= plr[pnum]._pAFrames ) {
-		StartStand(pnum, plr[pnum]._pdir);
-		ClearPlrPVars(pnum);
-		return TRUE;
-	} else {
-		return FALSE;
-	}
-
-}
-
-void __fastcall ShieldDur(int pnum)
-{
-	if ( pnum != myplr ) {
-		return;
-	}
-
-	if ( (DWORD)pnum >= MAX_PLRS ) {
-		TermMsg("ShieldDur: illegal player %d", pnum);
-	}
-
-	if ( plr[pnum].InvBody[INVLOC_HAND_LEFT]._itype == ITYPE_SHIELD ) {
-		if ( plr[pnum].InvBody[INVLOC_HAND_LEFT]._iDurability == 255 ) {
-			return;
-		}
-
-		plr[pnum].InvBody[INVLOC_HAND_LEFT]._iDurability--;
-		if ( plr[pnum].InvBody[INVLOC_HAND_LEFT]._iDurability == 0 ) {
-			NetSendCmdDelItem(TRUE, INVLOC_HAND_LEFT);
-			plr[pnum].InvBody[INVLOC_HAND_LEFT]._itype = ITYPE_NONE;
-			CalcPlrInv(pnum, TRUE);
-		}
-	}
-
-	if ( plr[pnum].InvBody[INVLOC_HAND_RIGHT]._itype == ITYPE_SHIELD ) {
-		if ( plr[pnum].InvBody[INVLOC_HAND_RIGHT]._iDurability != 255 ) {
-			plr[pnum].InvBody[INVLOC_HAND_RIGHT]._iDurability--;
-			if ( plr[pnum].InvBody[INVLOC_HAND_RIGHT]._iDurability == 0 ) {
-				NetSendCmdDelItem(TRUE, INVLOC_HAND_RIGHT);
-				plr[pnum].InvBody[INVLOC_HAND_RIGHT]._itype = ITYPE_NONE;
-				CalcPlrInv(pnum, TRUE);
-			}
-		}
-	}
-}
-
-BOOL __fastcall PM_DoBlock(int pnum)
-{
-	if ( (DWORD)pnum >= MAX_PLRS ) {
-		TermMsg("PM_DoBlock: illegal player %d", pnum);
-	}
-
-	if ( plr[pnum]._pIFlags & ISPL_FASTBLOCK && plr[pnum]._pAnimFrame != 1 ) {
-		plr[pnum]._pAnimFrame = plr[pnum]._pBFrames;
-	}
-
-	if ( plr[pnum]._pAnimFrame >= plr[pnum]._pBFrames ) {
-		StartStand(pnum, plr[pnum]._pdir);
-		ClearPlrPVars(pnum);
-
-		if ( !random(3, 10) ) {
-			ShieldDur(pnum);
-		}
-		return TRUE;
-	}
-
-	return FALSE;
-}
-
-BOOL __fastcall PM_DoSpell(int pnum)
-{
-	if ( (DWORD)pnum >= MAX_PLRS ) {
-		TermMsg("PM_DoSpell: illegal player %d", pnum);
-	}
-
-	if ( plr[pnum]._pVar8 == plr[pnum]._pSFNum )
-	{
-		CastSpell(
-			pnum,
-			plr[pnum]._pSpell,
-			plr[pnum].WorldX,
-			plr[pnum].WorldY,
-			plr[pnum]._pVar1,
-			plr[pnum]._pVar2,
-			FALSE,
-			plr[pnum]._pVar4
-		);
-
-		if ( !plr[pnum]._pSplFrom ) {
-			if ( plr[pnum]._pRSplType == RSPLTYPE_SCROLL) {
-				if ( !(plr[pnum]._pScrlSpells64
-					& (UINT64)1 << (plr[pnum]._pRSpell - 1))
-				) {
-					plr[pnum]._pRSpell = SPL_INVALID;
-					plr[pnum]._pRSplType = RSPLTYPE_INVALID;
-					drawpanflag = 255;
-				}
-			}
-
-			if ( plr[pnum]._pRSplType == RSPLTYPE_CHARGES) {
-				if ( !(plr[pnum]._pISpells64
-					& (UINT64)1 << (plr[pnum]._pRSpell - 1))
-				) {
-					plr[pnum]._pRSpell = SPL_INVALID;
-					plr[pnum]._pRSplType = RSPLTYPE_INVALID;
-					drawpanflag = 255;
-				}
-			}
-		}
-	}
-
-	plr[pnum]._pVar8++;
-
-	if ( leveltype == DTYPE_TOWN ) {
-		if ( plr[pnum]._pVar8 > plr[pnum]._pSFrames ) {
-			StartWalkStand(pnum);
-			ClearPlrPVars(pnum);
-			return TRUE;
-		}
-	} else if ( plr[pnum]._pAnimFrame == plr[pnum]._pSFrames ) {
-		StartStand(pnum, plr[pnum]._pdir);
-		ClearPlrPVars(pnum);
-		return TRUE;
-	}
-
-	return FALSE;
-}
-// 52571C: using guessed type int drawpanflag;
-// 5BB1ED: using guessed type char leveltype;
-
-int __fastcall PM_DoGotHit(int pnum)
-{
-	int v1; // esi
-	int v2; // eax
-	int v3; // edx
-	int v4; // ecx
-
-	v1 = pnum;
-	if ( (unsigned int)pnum >= MAX_PLRS )
-		TermMsg("PM_DoGotHit: illegal player %d", pnum);
-	v2 = v1;
-	v3 = plr[v1]._pIFlags;
-	v4 = plr[v1]._pAnimFrame;
-	if ( v3 & 0x200000 && v4 == 3 )
-		plr[v2]._pAnimFrame = 4;
-	if ( v3 & 0x400000 && (v4 == 3 || v4 == 5) )
-		++plr[v2]._pAnimFrame;
-	if ( v3 & 0x800000 && (v4 == 1 || v4 == 3 || v4 == 5) )
-		++plr[v2]._pAnimFrame;
-	if ( plr[v2]._pAnimFrame < plr[v2]._pHFrames )
-		return 0;
-	StartStand(v1, plr[v2]._pdir);
-	ClearPlrPVars(v1);
-	if ( random(3, 4) )
-		ArmorDur(v1);
-	return 1;
-}
-
-void __fastcall ArmorDur(int pnum)
-{
-	int v1; // ebp
-	//int v2; // ST04_4
-	PlayerStruct *v3; // esi
-	int v4; // eax
-	int v5; // edi
-	int v6; // esi
-	int v7; // ecx
-	int v8; // ecx
-	unsigned char v9; // dl
-
-	v1 = pnum;
-	if ( pnum == myplr )
-	{
-		if ( (unsigned int)pnum >= MAX_PLRS )
-		{
-			TermMsg("ArmorDur: illegal player %d", pnum);
-			//pnum = v2;
-		}
-		v3 = &plr[v1];
-		if ( v3->InvBody[6]._itype != -1 || v3->InvBody[0]._itype != -1 )
-		{
-			v4 = random(8, 3);
-			v5 = v3->InvBody[6]._itype;
-			if ( v5 == -1 )
-				goto LABEL_23;
-			if ( v3->InvBody[0]._itype == -1 )
-				v4 = 1;
-			if ( v5 == -1 )
-			{
-LABEL_23:
-				if ( v3->InvBody[0]._itype != -1 )
-					v4 = 0;
-			}
-			if ( v4 )
-				v6 = (int)&v3->InvBody[6];
-			else
-				v6 = (int)v3->InvBody;
-			v7 = *(_DWORD *)(v6 + 236);
-			if ( v7 != 255 )
-			{
-				v8 = v7 - 1;
-				*(_DWORD *)(v6 + 236) = v8;
-				if ( !v8 )
-				{
-					if ( v4 )
-						v9 = 6;
-					else
-						v9 = 0;
-					NetSendCmdDelItem(1u, v9);
-					*(_DWORD *)(v6 + 8) = -1;
-					CalcPlrInv(v1, 1u);
-				}
-			}
-		}
-	}
-}
-
-int __fastcall PM_DoDeath(int pnum)
-{
-	int v1; // edi
-	int v2; // esi
-	int v3; // ecx
-	int v4; // eax
-	int v5; // eax
-
-	v1 = pnum;
-	if ( (unsigned int)pnum >= MAX_PLRS )
-		TermMsg("PM_DoDeath: illegal player %d", pnum);
-	v2 = v1;
-	if ( plr[v1]._pVar8 >= 2 * plr[v1]._pDFrames )
-	{
-		if ( deathdelay > 1 && v1 == myplr && --deathdelay == 1 )
-		{
-			deathflag = 1;
-			if ( gbMaxPlayers == 1 )
-				gamemenu_previous();
-		}
-		v3 = plr[v2].WorldY;
-		plr[v2]._pAnimFrame = plr[v2]._pAnimLen;
-		v4 = plr[v2].WorldX;
-		plr[v2]._pAnimDelay = 10000;
-		dFlags[v4][v3] |= 4u;
-	}
-	v5 = plr[v2]._pVar8;
-	if ( v5 < 100 )
-		plr[v2]._pVar8 = v5 + 1;
-	return 0;
-}
-// 679660: using guessed type char gbMaxPlayers;
-// 69B7C4: using guessed type int deathdelay;
-
-void __fastcall CheckNewPath(int pnum)
-{
-	int v1; // edi
-	int v2; // ebx
-	int v3; // eax
-	int v4; // ecx
-	bool v5; // zf
-	int v6; // eax
-	int v7; // esi
-	int v8; // eax
-	int v9; // edx
-	int v10; // esi
-	int v11; // esi
-	int v12; // eax
-	int v13; // eax
-	int v14; // ecx
-	int v15; // edx
-	int v16; // eax
-	int v17; // eax
-	int v18; // eax
-	int v19; // ecx
-	int v20; // eax
-	int v21; // edi
-	int v22; // esi
-	int v23; // ST38_4
-	int v24; // eax
-	int v25; // esi
-	int v26; // esi
-	int v27; // ST38_4
-	int v28; // eax
-	int v29; // ecx
-	int v30; // edx
-	int v31; // ecx
-	int *v32; // esi
-	int *v33; // edi
-	int v34; // esi
-	int v35; // eax
-	int v36; // ecx
-	int v37; // eax
-	int v38; // eax
-	int v39; // eax
-	int v40; // eax
-	int v41; // eax
-	int *v42; // esi
-	int *v43; // edi
-	int v44; // eax
-	int v45; // eax
-	int v46; // esi
-	int v47; // esi
-	int v48; // eax
-	int v49; // ecx
-	int v50; // esi
-	int v51; // eax
-	int v52; // ecx
-	int v53; // edi
-	int v54; // esi
-	int v55; // ST38_4
-	int v56; // eax
-	int v57; // edi
-	int v58; // esi
-	int v59; // ST38_4
-	int v60; // eax
-	int v61; // eax
-	int v62; // ecx
-	int v63; // esi
-	int v64; // ST38_4
-	int v65; // eax
-	int v66; // esi
-	int v67; // edi
-	int v68; // eax
-	int v69; // esi
-	int v70; // esi
-	int v71; // eax
-	int v72; // ecx
-	int v73; // eax
-	int v74; // eax
-	int *v75; // esi
-	int *v76; // edi
-	int v77; // eax
-	int v78; // eax
-	int v79; // eax
-	int v80; // eax
-	int *v81; // esi
-	int *v82; // edi
-	int v83; // eax
-	int v84; // eax
-	int v85; // eax
-	int v86; // [esp-18h] [ebp-34h]
-	int v87; // [esp-10h] [ebp-2Ch]
-	int v88; // [esp-10h] [ebp-2Ch]
-	int v89; // [esp-Ch] [ebp-28h]
-	int v90; // [esp-Ch] [ebp-28h]
-	int v91; // [esp-8h] [ebp-24h]
-	int v92; // [esp-8h] [ebp-24h]
-	int v93; // [esp-8h] [ebp-24h]
-	int v94; // [esp-4h] [ebp-20h]
-	int v95; // [esp-4h] [ebp-20h]
-	int v96; // [esp-4h] [ebp-20h]
-	signed int v97; // [esp+Ch] [ebp-10h]
-	int arglist; // [esp+10h] [ebp-Ch]
-	int arglista; // [esp+10h] [ebp-Ch]
-	int arglistb; // [esp+10h] [ebp-Ch]
-	int v101; // [esp+14h] [ebp-8h]
-	int v102; // [esp+14h] [ebp-8h]
-	int v103; // [esp+14h] [ebp-8h]
-	int v104; // [esp+14h] [ebp-8h]
-	int p; // [esp+18h] [ebp-4h]
-
-	v1 = pnum;
-	p = pnum;
-	if ( (unsigned int)pnum >= MAX_PLRS )
-		TermMsg("CheckNewPath: illegal player %d", pnum);
-	v2 = v1;
-	if ( plr[v1].destAction == 20 )
-		MakePlrPath(v1, monster[plr[v2].destParam1]._mfutx, monster[plr[v2].destParam1]._mfuty, 0);
-	if ( plr[v2].destAction == 21 )
-		MakePlrPath(v1, plr[plr[v2].destParam1]._px, plr[plr[v2].destParam1]._py, 0);
-	if ( plr[v2].walkpath[0] == -1 )
-	{
-		v18 = plr[v2].destAction;
-		if ( v18 == -1 )
-			return;
-		v19 = plr[v2]._pmode;
-		if ( v19 == PM_STAND )
-		{
-			switch ( v18 )
-			{
-				case 9:
-					v20 = GetDirection(plr[v2].WorldX, plr[v2].WorldY, plr[v2].destParam1, plr[v2].destParam2);
-					goto LABEL_52;
-				case 10:
-					v30 = plr[v2].WorldY;
-					v31 = plr[v2].WorldX;
-					v32 = &plr[v2].destParam2;
-					v33 = &plr[v2].destParam1;
-					goto LABEL_59;
-				case 12:
-					v39 = GetDirection(plr[v2].WorldX, plr[v2].WorldY, plr[v2].destParam1, plr[v2].destParam2);
-					StartSpell(p, v39, plr[v2].destParam1, plr[v2].destParam2);
-					v40 = plr[v2].destParam3;
-					goto LABEL_66;
-				case 13:
-					v46 = plr[v2].destParam1;
-					arglista = v46;
-					v47 = v46;
-					v102 = abs(plr[v2].WorldX - object[v47]._ox);
-					v48 = abs(plr[v2].WorldY - object[v47]._oy);
-					if ( v48 > 1 )
-					{
-						v49 = object[v47]._oy;
-						if ( dObject[object[v47]._ox][v49-1] == -1 - arglista ) /* dungeon[39][112 * object[v47]._ox + 39 + v49] check */
-							v48 = abs(plr[v2].WorldY - v49 + 1);
-					}
-					if ( v102 > 1 || v48 > 1 )
-						break;
-					if ( object[v47]._oBreak != 1 )
-						goto LABEL_73;
-					goto LABEL_80;
-				case 14:
-					v50 = plr[v2].destParam1;
-					arglista = v50;
-					v47 = v50;
-					v103 = abs(plr[v2].WorldX - object[v47]._ox);
-					v51 = abs(plr[v2].WorldY - object[v47]._oy);
-					if ( v51 > 1 )
-					{
-						v52 = object[v47]._oy;
-						if ( dObject[object[v47]._ox][v52-1] == -1 - arglista ) /* dungeon[39][112 * object[v47]._ox + 39 + v52] check */
-							v51 = abs(plr[v2].WorldY - v52 + 1);
-					}
-					if ( v103 > 1 || v51 > 1 )
-						break;
-					if ( object[v47]._oBreak == 1 )
-					{
-LABEL_80:
-						v20 = GetDirection(plr[v2].WorldX, plr[v2].WorldY, object[v47]._ox, object[v47]._oy);
-LABEL_81:
-						v29 = p;
-LABEL_82:
-						StartAttack(v29, v20);
-					}
-					else
-					{
-						TryDisarm(p, arglista);
-LABEL_73:
-						OperateObject(p, arglista, 0);
-					}
-					break;
-				case 15:
-					if ( v1 == myplr )
-					{
-						v53 = plr[v2].destParam1;
-						v54 = plr[v2].destParam1;
-						v55 = abs(plr[v2].WorldX - item[v54]._ix);
-						v56 = abs(plr[v2].WorldY - item[v54]._iy);
-						if ( v55 <= 1 && v56 <= 1 && pcurs == 1 && !item[v54]._iRequest )
-						{
-							NetSendCmdGItem(1u, CMD_REQUESTGITEM, myplr, myplr, v53);
-							item[v54]._iRequest = 1;
-						}
-					}
-					break;
-				case 16:
-					if ( v1 == myplr )
-					{
-						v57 = plr[v2].destParam1;
-						v58 = plr[v2].destParam1;
-						v59 = abs(plr[v2].WorldX - item[v58]._ix);
-						v60 = abs(plr[v2].WorldY - item[v58]._iy);
-						if ( v59 <= 1 && v60 <= 1 && pcurs == 1 )
-							NetSendCmdGItem(1u, CMD_REQUESTAGITEM, myplr, myplr, v57);
-					}
-					break;
-				case 17:
-					if ( v1 == myplr )
-						TalkToTowner(v1, plr[v2].destParam1);
-					break;
-				case 18:
-					if ( object[plr[v2].destParam1]._oBreak != 1 )
-						OperateObject(v1, plr[v2].destParam1, 1u);
-					break;
-				case 20:
-					v21 = plr[v2].destParam1;
-					v22 = plr[v2].destParam1;
-					v23 = abs(plr[v2].WorldX - monster[v22]._mfutx);
-					v24 = abs(plr[v2].WorldY - monster[v22]._mfuty);
-					if ( v23 > 1 || v24 > 1 )
-						break;
-					v20 = GetDirection(plr[v2]._px, plr[v2]._py, monster[v22]._mfutx, monster[v22]._mfuty);
-					v25 = monster[v22].mtalkmsg;
-					if ( v25 && v25 != QUEST_VILE14 )
-						goto LABEL_56;
-					goto LABEL_81;
-				case 21:
-					v26 = plr[v2].destParam1;
-					v27 = abs(plr[v2].WorldX - plr[v26]._px);
-					v28 = abs(plr[v2].WorldY - plr[v26]._py);
-					if ( v27 > 1 || v28 > 1 )
-						break;
-					v20 = GetDirection(plr[v2]._px, plr[v2]._py, plr[v26]._px, plr[v26]._py);
-LABEL_52:
-					v29 = v1;
-					goto LABEL_82;
-				case 22:
-					v21 = plr[v2].destParam1;
-					v34 = plr[v2].destParam1;
-					v35 = GetDirection(plr[v2]._px, plr[v2]._py, monster[v34]._mfutx, monster[v34]._mfuty);
-					v36 = monster[v34].mtalkmsg;
-					if ( v36 && v36 != QUEST_VILE14 )
-LABEL_56:
-						TalktoMonster(v21);
-					else
-						StartRangeAttack(p, v35, monster[v34]._mfutx, monster[v34]._mfuty);
-					break;
-				case 23:
-					v30 = plr[v2]._py;
-					v37 = plr[v2].destParam1;
-					v31 = plr[v2]._px;
-					v32 = &plr[v37]._py;
-					v33 = &plr[v37]._px;
-LABEL_59:
-					v38 = GetDirection(v31, v30, *v33, *v32);
-					StartRangeAttack(p, v38, *v33, *v32);
-					break;
-				case 24:
-					v41 = plr[v2].destParam1;
-					v42 = &monster[v41]._mfuty;
-					v43 = &monster[v41]._mfutx;
-					goto LABEL_65;
-				case 25:
-					v44 = plr[v2].destParam1;
-					v42 = &plr[v44]._py;
-					v43 = &plr[v44]._px;
-LABEL_65:
-					v45 = GetDirection(plr[v2].WorldX, plr[v2].WorldY, *v43, *v42);
-					StartSpell(p, v45, *v43, *v42);
-					v40 = plr[v2].destParam2;
-					goto LABEL_66;
-				case 26:
-					StartSpell(v1, plr[v2].destParam3, plr[v2].destParam1, plr[v2].destParam2);
-					plr[v2]._pVar3 = plr[v2].destParam3;
-					v40 = plr[v2].destParam4;
-LABEL_66:
-					plr[v2]._pVar4 = v40;
-					break;
-				default:
-					break;
-			}
-			FixPlayerLocation(p, plr[v2]._pdir);
-			goto LABEL_143;
-		}
-		if ( v19 == 4 && plr[v2]._pAnimFrame > plr[myplr]._pAFNum )
-		{
-			switch ( v18 )
-			{
-				case 9:
-					v61 = GetDirection(plr[v2]._px, plr[v2]._py, plr[v2].destParam1, plr[v2].destParam2);
-LABEL_105:
-					v62 = v1;
-LABEL_106:
-					StartAttack(v62, v61);
-LABEL_107:
-					plr[v2].destAction = -1;
-					break;
-				case 20:
-					v63 = plr[v2].destParam1;
-					v64 = abs(plr[v2].WorldX - monster[v63]._mfutx);
-					v65 = abs(plr[v2].WorldY - monster[v63]._mfuty);
-					if ( v64 > 1 || v65 > 1 )
-						goto LABEL_107;
-					v61 = GetDirection(plr[v2]._px, plr[v2]._py, monster[v63]._mfutx, monster[v63]._mfuty);
-					goto LABEL_105;
-				case 21:
-					v66 = plr[v2].destParam1;
-					v67 = abs(plr[v2].WorldX - plr[v66]._px);
-					v68 = abs(plr[v2].WorldY - plr[v66]._py);
-					if ( v67 > 1 || v68 > 1 )
-						goto LABEL_107;
-					v61 = GetDirection(plr[v2]._px, plr[v2]._py, plr[v66]._px, plr[v66]._py);
-					v62 = p;
-					goto LABEL_106;
-				case 13:
-					v69 = plr[v2].destParam1;
-					arglistb = v69;
-					v70 = v69;
-					v104 = abs(plr[v2].WorldX - object[v70]._ox);
-					v71 = abs(plr[v2].WorldY - object[v70]._oy);
-					if ( v71 > 1 )
-					{
-						v72 = object[v70]._oy;
-						if ( dObject[object[v70]._ox][v72-1] == -1 - arglistb ) /* dungeon[39][112 * object[v70]._ox + 39 + v72] check */
-							v71 = abs(plr[v2].WorldY - v72 + 1);
-					}
-					if ( v104 <= 1 && v71 <= 1 )
-					{
-						if ( object[v70]._oBreak == 1 )
-						{
-							v73 = GetDirection(plr[v2].WorldX, plr[v2].WorldY, object[v70]._ox, object[v70]._oy);
-							StartAttack(p, v73);
-						}
-						else
-						{
-							OperateObject(p, arglistb, 0);
-						}
-					}
-					break;
-			}
-		}
-		if ( plr[v2]._pmode == PM_RATTACK && plr[v2]._pAnimFrame > plr[myplr]._pAFNum )
-		{
-			v74 = plr[v2].destAction;
-			switch ( v74 )
-			{
-				case 10:
-					v75 = &plr[v2].destParam2;
-					v76 = &plr[v2].destParam1;
-LABEL_133:
-					v79 = GetDirection(plr[v2].WorldX, plr[v2].WorldY, *v76, *v75);
-					StartRangeAttack(p, v79, *v76, *v75);
-					plr[v2].destAction = -1;
-					break;
-				case 22:
-					v77 = plr[v2].destParam1;
-					v75 = &monster[v77]._mfuty;
-					v76 = &monster[v77]._mfutx;
-					goto LABEL_133;
-				case 23:
-					v78 = plr[v2].destParam1;
-					v75 = &plr[v78]._py;
-					v76 = &plr[v78]._px;
-					goto LABEL_133;
-			}
-		}
-		if ( plr[v2]._pmode == PM_SPELL && plr[v2]._pAnimFrame > plr[v2]._pSFNum )
-		{
-			v80 = plr[v2].destAction;
-			switch ( v80 )
-			{
-				case 12:
-					v81 = &plr[v2].destParam2;
-					v82 = &plr[v2].destParam1;
-					break;
-				case 24:
-					v83 = plr[v2].destParam1;
-					v81 = &monster[v83]._mfuty;
-					v82 = &monster[v83]._mfutx;
-					break;
-				case 25:
-					v84 = plr[v2].destParam1;
-					v81 = &plr[v84]._py;
-					v82 = &plr[v84]._px;
-					break;
-				default:
-					return;
-			}
-			v85 = GetDirection(plr[v2].WorldX, plr[v2].WorldY, *v82, *v81);
-			StartSpell(p, v85, *v82, *v81);
-			goto LABEL_143;
-		}
-		return;
-	}
-	if ( plr[v2]._pmode == PM_STAND )
-	{
-		if ( v1 == myplr )
-		{
-			v3 = plr[v2].destAction;
-			if ( v3 == 20 || v3 == 21 )
-			{
-				v4 = plr[v2].destParam1;
-				v5 = v3 == 20;
-				v6 = plr[v2]._px;
-				arglist = plr[v2].destParam1;
-				if ( v5 )
-				{
-					v7 = v4;
-					v101 = abs(v6 - monster[v4]._mfutx);
-					v8 = abs(plr[v2]._py - monster[v7]._mfuty);
-					v9 = plr[v2]._py;
-					v94 = monster[v7]._mfuty;
-					v91 = monster[v7]._mfutx;
-				}
-				else
-				{
-					v10 = v4;
-					v101 = abs(v6 - plr[v4]._px);
-					v8 = abs(plr[v2]._py - plr[v10]._py);
-					v9 = plr[v2]._py;
-					v94 = plr[v10]._py;
-					v91 = plr[v10]._px;
-				}
-				v97 = v8;
-				v11 = GetDirection(plr[v2]._px, v9, v91, v94);
-				if ( v101 < 2 && v97 < 2 )
-				{
-					ClrPlrPath(p);
-					v12 = monster[arglist].mtalkmsg;
-					if ( v12 && v12 != QUEST_VILE14 )
-						TalktoMonster(arglist);
-					else
-						StartAttack(p, v11);
-					plr[v2].destAction = -1;
-				}
-			}
-		}
-		if ( currlevel )
-		{
-			v13 = SLOBYTE(plr[v2]._pClass);
-			v14 = PWVel[v13][0];
-			v15 = PWVel[v13][1];
-			v16 = PWVel[v13][2];
-		}
-		else
-		{
-			v14 = 2048;
-			v15 = 1024;
-			v16 = 512;
-		}
-		switch ( plr[v2].walkpath[0] )
-		{
-			case WALK_NE:
-				v95 = 2;
-				v92 = DIR_NE;
-				v89 = -1;
-				v87 = 0;
-				v17 = -v16;
-				goto LABEL_37;
-			case WALK_NW:
-				v95 = 8;
-				v92 = DIR_NW;
-				v89 = 0;
-				v87 = -1;
-				v17 = -v16;
-				v15 = -v15;
-LABEL_37:
-				StartWalk(p, v15, v17, v87, v89, v92, v95);
-				break;
-			case WALK_SE:
-				v96 = 4;
-				v93 = DIR_SE;
-				v90 = 0;
-				v88 = 1;
-				v86 = -32;
-				goto LABEL_32;
-			case WALK_SW:
-				v96 = 6;
-				v93 = DIR_SW;
-				v90 = 1;
-				v88 = 0;
-				v86 = 32;
-				v15 = -v15;
-LABEL_32:
-				StartWalk2(p, v15, v16, v86, -16, v88, v90, v93, v96);
-				break;
-			case WALK_N:
-				StartWalk(p, 0, -v15, -1, -1, DIR_N, 1);
-				break;
-			case WALK_E:
-				StartWalk3(p, v14, 0, -32, -16, 1, -1, 1, 0, DIR_E, 3);
-				break;
-			case WALK_S:
-				StartWalk2(p, 0, v15, 0, -32, 1, 1, DIR_S, 5);
-				break;
-			case WALK_W:
-				StartWalk3(p, -v14, 0, 32, -16, -1, 1, 0, 1, DIR_W, 7);
-				break;
-			default:
-				break;
-		}
-		qmemcpy(plr[v2].walkpath, &plr[v2].walkpath[1], 0x18u);
-		plr[v2].walkpath[24] = -1;
-		if ( plr[v2]._pmode == PM_STAND )
-		{
-			StartStand(p, plr[v2]._pdir);
-LABEL_143:
-			plr[v2].destAction = -1;
-			return;
-		}
-	}
-}
-
-BOOL __fastcall PlrDeathModeOK(int pnum)
-{
-	if ( pnum != myplr ) {
-		return TRUE;
-	}
-
-	if ( (DWORD)pnum >= MAX_PLRS ) {
-		TermMsg("PlrDeathModeOK: illegal player %d", pnum);
-	}
-
-	if (plr[pnum]._pmode == PM_DEATH) {
-		return TRUE;
-	} else if (plr[pnum]._pmode == PM_QUIT) {
-		return TRUE;
-	} else if (plr[pnum]._pmode == PM_NEWLVL) {
-		return TRUE;
-	}
-
-	return FALSE;
-}
-
-void __cdecl ValidatePlayer()
-{
-	int v0; // edi
-	int v1; // esi
-	char *v2; // eax
-	int v3; // ecx
-	int v4; // ecx
-	int *v5; // eax
-	int v6; // eax
-	int v7; // edx
-	int v8; // edx
-	int v9; // edx
-	int v10; // eax
-	int *v11; // ebx
-	signed int v12; // edi
-	char *v13; // eax
-	__int64 v14; // [esp+Ch] [ebp-8h]
-
-	v0 = 0;
-	v14 = (__int64)0;
-	if ( (unsigned int)myplr >= 4 )
-		TermMsg("ValidatePlayer: illegal player %d", myplr);
-	v1 = myplr;
-	v2 = &plr[myplr]._pLevel;
-	if ( *v2 > 50 )
-		*v2 = 50;
-	v3 = plr[v1]._pNextExper;
-	if ( plr[v1]._pExperience > v3 )
-		plr[v1]._pExperience = v3;
-	v4 = 0;
-	if ( plr[v1]._pNumInv > 0 )
-	{
-		v5 = &plr[v1].InvList[0]._ivalue;
-		do
-		{
-			if ( *(v5 - 47) == 11 )
-			{
-				if ( *v5 > 5000 )
-					*v5 = 5000;
-				v4 += *v5;
-			}
-			++v0;
-			v5 += 92;
-		}
-		while ( v0 < plr[v1]._pNumInv );
-	}
-	if ( v4 != plr[v1]._pGold )
-		plr[v1]._pGold = v4;
-	v6 = SLOBYTE(plr[v1]._pClass);
-	v7 = MaxStats[v6][0];
-	if ( plr[v1]._pBaseStr > v7 )
-		plr[v1]._pBaseStr = v7;
-	v8 = MaxStats[v6][1];
-	if ( plr[v1]._pBaseMag > v8 )
-		plr[v1]._pBaseMag = v8;
-	v9 = MaxStats[v6][2];
-	if ( plr[v1]._pBaseDex > v9 )
-		plr[v1]._pBaseDex = v9;
-	v10 = MaxStats[v6][3];
-	if ( plr[v1]._pBaseVit > v10 )
-		plr[v1]._pBaseVit = v10;
-	v11 = &spelldata[1].sBookLvl;
-	v12 = 1;
-	do
-	{
-		if ( *v11 != -1 )
-		{
-			v14 |= (__int64)1 << ((unsigned char)v12 - 1);
-			v13 = &plr[v1]._pSplLvl[v12];
-			if ( *v13 > 15 )
-				*v13 = 15;
-		}
-		v11 += 14;
-		++v12;
-	}
-	while ( (signed int)v11 < (signed int)&spelldata[37].sBookLvl );
-	*(_QWORD *)plr[v1]._pMemSpells &= v14;
-}
-
-void __cdecl ProcessPlayers()
-{
-	int v0; // eax
-	int v1; // eax
-	unsigned char *v2; // ecx
-	char v3; // al
-	int v4; // ebp
-	int *v5; // esi
-	int v6; // eax
-	//int v7; // eax
-	int v8; // eax
-	int v9; // eax
-	int v10; // eax
-	int v11; // edi
-	int v12; // eax
-	char *v13; // eax
-	char *v14; // eax
-
-	v0 = myplr;
-	if ( (unsigned int)myplr >= 4 )
-	{
-		TermMsg("ProcessPlayers: illegal player %d", myplr);
-		v0 = myplr;
-	}
-	v1 = v0;
-	v2 = &plr[v1].pLvlLoad;
-	v3 = plr[v1].pLvlLoad;
-	if ( v3 )
-		*v2 = v3 - 1;
-	v4 = 0;
-	if ( sfxdelay > 0 && !--sfxdelay )
-		PlaySFX(sfxdnum);
-	ValidatePlayer();
-	v5 = &plr[0]._pHitPoints;
-	do
-	{
-		v6 = (int)(v5 - 89);
-		if ( *((_BYTE *)v5 - 379) && currlevel == *(_DWORD *)v6 && (v4 == myplr || !*(_BYTE *)(v6 + 267)) )
-		{
-			CheckCheatStats(v4);
-			//_LOBYTE(v7) = PlrDeathModeOK(v4);
-			if ( !PlrDeathModeOK(v4) && (signed int)(*v5 & 0xFFFFFFC0) <= 0 )
-				SyncPlrKill(v4, -1);
-			if ( v4 == myplr )
-			{
-				if ( v5[5294] & 0x40 && currlevel )
-				{
-					*v5 -= 4;
-					v8 = *v5;
-					*(v5 - 2) -= 4;
-					if ( (signed int)(v8 & 0xFFFFFFC0) <= 0 )
-						SyncPlrKill(v4, 0);
-					drawhpflag = 1;
-				}
-				if ( *((_BYTE *)v5 + 21179) & 8 )
-				{
-					v9 = v5[3];
-					if ( v9 > 0 )
-					{
-						v10 = v9 - v5[5];
-						v5[5] = 0;
-						drawmanaflag = 1;
-						v5[3] = v10;
-					}
-				}
-			}
-			v11 = 0;
-			do
-			{
-				switch ( *(v5 - 102) )
-				{
-					case PM_STAND:
-						v12 = PM_DoStand(v4);
-						goto LABEL_38;
-					case PM_WALK:
-						v12 = PM_DoWalk(v4);
-						goto LABEL_38;
-					case PM_WALK2:
-						v12 = PM_DoWalk2(v4);
-						goto LABEL_38;
-					case PM_WALK3:
-						v12 = PM_DoWalk3(v4);
-						goto LABEL_38;
-					case PM_ATTACK:
-						v12 = PM_DoAttack(v4);
-						goto LABEL_38;
-					case PM_RATTACK:
-						v12 = PM_DoRangeAttack(v4);
-						goto LABEL_38;
-					case PM_BLOCK:
-						v12 = PM_DoBlock(v4);
-						goto LABEL_38;
-					case PM_GOTHIT:
-						v12 = PM_DoGotHit(v4);
-						goto LABEL_38;
-					case PM_DEATH:
-						v12 = PM_DoDeath(v4);
-						goto LABEL_38;
-					case PM_SPELL:
-						v12 = PM_DoSpell(v4);
-						goto LABEL_38;
-					case PM_NEWLVL:
-						v12 = PM_DoStand(v4);
-LABEL_38:
-						v11 = v12;
-						break;
-					default:
-						break;
-				}
-				CheckNewPath(v4);
-			}
-			while ( v11 );
-			v13 = (char *)(v5 - 69);
-			++*(_DWORD *)v13;
-			if ( *(v5 - 69) > *(v5 - 70) )
-			{
-				*(_DWORD *)v13 = 0;
-				v14 = (char *)(v5 - 67);
-				++*(_DWORD *)v14;
-				if ( *(v5 - 67) > *(v5 - 68) )
-					*(_DWORD *)v14 = 1;
-			}
-		}
-		v5 += 5430;
-		++v4;
-	}
-	while ( (signed int)v5 < (signed int)&plr[MAX_PLRS]._pHitPoints );
-}
-// 52A554: using guessed type int sfxdelay;
-
-void __fastcall CheckCheatStats(int pnum)
-{
-	if ( plr[pnum]._pStrength > 750 ) {
-		plr[pnum]._pStrength = 750;
-	}
-
-	if ( plr[pnum]._pDexterity > 750 ) {
-		plr[pnum]._pDexterity = 750;
-	}
-
-	if ( plr[pnum]._pMagic > 750 ) {
-		plr[pnum]._pMagic = 750;
-	}
-
-	if ( plr[pnum]._pVitality > 750 ) {
-		plr[pnum]._pVitality = 750;
-	}
-
-	if ( plr[pnum]._pHitPoints > 128000 ) {
-		plr[pnum]._pHitPoints = 128000;
-	}
-
-	if ( plr[pnum]._pMana > 128000 ) {
-		plr[pnum]._pMana = 128000;
-	}
-}
-
-void __fastcall ClrPlrPath(int pnum)
-{
-	if ( (DWORD)pnum >= MAX_PLRS ) {
-		TermMsg("ClrPlrPath: illegal player %d", pnum);
-	}
-
-	memset(plr[pnum].walkpath, -1, sizeof(plr[pnum].walkpath));
-}
-
-BOOL __fastcall PosOkPlayer(int pnum, int px, int py)
-{
-	char v8; // cl
-	unsigned int v9; // ecx
-	int v10; // esi
-	char v11; // al
-	char v12; // cl
-	bool result; // eax
-
-	result = 0;
-	if ( px >= 0 && px < 112 && py >= 0 && py < 112 && !SolidLoc(px, py) )
-	{
-		if ( dPiece[px][py] )
-		{
-			v8 = dPlayer[px][py];
-			if ( !v8 || (v8 <= 0 ? (v9 = -1 - v8) : (v9 = v8 - 1), v9 == pnum || v9 >= 4 || !plr[v9]._pHitPoints) )
-			{
-				v10 = dMonster[px][py];
-				if ( !v10 || currlevel && v10 > 0 && (signed int)(monster[v10-1]._mhitpoints & 0xFFFFFFC0) <= 0 ) /* fix */
-				{
-					v11 = dObject[px][py];
-					if ( !v11 || (v11 <= 0 ? (v12 = -1 - v11) : (v12 = v11 - 1), !object[v12]._oSolidFlag) )
-						result = 1;
-				}
-			}
-		}
-	}
-	return result;
-}
-
-void __fastcall MakePlrPath(int pnum, int xx, int yy, unsigned char endspace)
-{
-	int v4; // esi
-	int v5; // ebx
-	int v6; // esi
-	int v7; // edi
-	int v8; // eax
-	int v9; // eax
-	int v10; // ecx
-	int a2; // [esp+Ch] [ebp-4h]
-
-	v4 = pnum;
-	v5 = xx;
-	a2 = pnum;
-	if ( (unsigned int)pnum >= MAX_PLRS )
-		TermMsg("MakePlrPath: illegal player %d", pnum);
-	v6 = v4;
-	v7 = yy;
-	v8 = plr[v6]._px;
-	plr[v6]._ptargx = v5;
-	plr[v6]._ptargy = yy;
-	if ( v8 != v5 || plr[v6]._py != yy )
-	{
-		v9 = FindPath(PosOkPlayer, a2, v8, plr[v6]._py, v5, yy, plr[v6].walkpath);
-		if ( v9 )
-		{
-			if ( !endspace )
-			{
-				v10 = plr[v6].walkpath[--v9]; /* *((char *)&plr[v6]._pmode + v9-- + 3) */
-				switch ( v10 )
-				{
-					case 1: // N
-						goto LABEL_12;
-					case 2: // W
-						++v5;
-						break;
-					case 3: // E
-						--v5;
-						break;
-					case 4: // S
-						goto LABEL_15;
-					case 5: // NW
-						++v5;
-						goto LABEL_12;
-					case 6: // NE
-						--v5;
-LABEL_12:
-						v7 = yy + 1;
-						break;
-					case 7: // SE
-						--v5;
-						goto LABEL_15;
-					case 8: // SW
-						++v5;
-LABEL_15:
-						v7 = yy - 1;
-						break;
-					default: // 0/Neutral
-						break;
-				}
-				plr[v6]._ptargx = v5;
-				plr[v6]._ptargy = v7;
-			}
-			plr[v6].walkpath[v9] = -1;
-		}
-	}
-}
-
-void __fastcall CheckPlrSpell()
-{
-	int v0; // ecx
-	int v1; // eax
-	int v2; // edx
-	char v3; // al
-	int v4; // ecx
-	char v5; // al
-	int v6; // eax
-	int v7; // edx
-	int v8; // esi
-	int v9; // ST10_4
-	int v10; // eax
-	int v11; // eax
-	int v12; // eax
-	int v13; // ST10_4
-	int v14; // eax
-	char v15; // al
-
-	v0 = myplr;
-	if ( (unsigned int)myplr >= 4 )
-	{
-		TermMsg("CheckPlrSpell: illegal player %d", myplr);
-		v0 = myplr;
-	}
-	v1 = 21720 * v0;
-	v2 = plr[v0]._pRSpell;
-	if ( v2 != -1 )
-	{
-		if ( leveltype == DTYPE_TOWN && !*(_DWORD *)&spelldata[v2].sTownSpell )
-		{
-			v5 = *((_BYTE *)&plr[0]._pClass + v1);
-			switch ( v5 )
-			{
-				case PC_WARRIOR:
-					v4 = PS_WARR27;
-					goto LABEL_53;
-				case PC_ROGUE:
-					v4 = PS_ROGUE27;
-					goto LABEL_53;
-				case PC_SORCERER:
-					v4 = PS_MAGE27;
-					goto LABEL_53;
-			}
-			return;
-		}
-		if ( pcurs != CURSOR_HAND
-		  || MouseY >= 352
-		  || (chrflag && MouseX < 320 || invflag && MouseX > 320)
-		  && v2 != 2
-		  && v2 != 5
-		  && v2 != 26
-		  && v2 != 9
-		  && v2 != 27 )
-		{
-			return;
-		}
-		_LOBYTE(v1) = *((_BYTE *)&plr[0]._pRSplType + v1);
-		if ( (v1 & 0x80u) != 0 )
-			goto LABEL_46;
-		if ( (char)v1 <= 1 )
-		{
-			v6 = CheckSpell(v0, v2, v1, 0);
-		}
-		else
-		{
-			if ( (_BYTE)v1 != 2 )
-			{
-				if ( (_BYTE)v1 == 3 )
-				{
-					v6 = UseStaff();
-					goto LABEL_36;
-				}
-LABEL_46:
-				if ( _LOBYTE(plr[v0]._pRSplType) == 1 )
-				{
-					v15 = plr[v0]._pClass;
-					switch ( v15 )
-					{
-						case PC_WARRIOR:
-							v4 = PS_WARR35;
-							goto LABEL_53;
-						case PC_ROGUE:
-							v4 = PS_ROGUE35;
-							goto LABEL_53;
-						case PC_SORCERER:
-							v4 = PS_MAGE35;
-							goto LABEL_53;
-					}
-				}
-				return;
-			}
-			v6 = UseScroll();
-		}
-LABEL_36:
-		v0 = myplr;
-		if ( v6 )
-		{
-			v7 = plr[myplr]._pRSpell;
-			if ( v7 == 6 )
-			{
-				v8 = GetDirection(plr[myplr].WorldX, plr[myplr].WorldY, cursmx, cursmy);
-				v9 = GetSpellLevel(myplr, plr[myplr]._pRSpell);
-				v10 = 21720 * myplr;
-				_LOWORD(v10) = plr[myplr]._pRSpell;
-				NetSendCmdLocParam3(1u, CMD_SPELLXYD, cursmx, cursmy, v10, v8, v9);
-			}
-			else if ( pcursmonst == -1 )
-			{
-				if ( pcursplr == -1 )
-				{
-					v13 = GetSpellLevel(myplr, v7);
-					v14 = 21720 * myplr;
-					_LOWORD(v14) = plr[myplr]._pRSpell;
-					NetSendCmdLocParam2(1u, CMD_SPELLXY, cursmx, cursmy, v14, v13);
-				}
-				else
-				{
-					v12 = GetSpellLevel(myplr, v7);
-					NetSendCmdParam3(1u, CMD_SPELLPID, pcursplr, plr[myplr]._pRSpell, v12);
-				}
-			}
-			else
-			{
-				v11 = GetSpellLevel(myplr, v7);
-				NetSendCmdParam3(1u, CMD_SPELLID, pcursmonst, plr[myplr]._pRSpell, v11);
-			}
-			return;
-		}
-		goto LABEL_46;
-	}
-	v3 = *((_BYTE *)&plr[0]._pClass + v1);
-	switch ( v3 )
-	{
-		case PC_WARRIOR:
-			v4 = PS_WARR34;
-LABEL_53:
-			PlaySFX(v4);
-			return;
-		case PC_ROGUE:
-			v4 = PS_ROGUE34;
-			goto LABEL_53;
-		case PC_SORCERER:
-			v4 = PS_MAGE34;
-			goto LABEL_53;
-	}
-}
-// 4B8CC2: using guessed type char pcursplr;
-// 5BB1ED: using guessed type char leveltype;
-
-void __fastcall SyncPlrAnim(int pnum)
-{
-	int v1; // esi
-	int v2; // eax
-	int v3; // ecx
-	unsigned char *v4; // ecx
-	int v5; // edx
-
-	v1 = pnum;
-	if ( (unsigned int)pnum >= MAX_PLRS )
-		TermMsg("SyncPlrAnim: illegal player %d", pnum);
-	v2 = v1;
-	v3 = plr[v1]._pdir;
-	switch ( plr[v1]._pmode )
-	{
-		case PM_STAND:
-		case PM_NEWLVL:
-		case PM_QUIT:
-			v4 = plr[0]._pNAnim[v3 + 5430 * v1];
-			goto LABEL_19;
-		case PM_WALK:
-		case PM_WALK2:
-		case PM_WALK3:
-			v4 = plr[0]._pWAnim[v3 + 5430 * v1];
-			goto LABEL_19;
-		case PM_ATTACK:
-		case PM_RATTACK:
-			v4 = plr[0]._pAAnim[v3 + 5430 * v1];
-			goto LABEL_19;
-		case PM_BLOCK:
-			v4 = plr[0]._pBAnim[v3 + 5430 * v1];
-			goto LABEL_19;
-		case PM_GOTHIT:
-			v4 = plr[0]._pHAnim[v3 + 5430 * v1];
-			goto LABEL_19;
-		case PM_DEATH:
-			v4 = plr[0]._pDAnim[v3 + 5430 * v1];
-			goto LABEL_19;
-		case PM_SPELL:
-			if ( v1 == myplr )
-				v5 = (unsigned char)spelldata[plr[v2]._pSpell].sType;
-			else
-				v5 = 0;
-			if ( !v5 )
-				plr[v2]._pAnimData = plr[0]._pFAnim[v3 + 5430 * v1];
-			if ( v5 == STYPE_LIGHTNING )
-				plr[v2]._pAnimData = plr[0]._pLAnim[v3 + 5430 * v1];
-			if ( v5 == STYPE_MAGIC )
-			{
-				v4 = plr[0]._pTAnim[v3 + 5430 * v1];
-LABEL_19:
-				plr[v2]._pAnimData = v4;
-			}
-			break;
-		default:
-			TermMsg("SyncPlrAnim");
-			break;
-	}
-}
-
-void __fastcall SyncInitPlrPos(int pnum)
-{
-	int v1; // esi
-	bool v2; // zf
-	unsigned int v3; // eax
-	int v4; // ebx
-	int v5; // edi
-	int v6; // eax
-	signed int v7; // [esp+Ch] [ebp-18h]
-	int p; // [esp+10h] [ebp-14h]
-	int v9; // [esp+14h] [ebp-10h]
-	signed int v10; // [esp+18h] [ebp-Ch]
-	signed int v11; // [esp+1Ch] [ebp-8h]
-	unsigned int i; // [esp+20h] [ebp-4h]
-	signed int v13; // [esp+20h] [ebp-4h]
-
-	p = pnum;
-	v1 = pnum;
-	v2 = gbMaxPlayers == 1;
-	plr[v1]._ptargx = plr[pnum].WorldX;
-	plr[v1]._ptargy = plr[pnum].WorldY;
-	if ( !v2 && plr[v1].plrlevel == currlevel )
-	{
-		v3 = 0;
-		for ( i = 0; ; v3 = i )
-		{
-			v4 = plr[v1].WorldX + *(int *)((char *)plrxoff2 + v3);
-			v5 = plr[v1].WorldY + *(int *)((char *)plryoff2 + v3);
-			if ( PosOkPlayer(p, v4, v5) )
-				break;
-			i += 4;
-			if ( i >= 0x20 )
-				break;
-		}
-		if ( !PosOkPlayer(p, v4, v5) )
-		{
-			v11 = 0;
-			v6 = -1;
-			v13 = 1;
-			v7 = -1;
-			do
-			{
-				if ( v11 )
-					break;
-				v9 = v6;
-				while ( v6 <= v13 && !v11 )
-				{
-					v5 = v9 + plr[v1].WorldY;
-					v10 = v7;
-					do
-					{
-						if ( v11 )
-							break;
-						v4 = v10 + plr[v1].WorldX;
-						if ( PosOkPlayer(p, v10 + plr[v1].WorldX, v5) && !PosOkPortal(currlevel, v4, v5) )
-							v11 = 1;
-						++v10;
-					}
-					while ( v10 <= v13 );
-					v6 = ++v9;
-				}
-				++v13;
-				v6 = v7-- - 1;
-			}
-			while ( v7 > -50 );
-		}
-		plr[v1].WorldX = v4;
-		v2 = p == myplr;
-		plr[v1].WorldY = v5;
-		dPlayer[v4][v5] = p + 1;
-		if ( v2 )
-		{
-			plr[v1]._px = v4;
-			plr[v1]._py = v5;
-			plr[v1]._ptargx = v4;
-			plr[v1]._ptargy = v5;
-			ViewX = v4;
-			ViewY = v5;
-		}
-	}
-}
-// 679660: using guessed type char gbMaxPlayers;
-
-void __fastcall SyncInitPlr(int pnum)
-{
-	if ( (DWORD)pnum >= MAX_PLRS ) {
-		TermMsg("SyncInitPlr: illegal player %d", pnum);
-	}
-
-	SetPlrAnims(pnum);
-	SyncInitPlrPos(pnum);
-}
-
-void __fastcall CheckStats(int pnum)
-{
-	int v1; // esi
-	int v2; // eax
-	char v3; // cl
-	signed int v4; // esi
-	signed int v5; // edi
-	int v6; // edx
-	int v7; // ecx
-	int v8; // edx
-	int v9; // ecx
-	int v10; // edx
-	int v11; // ecx
-	int v12; // edx
-	int v13; // ecx
-	//signed int v14; // [esp+Ch] [ebp-4h]
-
-	v1 = pnum;
-	if ( (unsigned int)pnum >= MAX_PLRS )
-		TermMsg("CheckStats: illegal player %d", pnum);
-	v2 = v1;
-	v3 = plr[v1]._pClass;
-	if ( v3 )
-	{
-		if ( v3 == 1 )
-		{
-			v4 = 1;
-		}
-		else if ( v3 == 2 )
-		{
-			v4 = 2;
-		}
-		/*else
-		{
-			v4 = v14;
-		}*/
-	}
-	else
-	{
-		v4 = 0;
-	}
-	v5 = 0;
-	do
-	{
-		if ( v5 )
-		{
-			switch ( v5 )
-			{
-				case ATTRIB_MAG:
-					v10 = plr[v2]._pBaseMag;
-					v11 = MaxStats[v4][1];
-					if ( v10 <= v11 )
-					{
-						if ( v10 < 0 )
-							plr[v2]._pBaseMag = 0;
-					}
-					else
-					{
-						plr[v2]._pBaseMag = v11;
-					}
-					break;
-				case ATTRIB_DEX:
-					v8 = plr[v2]._pBaseDex;
-					v9 = MaxStats[v4][2];
-					if ( v8 <= v9 )
-					{
-						if ( v8 < 0 )
-							plr[v2]._pBaseDex = 0;
-					}
-					else
-					{
-						plr[v2]._pBaseDex = v9;
-					}
-					break;
-				case ATTRIB_VIT:
-					v6 = plr[v2]._pBaseVit;
-					v7 = MaxStats[v4][3];
-					if ( v6 <= v7 )
-					{
-						if ( v6 < 0 )
-							plr[v2]._pBaseVit = 0;
-					}
-					else
-					{
-						plr[v2]._pBaseVit = v7;
-					}
-					break;
-			}
-		}
-		else
-		{
-			v12 = plr[v2]._pBaseStr;
-			v13 = MaxStats[v4][0];
-			if ( v12 <= v13 )
-			{
-				if ( v12 < 0 )
-					plr[v2]._pBaseStr = 0;
-			}
-			else
-			{
-				plr[v2]._pBaseStr = v13;
-			}
-		}
-		++v5;
-	}
-	while ( v5 < 4 );
-}
-
-void __fastcall ModifyPlrStr(int pnum, int l)
-{
-	int v2; // esi
-	int v3; // edi
-	int v4; // esi
-	char v5; // dl
-	int v6; // ecx
-	int v7; // eax
-	int v8; // ebx
-	int v9; // eax
-	signed int v10; // ecx
-	int p; // [esp+8h] [ebp-4h]
-
-	v2 = pnum;
-	v3 = l;
-	p = pnum;
-	if ( (unsigned int)pnum >= MAX_PLRS )
-		TermMsg("ModifyPlrStr: illegal player %d", pnum);
-	v4 = v2;
-	v5 = plr[v4]._pClass;
-	v6 = plr[v4]._pBaseStr;
-	v7 = MaxStats[v5][0];
-	if ( v6 + v3 > v7 )
-		v3 = v7 - v6;
-	plr[v4]._pBaseStr = v3 + v6;
-	plr[v4]._pStrength += v3;
-	v8 = plr[v4]._pStrength;
-	if ( v5 == 1 )
-	{
-		v9 = plr[v4]._pLevel * (v8 + plr[v4]._pDexterity);
-		v10 = 200;
-	}
-	else
-	{
-		v9 = v8 * plr[v4]._pLevel;
-		v10 = 100;
-	}
-	plr[v4]._pDamageMod = v9 / v10;
-	CalcPlrInv(p, 1u);
-	if ( p == myplr )
-		NetSendCmdParam1(0, CMD_SETSTR, plr[v4]._pBaseStr);
-}
-
-void __fastcall ModifyPlrMag(int pnum, int l)
-{
-	int v2; // esi
-	int v3; // edi
-	int v4; // esi
-	char v5; // dl
-	int v6; // ecx
-	int v7; // eax
-	int v8; // eax
-	int v9; // edi
-	int p; // [esp+8h] [ebp-4h]
-
-	v2 = pnum;
-	v3 = l;
-	p = pnum;
-	if ( (unsigned int)pnum >= MAX_PLRS )
-		TermMsg("ModifyPlrMag: illegal player %d", pnum);
-	v4 = v2;
-	v5 = plr[v4]._pClass;
-	v6 = MaxStats[v5][1];
-	v7 = plr[v4]._pBaseMag;
-	if ( v7 + v3 > v6 )
-		v3 = v6 - v7;
-	plr[v4]._pMagic += v3;
-	v8 = v3 + v7;
-	v9 = v3 << 6;
-	plr[v4]._pBaseMag = v8;
-	if ( v5 == 2 )
-		v9 *= 2;
-	plr[v4]._pMaxManaBase += v9;
-	plr[v4]._pMaxMana += v9;
-	if ( !(plr[v4]._pIFlags & 0x8000000) )
-	{
-		plr[v4]._pManaBase += v9;
-		plr[v4]._pMana += v9;
-	}
-	CalcPlrInv(p, 1u);
-	if ( p == myplr )
-		NetSendCmdParam1(0, CMD_SETMAG, plr[v4]._pBaseMag);
-}
-
-void __fastcall ModifyPlrDex(int pnum, int l)
-{
-	if ( (DWORD)pnum >= MAX_PLRS ) {
-		TermMsg("ModifyPlrDex: illegal player %d", pnum);
-	}
-
-	int max = MaxStats[plr[pnum]._pClass][ATTRIB_DEX];
-	if ( plr[pnum]._pBaseDex + l > max )
-	{
-		l = max - plr[pnum]._pBaseDex;
-	}
-
-	plr[pnum]._pDexterity += l;
-	plr[pnum]._pBaseDex += l;
-	CalcPlrInv(pnum, 1);
-
-	if ( plr[pnum]._pClass == PC_ROGUE ) {
-		plr[pnum]._pDamageMod = plr[pnum]._pLevel * (plr[pnum]._pDexterity + plr[pnum]._pStrength) / 200;
-	}
-
-	if ( pnum == myplr ) {
-		NetSendCmdParam1(0, CMD_SETDEX, plr[pnum]._pBaseDex);
-	}
-}
-
-void __fastcall ModifyPlrVit(int pnum, int l)
-{
-	if ( (DWORD)pnum >= MAX_PLRS ) {
-		TermMsg("ModifyPlrVit: illegal player %d", pnum);
-	}
-
-	int max = MaxStats[plr[pnum]._pClass][ATTRIB_VIT];
-	if ( plr[pnum]._pBaseVit + l > max )
-	{
-		l = max - plr[pnum]._pBaseVit;
-	}
-
-	plr[pnum]._pVitality += l;
-	plr[pnum]._pBaseVit += l;
-
-	int ms = l << 6;
-	if ( plr[pnum]._pClass == PC_WARRIOR ) {
-		ms *= 2;
-	}
-
-	plr[pnum]._pHPBase += ms;
-	plr[pnum]._pMaxHPBase += ms;
-	plr[pnum]._pHitPoints += ms;
-	plr[pnum]._pMaxHP += ms;
-
-	CalcPlrInv(pnum, TRUE);
-
-	if ( pnum == myplr ) {
-		NetSendCmdParam1(FALSE, CMD_SETVIT, plr[pnum]._pBaseVit);
-	}
-}
-
-void __fastcall SetPlayerHitPoints(int pnum, int newhp)
-{
-	if ( (DWORD)pnum >= MAX_PLRS ) {
-		TermMsg("SetPlayerHitPoints: illegal player %d", pnum);
-	}
-
-	plr[pnum]._pHitPoints = newhp;
-	plr[pnum]._pHPBase = newhp + plr[pnum]._pMaxHPBase - plr[pnum]._pMaxHP;
-
-	if ( pnum == myplr ) {
-		drawhpflag = 1;
-	}
-}
-
-void __fastcall SetPlrStr(int pnum, int v)
-{
-	if ( (DWORD)pnum >= MAX_PLRS ) {
-		TermMsg("SetPlrStr: illegal player %d", pnum);
-	}
-
-	plr[pnum]._pBaseStr = v;
-	CalcPlrInv(pnum, TRUE);
-
-	int dm;
-	if ( plr[pnum]._pClass == PC_ROGUE ) {
-		dm = plr[pnum]._pLevel * (plr[pnum]._pStrength + plr[pnum]._pDexterity) / 200;
-	} else {
-		dm = plr[pnum]._pLevel * plr[pnum]._pStrength / 100;
-	}
-
-	plr[pnum]._pDamageMod = dm;
-}
-
-void __fastcall SetPlrMag(int pnum, int v)
-{
-	if ( (DWORD)pnum >= MAX_PLRS ) {
-		TermMsg("SetPlrMag: illegal player %d", pnum);
-	}
-
-	plr[pnum]._pBaseMag = v;
-
-	int m = v << 6;
-	if ( plr[pnum]._pClass == PC_SORCERER ) {
-		m *= 2;
-	}
-
-	plr[pnum]._pMaxManaBase = m;
-	plr[pnum]._pMaxMana = m;
-	CalcPlrInv(pnum, TRUE);
-}
-
-void __fastcall SetPlrDex(int pnum, int v)
-{
-	if ( (DWORD)pnum >= MAX_PLRS ) {
-		TermMsg("SetPlrDex: illegal player %d", pnum);
-	}
-
-	plr[pnum]._pBaseDex = v;
-	CalcPlrInv(pnum, TRUE);
-
-	int dm;
-	if ( plr[pnum]._pClass == PC_ROGUE ) {
-		dm = plr[pnum]._pLevel * (plr[pnum]._pStrength + plr[pnum]._pDexterity) / 200;
-	} else {
-		dm = plr[pnum]._pStrength * plr[pnum]._pLevel / 100;
-	}
-
-	plr[pnum]._pDamageMod = dm;
-}
-
-void __fastcall SetPlrVit(int pnum, int v)
-{
-	if ( (DWORD)pnum >= MAX_PLRS ) {
-		TermMsg("SetPlrVit: illegal player %d", pnum);
-	}
-
-	plr[pnum]._pBaseVit = v;
-
-	int hp = v << 6;
-	if ( !_LOBYTE(plr[pnum]._pClass) ) {
-		hp *= 2;
-	}
-
-	plr[pnum]._pHPBase = hp;
-	plr[pnum]._pMaxHPBase = hp;
-	CalcPlrInv(pnum, TRUE);
-}
-
-void __fastcall InitDungMsgs(int pnum)
-{
-	if ( (DWORD)pnum >= MAX_PLRS ) {
-		TermMsg("InitDungMsgs: illegal player %d", pnum);
-	}
-
-	plr[pnum].pDungMsgs = 0;
-}
-
-void __cdecl PlayDungMsgs()
-{
-	int v0; // eax
-	int v1; // eax
-	char v2; // cl
-	char v3; // dl
-	char v4; // cl
-	char v5; // cl
-	char v6; // dl
-	char v7; // cl
-	char v8; // dl
-	char v9; // cl
-	char v10; // dl
-	char v11; // cl
-	char v12; // dl
-
-	v0 = myplr;
-	if ( (unsigned int)myplr >= 4 )
-	{
-		TermMsg("PlayDungMsgs: illegal player %d", myplr);
-		v0 = myplr;
-	}
-	switch ( currlevel )
-	{
-		case 1u:
-			v1 = v0;
-			if ( !plr[v1]._pLvlVisited[1] && gbMaxPlayers == currlevel )
-			{
-				v2 = plr[v1].pDungMsgs;
-				if ( !(v2 & 1) )
-				{
-					v3 = plr[v1]._pClass;
-					sfxdelay = 40;
-					if ( v3 )
-					{
-						if ( v3 == 1 )
-						{
-							sfxdnum = PS_ROGUE97;
-						}
-						else if ( v3 == 2 )
-						{
-							sfxdnum = PS_MAGE97;
-						}
-					}
-					else
-					{
-						sfxdnum = PS_WARR97;
-					}
-					v4 = v2 | 1;
-LABEL_14:
-					plr[v1].pDungMsgs = v4;
-					return;
-				}
-			}
-			break;
-		case 5u:
-			v1 = v0;
-			if ( !plr[v1]._pLvlVisited[5] && gbMaxPlayers == 1 )
-			{
-				v5 = plr[v1].pDungMsgs;
-				if ( !(v5 & 2) )
-				{
-					v6 = plr[v1]._pClass;
-					sfxdelay = 40;
-					if ( v6 )
-					{
-						if ( v6 == 1 )
-						{
-							sfxdnum = PS_ROGUE96;
-						}
-						else if ( v6 == 2 )
-						{
-							sfxdnum = PS_MAGE96;
-						}
-					}
-					else
-					{
-						sfxdnum = PS_WARR96B;
-					}
-					v4 = v5 | 2;
-					goto LABEL_14;
-				}
-			}
-			break;
-		case 9u:
-			v1 = v0;
-			if ( !plr[v1]._pLvlVisited[9] && gbMaxPlayers == 1 )
-			{
-				v7 = plr[v1].pDungMsgs;
-				if ( !(v7 & 4) )
-				{
-					v8 = plr[v1]._pClass;
-					sfxdelay = 40;
-					if ( v8 )
-					{
-						if ( v8 == 1 )
-						{
-							sfxdnum = PS_ROGUE98;
-						}
-						else if ( v8 == 2 )
-						{
-							sfxdnum = PS_MAGE98;
-						}
-					}
-					else
-					{
-						sfxdnum = PS_WARR98;
-					}
-					v4 = v7 | 4;
-					goto LABEL_14;
-				}
-			}
-			break;
-		case 13u:
-			v1 = v0;
-			if ( !plr[v1]._pLvlVisited[13] && gbMaxPlayers == 1 )
-			{
-				v9 = plr[v1].pDungMsgs;
-				if ( !(v9 & 8) )
-				{
-					v10 = plr[v1]._pClass;
-					sfxdelay = 40;
-					if ( v10 )
-					{
-						if ( v10 == 1 )
-						{
-							sfxdnum = PS_ROGUE99;
-						}
-						else if ( v10 == 2 )
-						{
-							sfxdnum = PS_MAGE99;
-						}
-					}
-					else
-					{
-						sfxdnum = PS_WARR99;
-					}
-					v4 = v9 | 8;
-					goto LABEL_14;
-				}
-			}
-			break;
-		case 16u:
-			v1 = v0;
-			if ( !plr[v1]._pLvlVisited[15] && gbMaxPlayers == 1 )
-			{
-				v11 = plr[v1].pDungMsgs;
-				if ( !(v11 & 0x10) )
-				{
-					v12 = plr[v1]._pClass;
-					sfxdelay = 40;
-					if ( !v12 || v12 == 1 || v12 == 2 )
-						sfxdnum = PS_DIABLVLINT;
-					v4 = v11 | 0x10;
-					goto LABEL_14;
-				}
-			}
-			break;
-	}
-	sfxdelay = 0;
-}
-// 52A554: using guessed type int sfxdelay;
-// 679660: using guessed type char gbMaxPlayers;
+//HEADER_GOES_HERE
+
+#include "../types.h"
+
+int plr_lframe_size; // idb
+int plr_wframe_size; // idb
+char plr_gfx_flag; // weak
+int player_cpp_init_value; // weak
+int plr_aframe_size; // idb
+int myplr;
+PlayerStruct plr[MAX_PLRS];
+int plr_fframe_size; // idb
+int plr_qframe_size; // idb
+int deathflag; // idb
+int plr_hframe_size; // idb
+int plr_bframe_size; // idb
+char plr_gfx_bflag; // weak
+int plr_sframe_size; // idb
+int deathdelay; // weak
+int plr_dframe_size; // idb
+
+const int player_inf = 0x7F800000; // weak
+const char ArmourChar[4] = { 'L', 'M', 'H', 0 };
+const char WepChar[10] = { 'N', 'U', 'S', 'D', 'B', 'A', 'M', 'H', 'T', 0 };
+const char CharChar[4] = { 'W', 'R', 'S', 0 };
+
+/* data */
+
+int plrxoff[9] = { 0, 2, 0, 2, 1, 0, 1, 2, 1 };
+int plryoff[9] = { 0, 2, 2, 0, 1, 1, 0, 1, 2 };
+int plrxoff2[9] = { 0, 1, 0, 1, 2, 0, 1, 2, 2 };
+int plryoff2[9] = { 0, 0, 1, 1, 0, 2, 2, 1, 2 };
+char PlrGFXAnimLens[3][11] =
+{
+  { 10, 16, 8, 2, 20, 20, 6, 20, 8, 9, 14 },
+  { 8, 18, 8, 4, 20, 16, 7, 20, 8, 10, 12 },
+  { 8, 16, 8, 6, 20, 12, 8, 20, 8, 12, 8 }
+};
+int PWVel[4][3] = { { 2048, 1024, 512 }, { 2048, 1024, 512 }, { 2048, 1024, 512 }, { 8, 8, 8 } };
+int StrengthTbl[3] = { 30, 20, 15 };
+int MagicTbl[3] = { 10, 15, 35 };
+int DexterityTbl[3] = { 20, 30, 15 };
+int VitalityTbl[3] = { 25, 20, 20 };
+int ToBlkTbl[3] = { 30, 20, 10 };
+char *ClassStrTblOld[3] = { "Warrior", "Rogue", "Sorceror" }; // unused
+int MaxStats[3][4] = { { 250, 50, 60, 100 }, { 55, 70, 250, 80 }, { 45, 250, 85, 80 } };
+int ExpLvlsTbl[51] =
+{
+  0,
+  2000,
+  4620,
+  8040,
+  12489,
+  18258,
+  25712,
+  35309,
+  47622,
+  63364,
+  83419,
+  108879,
+  141086,
+  181683,
+  231075,
+  313656,
+  424067,
+  571190,
+  766569,
+  1025154,
+  1366227,
+  1814568,
+  2401895,
+  3168651,
+  4166200,
+  5459523,
+  7130496,
+  9281874,
+  12042092,
+  15571031,
+  20066900,
+  25774405,
+  32994399,
+  42095202,
+  53525811,
+  67831218,
+  85670061,
+  107834823,
+  135274799,
+  169122009,
+  210720231,
+  261657253,
+  323800420,
+  399335440,
+  490808349,
+  601170414,
+  733825617,
+  892680222,
+  1082908612,
+  1310707109,
+  1583495809
+};
+char *ClassStrTbl[3] = { "Warrior", "Rogue", "Sorceror" };
+unsigned char fix[9] = { 0u, 0u, 3u, 3u, 3u, 6u, 6u, 6u, 8u }; /* PM_ChangeLightOff local type */
+
+struct player_cpp_init
+{
+	player_cpp_init()
+	{
+		player_cpp_init_value = player_inf;
+	}
+} _player_cpp_init;
+// 47F204: using guessed type int player_inf;
+// 68643C: using guessed type int player_cpp_init_value;
+
+void __fastcall SetPlayerGPtrs(BYTE *pData, BYTE **pAnim)
+{
+	for ( int i = 0; i < 8; i++ ) {
+		pAnim[i] = pData + ((DWORD *)pData)[i];
+	}
+}
+
+void __fastcall LoadPlrGFX(int pnum, int gfxflag)
+{
+	int v2; // esi
+	PlayerStruct *v3; // esi
+	unsigned int v4; // ecx
+	char v5; // al
+	void *v6; // edi
+	char *v7; // ebx
+	int v8; // ecx
+	int v9; // ecx
+	int v10; // ecx
+	int v11; // ecx
+	int v12; // ecx
+	int v13; // ecx
+	char arglist[256]; // [esp+Ch] [ebp-120h]
+	char v15[16]; // [esp+10Ch] [ebp-20h]
+	int v16; // [esp+11Ch] [ebp-10h]
+	char *v17; // [esp+120h] [ebp-Ch]
+	unsigned int v18; // [esp+124h] [ebp-8h]
+	const char *v19; // [esp+128h] [ebp-4h]
+
+	v2 = pnum;
+	v16 = gfxflag;
+	if ( (unsigned int)pnum >= MAX_PLRS )
+		TermMsg("LoadPlrGFX: illegal player %d", pnum);
+	v3 = &plr[v2];
+	sprintf(
+		v15,
+		"%c%c%c",
+		CharChar[SLOBYTE(v3->_pClass)],
+		ArmourChar[v3->_pgfxnum >> 4],
+		WepChar[v3->_pgfxnum & 0xF]);
+	v4 = 1;
+	v17 = ClassStrTbl[SLOBYTE(v3->_pClass)];
+	v5 = leveltype;
+	v6 = v17;
+	v7 = v17;
+	v18 = 1;
+	do
+	{
+		if ( !(v4 & v16) )
+			goto LABEL_38;
+		if ( v4 <= 0x10 )
+		{
+			if ( v4 == 16 )
+			{
+				if ( !v5 )
+					goto LABEL_38;
+				v6 = v3->_pLData;
+				v19 = "LM";
+				v7 = (char *)v3->_pLAnim;
+			}
+			else
+			{
+				v8 = v4 - 1;
+				if ( v8 )
+				{
+					v9 = v8 - 1;
+					if ( v9 )
+					{
+						v10 = v9 - 2;
+						if ( v10 )
+						{
+							if ( v10 == 4 )
+							{
+								if ( !v5 )
+									goto LABEL_38;
+								v6 = v3->_pHData;
+								v19 = "HT";
+								v7 = (char *)v3->_pHAnim;
+							}
+							else
+							{
+LABEL_27:
+								TermMsg("PLR:2");
+							}
+						}
+						else
+						{
+							if ( !v5 )
+								goto LABEL_38;
+							v6 = v3->_pAData;
+							v19 = "AT";
+							v7 = (char *)v3->_pAAnim;
+						}
+					}
+					else
+					{
+						v19 = "AW";
+						if ( !v5 )
+							v19 = "WL";
+						v6 = v3->_pWData;
+						v7 = (char *)v3->_pWAnim;
+					}
+				}
+				else
+				{
+					v19 = "AS";
+					if ( !v5 )
+						v19 = "ST";
+					v6 = v3->_pNData;
+					v7 = (char *)v3->_pNAnim;
+				}
+			}
+LABEL_37:
+			sprintf(arglist, "PlrGFX\\%s\\%s\\%s%s.CL2", v17, v15, v15, v19);
+			LoadFileWithMem(arglist, v6);
+			SetPlayerGPtrs((BYTE *)v6, (BYTE **)v7);
+			v3->_pGFXLoad |= v18;
+			v5 = leveltype;
+			goto LABEL_38;
+		}
+		v11 = v4 - 32;
+		if ( !v11 )
+		{
+			if ( !v5 )
+				goto LABEL_38;
+			v6 = v3->_pFData;
+			v19 = "FM";
+			v7 = (char *)v3->_pFAnim;
+			goto LABEL_37;
+		}
+		v12 = v11 - 32;
+		if ( !v12 )
+		{
+			if ( !v5 )
+				goto LABEL_38;
+			v6 = v3->_pTData;
+			v19 = "QM";
+			v7 = (char *)v3->_pTAnim;
+			goto LABEL_37;
+		}
+		v13 = v12 - 64;
+		if ( !v13 )
+		{
+			if ( v3->_pgfxnum & 0xF )
+				goto LABEL_38;
+			v6 = v3->_pDData;
+			v19 = "DT";
+			v7 = (char *)v3->_pDAnim;
+			goto LABEL_37;
+		}
+		if ( v13 != 128 )
+			goto LABEL_27;
+		if ( v5 && v3->_pBlockFlag )
+		{
+			v6 = v3->_pBData;
+			v19 = "BL";
+			v7 = (char *)v3->_pBAnim;
+			goto LABEL_37;
+		}
+LABEL_38:
+		v4 = 2 * v18;
+		v18 *= 2;
+	}
+	while ( v18 <= 0x17F );
+}
+// 5BB1ED: using guessed type char leveltype;
+
+void __fastcall InitPlayerGFX(int pnum)
+{
+	if ( (DWORD)pnum >= MAX_PLRS ) {
+		TermMsg("InitPlayerGFX: illegal player %d", pnum);
+	}
+
+	if ( (DWORD)plr[pnum]._pHitPoints/64 == 0 ) {
+		plr[pnum]._pgfxnum = 0;
+		LoadPlrGFX(pnum, 0x80);
+	} else {
+		LoadPlrGFX(pnum, 0x17F);
+	}
+}
+
+void __fastcall InitPlrGFXMem(int pnum)
+{
+	if ( (DWORD)pnum >= MAX_PLRS ) {
+		TermMsg("InitPlrGFXMem: illegal player %d", pnum);
+	}
+
+	if ( !(plr_gfx_flag & 1) ) {
+		plr_gfx_flag |= 1;
+		if ( GetPlrGFXSize("AS") <= GetPlrGFXSize("ST") ) {
+			plr_sframe_size = GetPlrGFXSize("ST");
+		} else {
+			plr_sframe_size = GetPlrGFXSize("AS");
+		}
+	}
+	plr[pnum]._pNData = DiabloAllocPtr(plr_sframe_size);
+
+	if ( !(plr_gfx_flag & 2) ) {
+		plr_gfx_flag |= 2;
+		if ( GetPlrGFXSize("AW") <= GetPlrGFXSize("WL") ) {
+			plr_wframe_size = GetPlrGFXSize("WL");
+		} else {
+			plr_wframe_size = GetPlrGFXSize("AW");
+		}
+	}
+	plr[pnum]._pWData = DiabloAllocPtr(plr_wframe_size);
+
+	if ( !(plr_gfx_flag & 4) ) {
+		plr_gfx_flag |= 4;
+		plr_aframe_size = GetPlrGFXSize("AT");
+	}
+	plr[pnum]._pAData =  DiabloAllocPtr(plr_aframe_size);
+
+	if ( !(plr_gfx_flag & 8) ) {
+		plr_gfx_flag |= 8;
+		plr_hframe_size = GetPlrGFXSize("HT");
+	}
+	plr[pnum]._pHData = DiabloAllocPtr(plr_hframe_size);
+
+	if ( !(plr_gfx_flag & 0x10) ) {
+		plr_gfx_flag |= 0x10;
+		plr_lframe_size = GetPlrGFXSize("LM");
+	}
+	plr[pnum]._pLData = DiabloAllocPtr(plr_lframe_size);
+
+	if ( !(plr_gfx_flag & 0x20) ) {
+		plr_gfx_flag |= 0x20;
+		plr_fframe_size = GetPlrGFXSize("FM");
+	}
+	plr[pnum]._pFData = DiabloAllocPtr(plr_fframe_size);
+
+	if ( !(plr_gfx_flag & 0x40) ) {
+		plr_gfx_flag |= 0x40;
+		plr_qframe_size = GetPlrGFXSize("QM");
+	}
+	plr[pnum]._pTData = DiabloAllocPtr(plr_qframe_size);
+
+	if ( !(plr_gfx_flag & 0x80) ) {
+		plr_gfx_flag |= 0x80;
+		plr_dframe_size = GetPlrGFXSize("DT");
+	}
+	plr[pnum]._pDData = DiabloAllocPtr(plr_dframe_size);
+
+	if ( !(plr_gfx_bflag & 1) ) {
+		plr_gfx_bflag |= 1;
+		plr_bframe_size = GetPlrGFXSize("BL");
+	}
+	plr[pnum]._pBData = DiabloAllocPtr(plr_bframe_size);
+
+	plr[pnum]._pGFXLoad = 0;
+}
+// 686438: using guessed type char plr_gfx_flag;
+// 69B7BC: using guessed type char plr_gfx_bflag;
+
+DWORD __fastcall GetPlrGFXSize(char *szCel)
+{
+	char prefix[16]; // [esp+10Ch] [ebp-24h]
+	char dwInitParam[256]; // [esp+Ch] [ebp-124h]
+	void *file; // [esp+124h] [ebp-Ch]
+	DWORD size = 0; // [esp+11Ch] [ebp-14h]
+	DWORD result = 0;
+	int a = 0;
+	int w = 0;
+
+	for (int c = 0; c < sizeof(ClassStrTbl) / sizeof(ClassStrTbl[0]); c++) {
+		for (a = 0; ArmourChar[a]; a++) {
+			for (w = 0; WepChar[w]; w++) {
+				sprintf(prefix, "%c%c%c", CharChar[c], ArmourChar[a], WepChar[w]);
+				sprintf(dwInitParam, "PlrGFX\\%s\\%s\\%s%s.CL2", ClassStrTbl[c], prefix, prefix, szCel);
+				if ( WOpenFile(dwInitParam, &file, TRUE) ) {
+					size = WGetFileSize(file, 0);
+					WCloseFile(file);
+					if ( result <= size ) {
+						result = size;
+					}
+				}
+			}
+		}
+	}
+
+	return result;
+}
+
+void __fastcall FreePlayerGFX(int pnum)
+{
+	void *ptr;
+
+	if ( (DWORD)pnum >= MAX_PLRS ) {
+		TermMsg("FreePlayerGFX: illegal player %d", pnum);
+	}
+
+	ptr = plr[pnum]._pNData;
+	plr[pnum]._pNData = NULL;
+	mem_free_dbg(ptr);
+	ptr = plr[pnum]._pWData;
+	plr[pnum]._pWData = NULL;
+	mem_free_dbg(ptr);
+	ptr = plr[pnum]._pAData;
+	plr[pnum]._pAData = NULL;
+	mem_free_dbg(ptr);
+	ptr = plr[pnum]._pHData;
+	plr[pnum]._pHData = NULL;
+	mem_free_dbg(ptr);
+	ptr = plr[pnum]._pLData;
+	plr[pnum]._pLData = NULL;
+	mem_free_dbg(ptr);
+	ptr = plr[pnum]._pFData;
+	plr[pnum]._pFData = NULL;
+	mem_free_dbg(ptr);
+	ptr = plr[pnum]._pTData;
+	plr[pnum]._pTData = NULL;
+	mem_free_dbg(ptr);
+	ptr = plr[pnum]._pDData;
+	plr[pnum]._pDData = NULL;
+	mem_free_dbg(ptr);
+	ptr = plr[pnum]._pBData;
+	plr[pnum]._pBData = NULL;
+	mem_free_dbg(ptr);
+	plr[pnum]._pGFXLoad = 0;
+}
+
+void __fastcall NewPlrAnim(int pnum, unsigned char *Peq, int numFrames, int Delay, int width)
+{
+	if ( (DWORD)pnum >= MAX_PLRS ) {
+		TermMsg("NewPlrAnim: illegal player %d", pnum);
+	}
+
+	plr[pnum]._pAnimData = Peq;
+	plr[pnum]._pAnimLen = numFrames;
+	plr[pnum]._pAnimFrame = 1;
+	plr[pnum]._pAnimCnt = 0;
+	plr[pnum]._pAnimDelay = Delay;
+	plr[pnum]._pAnimWidth = width;
+	plr[pnum]._pAnimWidth2 = (width - 64) >> 1;
+}
+
+void __fastcall ClearPlrPVars(int pnum)
+{
+	if ( (DWORD)pnum >= MAX_PLRS ) {
+		TermMsg("ClearPlrPVars: illegal player %d", pnum);
+	}
+
+	plr[pnum]._pVar1 = 0;
+	plr[pnum]._pVar2 = 0;
+	plr[pnum]._pVar3 = 0;
+	plr[pnum]._pVar4 = 0;
+	plr[pnum]._pVar5 = 0;
+	plr[pnum]._pVar6 = 0;
+	plr[pnum]._pVar7 = 0;
+	plr[pnum]._pVar8 = 0;
+}
+
+void __fastcall SetPlrAnims(int pnum)
+{
+	if ( (DWORD)pnum >= MAX_PLRS ) {
+		TermMsg("SetPlrAnims: illegal player %d", pnum);
+	}
+
+	int pc = plr[pnum]._pClass;
+
+	plr[pnum]._pNWidth = 96;
+	plr[pnum]._pWWidth = 96;
+	plr[pnum]._pAWidth = 128;
+	plr[pnum]._pHWidth = 96;
+	plr[pnum]._pSWidth = 96;
+	plr[pnum]._pDWidth = 128;
+	plr[pnum]._pBWidth = 96;
+
+	if ( leveltype == DTYPE_TOWN ) {
+		plr[pnum]._pNFrames = PlrGFXAnimLens[pc][7];
+		plr[pnum]._pWFrames = PlrGFXAnimLens[pc][8];
+		plr[pnum]._pDFrames = PlrGFXAnimLens[pc][4];
+		plr[pnum]._pSFrames = PlrGFXAnimLens[pc][5];
+	} else {
+		plr[pnum]._pNFrames = PlrGFXAnimLens[pc][0];
+		plr[pnum]._pWFrames = PlrGFXAnimLens[pc][2];
+		plr[pnum]._pAFrames = PlrGFXAnimLens[pc][1];
+		plr[pnum]._pHFrames = PlrGFXAnimLens[pc][6];
+		plr[pnum]._pSFrames = PlrGFXAnimLens[pc][5];
+		plr[pnum]._pDFrames = PlrGFXAnimLens[pc][4];
+		plr[pnum]._pBFrames = PlrGFXAnimLens[pc][3];
+		plr[pnum]._pAFNum = PlrGFXAnimLens[pc][9];
+
+	}
+	plr[pnum]._pSFNum = PlrGFXAnimLens[pc][10];
+
+	int gn = plr[pnum]._pgfxnum & 0xF;
+	if ( pc == PC_WARRIOR ) {
+		if ( gn == 4 ) {
+			if ( leveltype != DTYPE_TOWN ) {
+				plr[pnum]._pNFrames = 8;
+			}
+			plr[pnum]._pAWidth = 96;
+			plr[pnum]._pAFNum = 11;
+		} else if ( gn == 5 ) {
+			plr[pnum]._pAFrames = 20;
+			plr[pnum]._pAFNum = 10;
+		} else if ( gn == 8 ) {
+			plr[pnum]._pAFrames = 16;
+			plr[pnum]._pAFNum = 11;
+		}
+	} else if ( pc == PC_ROGUE ) {
+		if ( gn == 5 ) {
+			plr[pnum]._pAFrames = 22;
+			plr[pnum]._pAFNum = 13;
+		} else if ( gn == 4 ) {
+			plr[pnum]._pAFrames = 12;
+			plr[pnum]._pAFNum = 7;
+		} else if ( gn == 8 ) {
+			plr[pnum]._pAFrames = 16;
+			plr[pnum]._pAFNum = 11;
+		}
+	} else if ( pc == PC_SORCERER ) {
+		plr[pnum]._pSWidth = 128;
+		if ( gn == 0 ) {
+			plr[pnum]._pAFrames = 20;
+		} else if ( gn == 1 ) {
+			plr[pnum]._pAFNum = 9;
+		} else if ( gn == 4 ) {
+			plr[pnum]._pAFrames = 20;
+			plr[pnum]._pAFNum = 16;
+		} else if ( gn == 5 ) {
+			plr[pnum]._pAFrames = 24;
+			plr[pnum]._pAFNum = 16;
+		}
+	}
+}
+// 5BB1ED: using guessed type char leveltype;
+
+void __fastcall ClearPlrRVars(PlayerStruct *p)
+{
+	// TODO: Missing debug assert p != NULL
+	p->bReserved[0] = 0;
+	p->bReserved[1] = 0;
+	p->bReserved[2] = 0;
+	p->wReserved[0] = 0;
+	p->wReserved[1] = 0;
+	p->wReserved[2] = 0;
+	p->wReserved[3] = 0;
+	p->wReserved[4] = 0;
+	p->wReserved[5] = 0;
+	p->wReserved[6] = 0;
+	p->wReserved[7] = 0;
+	p->dwReserved[0] = 0;
+	p->dwReserved[1] = 0;
+	p->dwReserved[2] = 0;
+	p->dwReserved[3] = 0;
+	p->dwReserved[4] = 0;
+	p->dwReserved[5] = 0;
+	p->dwReserved[6] = 0;
+}
+
+// c: plr_classes value
+void __fastcall CreatePlayer(int pnum, char c)
+{
+	ClearPlrRVars(&plr[pnum]);
+	SetRndSeed(GetTickCount());
+
+	if ( (DWORD)pnum >= MAX_PLRS ) {
+		TermMsg("CreatePlayer: illegal player %d", pnum);
+	}
+	plr[pnum]._pClass = c;
+
+	char val = StrengthTbl[c];
+	if ( val < 0 ) {
+		val = 0;
+	}
+	plr[pnum]._pStrength = val;
+	plr[pnum]._pBaseStr = val;
+
+	val = MagicTbl[c];
+	if ( val < 0 ) {
+		val = 0;
+	}
+	plr[pnum]._pMagic = val;
+	plr[pnum]._pBaseMag = val;
+
+	val = DexterityTbl[c];
+	if ( val < 0 ) {
+		val = 0;
+	}
+	plr[pnum]._pDexterity = val;
+	plr[pnum]._pBaseDex = val;
+
+	val = VitalityTbl[c];
+	if ( val < 0 ) {
+		val = 0;
+	}
+	plr[pnum]._pVitality = val;
+	plr[pnum]._pBaseVit = val;
+
+	plr[pnum]._pStatPts = 0;
+	plr[pnum].pTownWarps = 0;
+	plr[pnum].pDungMsgs = 0;
+	plr[pnum].pLvlLoad = 0;
+	plr[pnum].pDiabloKillLevel = 0;
+
+	if ( c == PC_ROGUE ) {
+		plr[pnum]._pDamageMod = plr[pnum]._pLevel * (plr[pnum]._pStrength + plr[pnum]._pDexterity) / 200;
+	} else {
+		plr[pnum]._pDamageMod = plr[pnum]._pStrength * plr[pnum]._pLevel / 100;
+	}
+
+	plr[pnum]._pBaseToBlk = ToBlkTbl[c];
+
+
+	plr[pnum]._pHitPoints = (val + 10) << 6;
+	if ( c == PC_WARRIOR ) {
+		plr[pnum]._pHitPoints *= 2;
+	}
+	if ( c == PC_ROGUE ) {
+		plr[pnum]._pHitPoints += plr[pnum]._pHitPoints >> 1;
+	}
+
+	int hp = plr[pnum]._pHitPoints;
+	plr[pnum]._pMaxHP = hp;
+	plr[pnum]._pHPBase = hp;
+	plr[pnum]._pMaxHPBase = hp;
+
+	plr[pnum]._pMana = plr[pnum]._pMagic << 6;
+	if ( c == PC_SORCERER ) {
+		plr[pnum]._pMana *= 2;
+	}
+	if ( c == PC_ROGUE ) {
+		plr[pnum]._pMana += plr[pnum]._pMana >> 1;
+	}
+
+	int mana = plr[pnum]._pMana;
+	plr[pnum]._pMaxMana = mana;
+	plr[pnum]._pManaBase = mana;
+	plr[pnum]._pMaxManaBase = mana;
+
+	plr[pnum]._pLevel = 1;
+	plr[pnum]._pMaxLvl = 1;
+	plr[pnum]._pExperience = 0;
+	plr[pnum]._pMaxExp = 0;
+	plr[pnum]._pNextExper = ExpLvlsTbl[1];
+	plr[pnum]._pArmorClass = 0;
+	plr[pnum]._pMagResist = 0;
+	plr[pnum]._pFireResist = 0;
+	plr[pnum]._pLghtResist = 0;
+	plr[pnum]._pLightRad = 10;
+	plr[pnum]._pInfraFlag = 0;
+
+	if ( c == PC_WARRIOR ) {
+		plr[pnum]._pAblSpells[0] = 0x2000000;
+		plr[pnum]._pAblSpells[1] = 0;
+	} else if ( c == PC_ROGUE ) {
+		plr[pnum]._pAblSpells[0] = 0x8000000;
+		plr[pnum]._pAblSpells[1] = 0;
+	} else if ( c == PC_SORCERER ) {
+		plr[pnum]._pAblSpells[0] = 0x4000000;
+		plr[pnum]._pAblSpells[1] = 0;
+	}
+
+	if ( c == PC_SORCERER ) {
+		plr[pnum]._pMemSpells[0] = 1;
+	} else {
+		plr[pnum]._pMemSpells[0] = 0;
+	}
+	plr[pnum]._pMemSpells[1] = 0;
+
+	int i;
+	for ( i = 0; i < sizeof(plr[pnum]._pSplLvl); i++ ) {
+		plr[pnum]._pSplLvl[i] = 0;
+	}
+
+	plr[pnum]._pSpellFlags = 0;
+
+	if ( plr[pnum]._pClass == PC_SORCERER ) {
+		plr[pnum]._pSplLvl[1] = 2;
+	}
+
+	// interestingly, only the first three hotkeys are reset
+	// TODO: BUGFIX: clear all 4 hotkeys instead of 3 (demo leftover)
+	for ( i = 0; i < 3; i++ ) {
+		plr[pnum]._pSplHotKey[i] = -1;
+	}
+
+	if ( c == PC_WARRIOR ) {
+		plr[pnum]._pgfxnum = 3;
+	} else if ( c == PC_ROGUE ) {
+		plr[pnum]._pgfxnum = 4;
+	} else if ( c == PC_SORCERER ) {
+		plr[pnum]._pgfxnum = 8;
+	}
+
+	for ( i = 0; i < sizeof(plr[pnum]._pLvlVisited); i++ ) {
+		plr[pnum]._pLvlVisited[i] = 0;
+	}
+
+	for ( i = 0; i < sizeof(plr[pnum]._pSLvlVisited); i++ ) {
+		plr[pnum]._pSLvlVisited[i] = 0;
+	}
+
+	plr[pnum]._pLvlChanging = 0;
+	plr[pnum].pTownWarps = 0;
+	plr[pnum].pLvlLoad = 0;
+	plr[pnum].pBattleNet = 0;
+	plr[pnum].pManaShield = 0;
+
+	InitDungMsgs(pnum);
+	CreatePlrItems(pnum);
+	SetRndSeed(0);
+}
+
+int __fastcall CalcStatDiff(int pnum)
+{
+	int c = plr[pnum]._pClass;
+	return MaxStats[c][ATTRIB_STR]
+		- plr[pnum]._pBaseStr
+		+ MaxStats[c][ATTRIB_MAG]
+		- plr[pnum]._pBaseMag
+		+ MaxStats[c][ATTRIB_DEX]
+		- plr[pnum]._pBaseDex
+		+ MaxStats[c][ATTRIB_VIT]
+		- plr[pnum]._pBaseVit;
+}
+
+void __fastcall NextPlrLevel(int pnum)
+{
+	if ( (DWORD)pnum >= MAX_PLRS ) {
+		TermMsg("NextPlrLevel: illegal player %d", pnum);
+	}
+
+	plr[pnum]._pLevel++;
+	char l = plr[pnum]._pLevel;
+
+	plr[pnum]._pMaxLvl++;
+
+	if ( CalcStatDiff(pnum) < 5 ) {
+		plr[pnum]._pStatPts = CalcStatDiff(pnum);
+	} else {
+		plr[pnum]._pStatPts += 5;
+	}
+
+	plr[pnum]._pNextExper = ExpLvlsTbl[l];
+
+	char c = plr[pnum]._pClass;
+
+	int hp = c == PC_SORCERER ? 64 : 128;
+	if ( gbMaxPlayers == 1 ) {
+		hp++;
+	}
+	plr[pnum]._pMaxHP += hp;
+	plr[pnum]._pHitPoints = plr[pnum]._pMaxHP;
+	plr[pnum]._pMaxHPBase += hp;
+	plr[pnum]._pHPBase = plr[pnum]._pMaxHPBase;
+
+	if ( pnum == myplr ) {
+		drawhpflag = 1;
+	}
+
+	int mana = c != PC_WARRIOR ? 128 : 64;
+	if ( gbMaxPlayers == 1 ) {
+		mana++;
+	}
+	plr[pnum]._pMaxMana += mana;
+	plr[pnum]._pMaxManaBase += mana;
+
+	if ( !(plr[pnum]._pIFlags & ISPL_NOMANA) ) {
+		plr[pnum]._pMana = plr[pnum]._pMaxMana;
+		plr[pnum]._pManaBase = plr[pnum]._pMaxManaBase;
+	}
+
+	if ( pnum == myplr ) {
+		drawmanaflag = 1;
+	}
+}
+// 679660: using guessed type char gbMaxPlayers;
+
+void __fastcall AddPlrExperience(int pnum, int lvl, int exp)
+{
+	int v3; // eax
+	int v4; // esi
+	int v5; // esi
+	char v6; // bl
+	int v7; // edi
+	signed int v8; // ecx
+	int v9; // ecx
+	int *v10; // eax
+	int v11; // eax
+	int v12; // ecx
+	int v13; // ecx
+	int v14; // esi
+	int arglist; // [esp+4h] [ebp-Ch]
+	int v16; // [esp+8h] [ebp-8h]
+
+	v3 = myplr;
+	v4 = pnum;
+	v16 = lvl;
+	arglist = pnum;
+	if ( pnum == myplr )
+	{
+		if ( (unsigned int)myplr >= MAX_PLRS )
+		{
+			TermMsg("AddPlrExperience: illegal player %d", myplr);
+			v3 = myplr;
+		}
+		if ( plr[v3]._pHitPoints > 0 )
+		{
+			v5 = v4;
+			v6 = plr[v5]._pLevel;
+			v7 = (signed __int64)((((double)v16 - (double)v6) * 0.1 + 1.0) * (double)exp);
+			if ( v7 < 0 )
+				v7 = 0;
+			if ( (unsigned char)gbMaxPlayers > 1u )
+			{
+				if ( v6 >= 0 )
+				{
+					v8 = v6;
+					if ( v6 >= 50 )
+						v8 = 50;
+				}
+				else
+				{
+					v8 = 0;
+				}
+				if ( v7 >= ExpLvlsTbl[v8] / 20 )
+					v7 = ExpLvlsTbl[v8] / 20;
+				v9 = 200 * v8;
+				if ( v7 >= v9 )
+					v7 = v9;
+			}
+			v10 = &plr[v5]._pExperience;
+			*v10 += v7;
+			if ( plr[v5]._pExperience > MAXEXP )
+				*v10 = MAXEXP;
+			v11 = *v10;
+			if ( v11 < ExpLvlsTbl[49] )
+			{
+				v12 = 0;
+				if ( v11 >= ExpLvlsTbl[0] )
+				{
+					do
+						++v12;
+					while ( v11 >= ExpLvlsTbl[v12] );
+				}
+				if ( v12 != v6 )
+				{
+					v13 = v12 - v6;
+					if ( v13 > 0 )
+					{
+						v14 = v13;
+						do
+						{
+							NextPlrLevel(arglist);
+							--v14;
+						}
+						while ( v14 );
+					}
+				}
+				NetSendCmdParam1(0, CMD_PLRLEVEL, plr[myplr]._pLevel);
+			}
+			else
+			{
+				plr[v5]._pLevel = 50;
+			}
+		}
+	}
+}
+// 679660: using guessed type char gbMaxPlayers;
+
+void __fastcall AddPlrMonstExper(int lvl, int exp, char pmask)
+{
+	int totplrs = 0;
+	for (int i = 0; i < 4; i++ ) {
+		if ( (1 << i) & pmask ) {
+			totplrs++;
+		}
+	}
+
+	if ( totplrs && (1 << myplr) & pmask ) {
+		AddPlrExperience(myplr, lvl, exp / totplrs);
+	}
+}
+
+void __fastcall InitPlayer(int pnum, bool FirstTime)
+{
+	int v2; // ebx
+	int v3; // esi
+	PlayerStruct *v4; // edi
+	int v5; // eax
+	int v6; // ST08_4
+	int v8; // eax
+	int v10; // ST08_4
+	unsigned char *v11; // edx
+	int v12; // eax
+	unsigned int v13; // edi
+	bool v14; // zf
+	int v15; // eax
+	int v16; // ecx
+	int v17; // edx
+	char v18; // al
+	int v19; // eax
+	BOOL v20; // [esp+8h] [ebp-4h]
+
+	v2 = pnum;
+	v20 = FirstTime;
+	if ( (unsigned int)pnum >= MAX_PLRS )
+		TermMsg("InitPlayer: illegal player %d", pnum);
+	v3 = v2;
+	v4 = &plr[v2];
+	ClearPlrRVars(&plr[v2]);
+	if ( v20 )
+	{
+		v5 = plr[v3]._pgfxnum;
+		plr[v3]._pRSpell = -1;
+		plr[v3]._pSBkSpell = -1;
+		plr[v3]._pSpell = -1;
+		_LOBYTE(plr[v3]._pRSplType) = 4;
+		plr[v3]._pSplType = 4;
+		plr[v3]._pwtype = (v5 & 0xF) == 4;
+		plr[v3].pManaShield = 0;
+	}
+	if ( plr[v3].plrlevel == currlevel || leveldebug )
+	{
+		SetPlrAnims(v2);
+		plr[v3]._pxoff = 0;
+		plr[v3]._pyoff = 0;
+		plr[v3]._pxvel = 0;
+		plr[v3]._pyvel = 0;
+		ClearPlrPVars(v2);
+		if ( (signed int)(plr[v3]._pHitPoints & 0xFFFFFFC0) <= 0 )
+		{
+			v10 = plr[v3]._pDWidth;
+			v11 = plr[v3]._pDAnim[0];
+			v4->_pmode = 8;
+			NewPlrAnim(v2, v11, plr[v3]._pDFrames, 1, v10);
+			v12 = plr[v3]._pAnimLen;
+			plr[v3]._pAnimFrame = v12 - 1;
+			plr[v3]._pVar8 = 2 * v12;
+		}
+		else
+		{
+			v6 = plr[v3]._pNWidth;
+			v4->_pmode = 0;
+			NewPlrAnim(v2, plr[v3]._pNAnim[0], plr[v3]._pNFrames, 3, v6);
+			v8 = random(2, plr[v3]._pNFrames - 1);
+			plr[v3]._pAnimFrame = v8 + 1;
+			plr[v3]._pAnimCnt = random(2, 3);
+		}
+		v13 = 0;
+		v14 = v2 == myplr;
+		plr[v3]._pdir = 0;
+		plr[v3]._peflag = 0;
+		if ( v14 )
+		{
+			if ( !v20 || currlevel )
+			{
+				plr[v3].WorldX = ViewX;
+				plr[v3].WorldY = ViewY;
+			}
+			plr[v3]._ptargx = plr[v3].WorldX;
+			plr[v3]._ptargy = plr[v3].WorldY;
+		}
+		else
+		{
+			plr[v3]._ptargx = plr[v3].WorldX;
+			plr[v3]._ptargy = plr[v3].WorldY;
+			do
+			{
+				if ( PosOkPlayer(v2, plr[v3].WorldX + plrxoff2[v13], plr[v3].WorldY + plryoff2[v13]) )
+					break;
+				++v13;
+			}
+			while ( v13 < 8 );
+			v15 = plryoff2[v13];
+			plr[v3].WorldX += plrxoff2[v13];
+			plr[v3].WorldY += v15;
+		}
+		v16 = plr[v3].WorldX;
+		v17 = plr[v3].WorldY;
+		plr[v3].walkpath[0] = -1;
+		plr[v3].destAction = -1;
+		v14 = v2 == myplr;
+		plr[v3]._px = v16;
+		plr[v3]._py = v17;
+		if ( v14 )
+			plr[v3]._plid = AddLight(v16, v17, plr[v3]._pLightRad);
+		else
+			plr[v3]._plid = -1;
+		plr[v3]._pvid = AddVision(plr[v3].WorldX, plr[v3].WorldY, plr[v3]._pLightRad, v2 == myplr);
+	}
+	v18 = plr[v3]._pClass;
+	if ( v18 )
+	{
+		if ( v18 == 1 )
+		{
+			plr[v3]._pAblSpells[0] = 0x8000000;
+		}
+		else
+		{
+			if ( v18 != 2 )
+				goto LABEL_33;
+			plr[v3]._pAblSpells[0] = 0x4000000;
+		}
+	}
+	else
+	{
+		plr[v3]._pAblSpells[0] = 0x2000000;
+	}
+	plr[v3]._pAblSpells[1] = 0;
+LABEL_33:
+	v19 = plr[v3]._pLevel;
+	plr[v3]._pInvincible = 0;
+	v14 = v2 == myplr;
+#ifdef _DEBUG
+	if ( debug_mode_dollar_sign && FirstTime )
+	{
+		plr[pnum]._pMemSpells[0] |= 0x800000;
+		plr[pnum]._pMemSpells[1] |= 0;
+		if ( !plr[myplr]._pSplLvl[SPL_TELEPORT] )
+			plr[myplr]._pSplLvl[SPL_TELEPORT] = 1;
+	}
+	if ( debug_mode_key_inverted_v && FirstTime )
+	{
+		plr[pnum]._pMemSpells[0] = -1;
+		plr[pnum]._pMemSpells[1] = 0xFFFFFFF;
+	}
+#endif
+	plr[v3]._pNextExper = ExpLvlsTbl[v19];
+	if ( v14 )
+	{
+		deathdelay = 0;
+		deathflag = 0;
+		ScrollInfo._sxoff = 0;
+		ScrollInfo._syoff = 0;
+		ScrollInfo._sdir = 0;
+	}
+}
+// 44B83C: could not find valid save-restore pair for edi
+// 52572C: using guessed type int leveldebug;
+// 69B7C4: using guessed type int deathdelay;
+
+void __cdecl InitMultiView()
+{
+	if ( (DWORD)myplr >= MAX_PLRS ) {
+		TermMsg("InitPlayer: illegal player %d", myplr);
+	}
+
+	ViewX = plr[myplr].WorldX;
+	ViewY = plr[myplr].WorldY;
+}
+
+void __fastcall InitPlayerLoc(int pnum, bool flag)
+{
+	int v2; // esi
+	int v3; // esi
+	int v4; // edi
+	int v5; // ebx
+	char *v6; // eax
+	int v7; // ebx
+	int v8; // edi
+	char *v9; // eax
+	int v10; // edi
+	int v11; // ebx
+	char *v12; // eax
+	bool v13; // [esp+Ch] [ebp-Ch]
+	int v14; // [esp+10h] [ebp-8h]
+	int v15; // [esp+10h] [ebp-8h]
+	int v16; // [esp+10h] [ebp-8h]
+	signed int v17; // [esp+14h] [ebp-4h]
+	signed int v18; // [esp+14h] [ebp-4h]
+	signed int v19; // [esp+14h] [ebp-4h]
+
+	v2 = pnum;
+	v13 = flag;
+	if ( (unsigned int)pnum >= MAX_PLRS )
+		TermMsg("InitPlayer: illegal player %d", pnum);
+	v3 = v2;
+	v14 = 0;
+	v4 = plr[v3].WorldX - 1;
+	v5 = plr[v3].WorldY + 1;
+	v6 = (char *)dpiece_defs_map_1 + 32 * gendung_get_dpiece_num_from_coord(v4, v5);
+	v17 = 2;
+	do
+		v14 |= *(unsigned short *)&v6[2 * v17++];
+	while ( v17 < 10 );
+	if ( v14 | dArch[v4][v5] | nSolidTable[dPiece[v4][v5]] )
+		plr[v3]._peflag = 1;
+	else
+		plr[v3]._peflag = 0;
+	if ( v13 == 1 && plr[v3]._peflag == 1 )
+	{
+		v7 = plr[v3].WorldX;
+		v15 = 0;
+		v8 = plr[v3].WorldY + 2;
+		v9 = (char *)dpiece_defs_map_1 + 32 * gendung_get_dpiece_num_from_coord(plr[v3].WorldX, v8);
+		v18 = 2;
+		do
+			v15 |= *(unsigned short *)&v9[2 * v18++];
+		while ( v18 < 10 );
+		if ( !(v15 | dArch[v7][v8]) )
+		{
+			v16 = 0;
+			v10 = plr[v3].WorldX - 2;
+			v11 = plr[v3].WorldY + 1;
+			v12 = (char *)dpiece_defs_map_1 + 32 * gendung_get_dpiece_num_from_coord(v10, v11);
+			v19 = 2;
+			do
+				v16 |= *(unsigned short *)&v12[2 * v19++];
+			while ( v19 < 10 );
+			if ( v16 | dArch[v10][v11] )
+				plr[v3]._peflag = 2;
+		}
+	}
+}
+
+BOOL __fastcall SolidLoc(int x, int y)
+{
+	if ( x < 0 || y < 0 || x >= MAXDUNX || y >= MAXDUNY ) {
+		return FALSE;
+	}
+
+	return nSolidTable[dPiece[x][y]];
+}
+
+bool __fastcall PlrDirOK(int pnum, int dir)
+{
+	int v2; // esi
+	int v3; // ebx
+	int v4; // eax
+	int v5; // esi
+	int v6; // edi
+	int v7; // ebp
+	bool result; // eax
+	bool v9; // zf
+	int p; // [esp+10h] [ebp-4h]
+
+	v2 = pnum;
+	v3 = dir;
+	p = pnum;
+	if ( (unsigned int)pnum >= MAX_PLRS )
+		TermMsg("PlrDirOK: illegal player %d", pnum);
+	v4 = v2;
+	v5 = plr[v2].WorldX + offset_x[v3];
+	v6 = plr[v4].WorldY + offset_y[v3];
+	if ( v5 < 0 )
+		return 0;
+	v7 = 112 * v5 + v6;
+	if ( !dPiece[0][v7] || !PosOkPlayer(p, v5, v6) )
+		return 0;
+	result = 1;
+	if ( v3 == 6 )
+	{
+		if ( SolidLoc(v5, v6 + 1) )
+			return 0;
+		v9 = (dFlags[0][v7 + 1] & 0x20) == 0;
+	}
+	else
+	{
+		if ( v3 != 2 )
+			return result;
+		if ( SolidLoc(v5 + 1, v6) )
+			return 0;
+		v9 = (dFlags[1][v7] & 0x20) == 0;
+	}
+	if ( v9 )
+		return 1;
+	return 0;
+}
+
+void __fastcall PlrClrTrans(int x, int y)
+{
+	int v2; // esi
+	int v3; // ebx
+	int v4; // edx
+	int v5; // edi
+	char *v6; // ecx
+	int v7; // eax
+	int v8; // ebp
+
+	v2 = y - 1;
+	v3 = y + 1;
+	if ( (unsigned char)(__OFSUB__(y - 1, y + 1) ^ 1) | (y - 1 == y + 1) )
+	{
+		v4 = x - 1;
+		v5 = x + 1;
+		do
+		{
+			if ( v4 <= v5 )
+			{
+				v6 = &dung_map[v4][v2];
+				v7 = v5 - v4 + 1;
+				do
+				{
+					v8 = *v6;
+					v6 += 112;
+					TransList[v8] = 0;
+					--v7;
+				}
+				while ( v7 );
+			}
+			++v2;
+		}
+		while ( v2 <= v3 );
+	}
+}
+
+void __fastcall PlrDoTrans(int x, int y)
+{
+	int v2; // edi
+	int v3; // ebx
+	int v4; // eax
+	_BYTE *v5; // ecx
+	_DWORD *v6; // esi
+	int v7; // eax
+	int v8; // [esp+8h] [ebp-4h]
+
+	if ( leveltype == DTYPE_CATHEDRAL || leveltype == DTYPE_CATACOMBS )
+	{
+		v2 = y - 1;
+		if ( y - 1 <= y + 1 )
+		{
+			v3 = x - 1;
+			v8 = x + 1;
+			do
+			{
+				if ( v3 <= v8 )
+				{
+					v4 = v2 + 112 * v3;
+					v5 = (unsigned char *)dung_map + v4;
+					v6 = (_DWORD *)((char *)dPiece + 4 * v4);
+					v7 = v8 - v3 + 1;
+					do
+					{
+						if ( !nSolidTable[*v6] )
+						{
+							if ( *v5 )
+								TransList[(char)*v5] = 1;
+						}
+						v6 += 112;
+						v5 += 112;
+						--v7;
+					}
+					while ( v7 );
+				}
+				++v2;
+			}
+			while ( v2 <= y + 1 );
+		}
+	}
+	else
+	{
+		TransList[1] = 1;
+	}
+}
+// 5BB1ED: using guessed type char leveltype;
+
+void __fastcall SetPlayerOld(int pnum)
+{
+	if ( (DWORD)pnum >= MAX_PLRS ) {
+		TermMsg("SetPlayerOld: illegal player %d", pnum);
+	}
+
+	plr[pnum]._poldx = plr[pnum].WorldX;
+	plr[pnum]._poldy = plr[pnum].WorldY;
+}
+
+void __fastcall FixPlayerLocation(int pnum, int dir)
+{
+	int v2; // edi
+	int v3; // ebx
+	int v4; // esi
+	int v5; // ecx
+	int v6; // eax
+	bool v7; // zf
+	int v8; // eax
+	int v9; // eax
+
+	v2 = pnum;
+	v3 = dir;
+	if ( (unsigned int)pnum >= MAX_PLRS )
+		TermMsg("FixPlayerLocation: illegal player %d", pnum);
+	v4 = v2;
+	v5 = plr[v2].WorldY;
+	v6 = plr[v2].WorldX;
+	plr[v4]._py = v5;
+	plr[v4]._ptargy = v5;
+	plr[v4]._px = v6;
+	plr[v4]._ptargx = v6;
+	plr[v4]._pxoff = 0;
+	plr[v4]._pyoff = 0;
+	InitPlayerLoc(v2, 0);
+	v7 = v2 == myplr;
+	plr[v4]._pdir = v3;
+	if ( v7 )
+	{
+		v8 = plr[v4].WorldX;
+		ScrollInfo._sxoff = 0;
+		ViewX = v8;
+		v9 = plr[v4].WorldY;
+		ScrollInfo._syoff = 0;
+		ScrollInfo._sdir = 0;
+		ViewY = v9;
+	}
+}
+
+void __fastcall StartStand(int pnum, int dir)
+{
+	int v2; // ebx
+	int v3; // edi
+	int v4; // esi
+
+	v2 = pnum;
+	v3 = dir;
+	if ( (unsigned int)pnum >= MAX_PLRS )
+		TermMsg("StartStand: illegal player %d", pnum);
+	v4 = v2;
+	if ( !plr[v2]._pInvincible || plr[v4]._pHitPoints || v2 != myplr )
+	{
+		if ( !(plr[v4]._pGFXLoad & 1) )
+			LoadPlrGFX(v2, 1);
+		NewPlrAnim(v2, plr[0]._pNAnim[v3 + 5430 * v2], plr[v4]._pNFrames, 3, plr[v4]._pNWidth);
+		plr[v4]._pmode = PM_STAND;
+		FixPlayerLocation(v2, v3);
+		FixPlrWalkTags(v2);
+		dPlayer[plr[v4].WorldX][plr[v4].WorldY] = v2 + 1;
+		SetPlayerOld(v2);
+	}
+	else
+	{
+		SyncPlrKill(v2, -1);
+	}
+}
+
+void __fastcall StartWalkStand(int pnum)
+{
+	int v1; // edi
+	int v2; // esi
+	int v3; // eax
+	int v4; // eax
+	int v5; // eax
+
+	v1 = pnum;
+	if ( (unsigned int)pnum >= MAX_PLRS )
+		TermMsg("StartWalkStand: illegal player %d", pnum);
+	v2 = v1;
+	v3 = plr[v1].WorldX;
+	plr[v2]._pmode = 0;
+	plr[v2]._px = v3;
+	plr[v2]._py = plr[v1].WorldY;
+	plr[v2]._pxoff = 0;
+	plr[v2]._pyoff = 0;
+	InitPlayerLoc(v1, 0);
+	if ( v1 == myplr )
+	{
+		v4 = plr[v2].WorldX;
+		ScrollInfo._sxoff = 0;
+		ViewX = v4;
+		v5 = plr[v2].WorldY;
+		ScrollInfo._syoff = 0;
+		ScrollInfo._sdir = 0;
+		ViewY = v5;
+	}
+}
+
+void __fastcall PM_ChangeLightOff(int pnum)
+{
+	int v1; // esi
+	int v2; // esi
+	signed int v3; // ebx
+	int v4; // edi
+	int v5; // edx
+	LightListStruct *v6; // eax
+	int v7; // ecx
+	int v8; // edx
+	signed int v9; // edi
+	int v10; // ebx
+	int v11; // edx
+	int v12; // ecx
+	int v13; // ebp
+	int ly; // [esp+10h] [ebp-Ch]
+	int lx; // [esp+18h] [ebp-4h]
+
+	v1 = pnum;
+	if ( (unsigned int)pnum >= MAX_PLRS )
+		TermMsg("PM_ChangeLightOff: illegal player %d", pnum);
+	v2 = v1;
+	v3 = -1;
+	v4 = plr[v2]._pxoff;
+	v5 = 2 * plr[v2]._pyoff;
+	v6 = &LightList[plr[v2]._plid];
+	v7 = v4 + v5;
+	v8 = v5 - v4;
+	if ( v7 >= 0 )
+	{
+		v9 = 1;
+	}
+	else
+	{
+		v9 = -1;
+		v7 = -v7;
+	}
+	if ( v8 >= 0 )
+		v3 = 1;
+	else
+		v8 = -v8;
+	v10 = v3 * (v8 >> 3);
+	v11 = 8 * v6->_ly;
+	ly = v11 + v10;
+	lx = v9 * (v7 >> 3);
+	v12 = 8 * v6->_lx;
+	v13 = v11 + v6->_yoff;
+	if ( abs(lx - v6->_xoff) >= 3 || abs(ly - v13) >= 3 )
+		ChangeLightOff(plr[v2]._plid, lx, v10);
+}
+
+void __fastcall PM_ChangeOffset(int pnum)
+{
+	int v1; // esi
+	int v2; // eax
+	int v3; // edi
+	int v4; // ebx
+	int v5; // ecx
+	int *v6; // esi
+	int v7; // edi
+	int v8; // ebx
+	int v9; // edx
+	int v10; // edi
+	int v11; // edi
+	int v12; // edi
+	int v13; // ecx
+	int v14; // edx
+	int arglist; // [esp+8h] [ebp-8h]
+	int v16; // [esp+Ch] [ebp-4h]
+
+	v1 = pnum;
+	arglist = pnum;
+	if ( (unsigned int)pnum >= MAX_PLRS )
+		TermMsg("PM_ChangeOffset: illegal player %d", pnum);
+	v2 = v1;
+	v3 = plr[v1]._pVar6;
+	v4 = plr[v1]._pxvel;
+	v5 = v3;
+	v6 = &plr[v1]._pVar7;
+	v7 = v4 + v3;
+	v8 = plr[v2]._pyvel;
+	v9 = *v6;
+	v16 = v7;
+	plr[v2]._pVar6 = v7;
+	v10 = *v6;
+	++plr[v2]._pVar8;
+	v11 = v8 + v10;
+	*v6 = v11;
+	v12 = v11 >> 8;
+	plr[v2]._pxoff = v16 >> 8;
+	plr[v2]._pyoff = v12;
+	v13 = v5 >> 8;
+	v14 = v9 >> 8;
+	if ( arglist == myplr && ScrollInfo._sdir )
+	{
+		ScrollInfo._sxoff += v13 - (v16 >> 8);
+		ScrollInfo._syoff += v14 - v12;
+	}
+	PM_ChangeLightOff(arglist);
+}
+
+void __fastcall StartWalk(int pnum, int xvel, int yvel, int xadd, int yadd, int EndDir, int sdir)
+{
+	int v7; // edi
+	int v8; // esi
+	int v9; // edi
+	int v10; // ebx
+	int v11; // ecx
+	bool v12; // zf
+	int v13; // ST08_4
+	int v14; // eax
+	bool v15; // sf
+	unsigned char v16; // of
+	int v17; // eax
+	int v18; // [esp+Ch] [ebp-8h]
+	int arglist; // [esp+10h] [ebp-4h]
+
+	v7 = pnum;
+	v18 = xvel;
+	arglist = pnum;
+	if ( (unsigned int)pnum >= MAX_PLRS )
+		TermMsg("StartWalk: illegal player %d", pnum);
+	v8 = v7;
+	if ( plr[v7]._pInvincible && !plr[v8]._pHitPoints && v7 == myplr )
+	{
+		SyncPlrKill(v7, -1);
+		return;
+	}
+	SetPlayerOld(v7);
+	v9 = xadd + plr[v8].WorldX;
+	v10 = yadd + plr[v8].WorldY;
+	if ( PlrDirOK(arglist, EndDir) )
+	{
+		v11 = arglist;
+		plr[v8]._px = v9;
+		v12 = arglist == myplr;
+		plr[v8]._py = v10;
+		if ( v12 )
+		{
+			ScrollInfo._sdx = plr[v8].WorldX - ViewX;
+			ScrollInfo._sdy = plr[v8].WorldY - ViewY;
+		}
+		plr[v8]._pmode = PM_WALK;
+		dPlayer[v9][v10] = -1 - arglist;
+		plr[v8]._pxvel = v18;
+		v12 = (plr[v8]._pGFXLoad & 2) == 0;
+		plr[v8]._pyvel = yvel;
+		plr[v8]._pVar1 = xadd;
+		plr[v8]._pxoff = 0;
+		plr[v8]._pyoff = 0;
+		plr[v8]._pVar2 = yadd;
+		plr[v8]._pVar3 = EndDir;
+		if ( v12 )
+		{
+			LoadPlrGFX(arglist, 2);
+			v11 = arglist;
+		}
+		v13 = plr[v8]._pWWidth;
+		NewPlrAnim(v11, plr[0]._pWAnim[EndDir + 5430 * v11], plr[v8]._pWFrames, 0, v13);
+		plr[v8]._pdir = EndDir;
+		plr[v8]._pVar6 = 0;
+		plr[v8]._pVar7 = 0;
+		plr[v8]._pVar8 = 0;
+		InitPlayerLoc(arglist, 0);
+		if ( arglist == myplr )
+		{
+			if ( zoomflag )
+			{
+				if ( abs(ScrollInfo._sdx) < 3 )
+				{
+					v14 = abs(ScrollInfo._sdy);
+					v16 = __OFSUB__(v14, 3);
+					v15 = v14 - 3 < 0;
+					goto LABEL_18;
+				}
+			}
+			else if ( abs(ScrollInfo._sdx) < 2 )
+			{
+				v17 = abs(ScrollInfo._sdy);
+				v16 = __OFSUB__(v17, 2);
+				v15 = v17 - 2 < 0;
+LABEL_18:
+				if ( v15 ^ v16 )
+				{
+					ScrollInfo._sdir = sdir;
+					return;
+				}
+				goto LABEL_20;
+			}
+LABEL_20:
+			ScrollInfo._sdir = 0;
+			return;
+		}
+	}
+}
+// 52569C: using guessed type int zoomflag;
+
+void __fastcall StartWalk2(int pnum, int xvel, int yvel, int xoff, int yoff, int xadd, int yadd, int EndDir, int sdir)
+{
+	int v9; // edi
+	int v10; // esi
+	int v11; // ebx
+	int v12; // edi
+	bool v13; // zf
+	int v14; // eax
+	int v15; // ecx
+	int v16; // ecx
+	int v17; // ecx
+	int v18; // ST08_4
+	bool v19; // edx
+	int v20; // eax
+	bool v21; // sf
+	unsigned char v22; // of
+	int v23; // eax
+	int v24; // [esp+Ch] [ebp-8h]
+	int arglist; // [esp+10h] [ebp-4h]
+	int x; // [esp+28h] [ebp+14h]
+
+	v9 = pnum;
+	v24 = xvel;
+	arglist = pnum;
+	if ( (unsigned int)pnum >= MAX_PLRS )
+		TermMsg("StartWalk2: illegal player %d", pnum);
+	v10 = v9;
+	if ( plr[v9]._pInvincible && !plr[v10]._pHitPoints && v9 == myplr )
+	{
+		SyncPlrKill(v9, -1);
+		return;
+	}
+	SetPlayerOld(v9);
+	v11 = xadd + plr[v10].WorldX;
+	v12 = yadd + plr[v10].WorldY;
+	x = xadd + plr[v10].WorldX;
+	if ( PlrDirOK(arglist, EndDir) )
+	{
+		plr[v10]._px = v11;
+		v13 = arglist == myplr;
+		plr[v10]._py = v12;
+		if ( v13 )
+		{
+			ScrollInfo._sdx = plr[v10].WorldX - ViewX;
+			ScrollInfo._sdy = plr[v10].WorldY - ViewY;
+		}
+		v14 = plr[v10].WorldY;
+		v15 = plr[v10].WorldX;
+		plr[v10]._pVar2 = v14;
+		dPlayer[v15][v14] = -1 - arglist;
+		v16 = plr[v10].WorldX;
+		plr[v10].WorldX = v11;
+		dPlayer[v11][v12] = arglist + 1;
+		plr[v10]._pVar1 = v16;
+		v17 = plr[v10]._plid;
+		plr[v10].WorldY = v12;
+		plr[v10]._pxoff = xoff;
+		plr[v10]._pyoff = yoff;
+		ChangeLightXY(v17, x, v12);
+		PM_ChangeLightOff(arglist);
+		plr[v10]._pxvel = v24;
+		plr[v10]._pyvel = yvel;
+		plr[v10]._pVar6 = xoff << 8;
+		v13 = (plr[v10]._pGFXLoad & 2) == 0;
+		plr[v10]._pmode = PM_WALK2;
+		plr[v10]._pVar7 = yoff << 8;
+		plr[v10]._pVar3 = EndDir;
+		if ( v13 )
+			LoadPlrGFX(arglist, PM_WALK2);
+		v18 = plr[v10]._pWWidth;
+		NewPlrAnim(arglist, plr[0]._pWAnim[EndDir + 5430 * arglist], plr[v10]._pWFrames, 0, v18);
+		plr[v10]._pVar8 = 0;
+		v19 = 0;
+		plr[v10]._pdir = EndDir;
+		if ( EndDir == 7 )
+			v19 = 1;
+		InitPlayerLoc(arglist, v19);
+		if ( arglist == myplr )
+		{
+			if ( zoomflag )
+			{
+				if ( abs(ScrollInfo._sdx) < 3 )
+				{
+					v20 = abs(ScrollInfo._sdy);
+					v22 = __OFSUB__(v20, 3);
+					v21 = v20 - 3 < 0;
+					goto LABEL_20;
+				}
+			}
+			else if ( abs(ScrollInfo._sdx) < PM_WALK2 )
+			{
+				v23 = abs(ScrollInfo._sdy);
+				v22 = __OFSUB__(v23, 2);
+				v21 = v23 - PM_WALK2 < 0;
+LABEL_20:
+				if ( v21 ^ v22 )
+				{
+					ScrollInfo._sdir = sdir;
+					return;
+				}
+				goto LABEL_22;
+			}
+LABEL_22:
+			ScrollInfo._sdir = 0;
+			return;
+		}
+	}
+}
+// 52569C: using guessed type int zoomflag;
+
+void __fastcall StartWalk3(int pnum, int xvel, int yvel, int xoff, int yoff, int xadd, int yadd, int mapx, int mapy, int EndDir, int sdir)
+{
+	int v11; // edi
+	int v12; // esi
+	int v13; // eax
+	int v14; // ecx
+	int v15; // ebx
+	int v16; // edi
+	bool v17; // zf
+	int v18; // edx
+	int v19; // ecx
+	int v20; // ST08_4
+	int v21; // eax
+	bool v22; // sf
+	unsigned char v23; // of
+	int v24; // eax
+	int v25; // [esp+10h] [ebp-8h]
+	int arglist; // [esp+14h] [ebp-4h]
+	int a6; // [esp+2Ch] [ebp+14h]
+	int x; // [esp+30h] [ebp+18h]
+	int y; // [esp+34h] [ebp+1Ch]
+
+	v11 = pnum;
+	v25 = xvel;
+	arglist = pnum;
+	if ( (unsigned int)pnum >= MAX_PLRS )
+		TermMsg("StartWalk3: illegal player %d", pnum);
+	v12 = v11;
+	if ( plr[v11]._pInvincible && !plr[v12]._pHitPoints && v11 == myplr )
+	{
+		SyncPlrKill(v11, -1);
+		return;
+	}
+	SetPlayerOld(v11);
+	v13 = plr[v12].WorldX;
+	a6 = v13 + xadd;
+	v14 = plr[v12].WorldY;
+	v15 = v14 + yadd;
+	x = mapx + v13;
+	v16 = v14 + mapy;
+	y = v14 + mapy;
+	if ( PlrDirOK(arglist, EndDir) )
+	{
+		v17 = arglist == myplr;
+		plr[v12]._px = a6;
+		plr[v12]._py = v15;
+		if ( v17 )
+		{
+			ScrollInfo._sdx = plr[v12].WorldX - ViewX;
+			ScrollInfo._sdy = plr[v12].WorldY - ViewY;
+		}
+		v18 = plr[v12].WorldY;
+		v19 = plr[v12].WorldX;
+		plr[v12]._pVar5 = v16;
+		dPlayer[v19][v18] = -1 - arglist;
+		dPlayer[a6][v15] = -1 - arglist;
+		plr[v12]._pVar4 = x;
+		plr[v12]._pyoff = yoff;
+		dFlags[x][v16] |= 0x20u;
+		v17 = leveltype == DTYPE_TOWN;
+		plr[v12]._pxoff = xoff;
+		if ( !v17 )
+		{
+			ChangeLightXY(plr[v12]._plid, x, y);
+			PM_ChangeLightOff(arglist);
+		}
+		plr[v12]._pmode = PM_WALK3;
+		plr[v12]._pxvel = v25;
+		plr[v12]._pyvel = yvel;
+		plr[v12]._pVar1 = a6;
+		plr[v12]._pVar6 = xoff << 8;
+		v17 = (plr[v12]._pGFXLoad & 2) == 0;
+		plr[v12]._pVar7 = yoff << 8;
+		plr[v12]._pVar2 = v15;
+		plr[v12]._pVar3 = EndDir;
+		if ( v17 )
+			LoadPlrGFX(arglist, 2);
+		v20 = plr[v12]._pWWidth;
+		NewPlrAnim(arglist, plr[0]._pWAnim[EndDir + 5430 * arglist], plr[v12]._pWFrames, 0, v20);
+		plr[v12]._pdir = EndDir;
+		plr[v12]._pVar8 = 0;
+		InitPlayerLoc(arglist, 0);
+		if ( arglist == myplr )
+		{
+			if ( zoomflag )
+			{
+				if ( abs(ScrollInfo._sdx) < 3 )
+				{
+					v21 = abs(ScrollInfo._sdy);
+					v23 = __OFSUB__(v21, 3);
+					v22 = v21 - 3 < 0;
+					goto LABEL_20;
+				}
+			}
+			else if ( abs(ScrollInfo._sdx) < 2 )
+			{
+				v24 = abs(ScrollInfo._sdy);
+				v23 = __OFSUB__(v24, 2);
+				v22 = v24 - 2 < 0;
+LABEL_20:
+				if ( v22 ^ v23 )
+				{
+					ScrollInfo._sdir = sdir;
+					return;
+				}
+				goto LABEL_22;
+			}
+LABEL_22:
+			ScrollInfo._sdir = 0;
+			return;
+		}
+	}
+}
+// 52569C: using guessed type int zoomflag;
+// 5BB1ED: using guessed type char leveltype;
+
+void __fastcall StartAttack(int pnum, int d)
+{
+	int v2; // edi
+	int v3; // ebp
+	int v4; // esi
+	int v5; // ST08_4
+
+	v2 = pnum;
+	v3 = d;
+	if ( (unsigned int)pnum >= MAX_PLRS )
+		TermMsg("StartAttack: illegal player %d", pnum);
+	v4 = v2;
+	if ( !plr[v2]._pInvincible || plr[v4]._pHitPoints || v2 != myplr )
+	{
+		if ( !(plr[v4]._pGFXLoad & 4) )
+			LoadPlrGFX(v2, 4);
+		v5 = plr[v4]._pAWidth;
+		NewPlrAnim(v2, plr[0]._pAAnim[v3 + 5430 * v2], plr[v4]._pAFrames, 0, v5);
+		plr[v4]._pmode = 4;
+		FixPlayerLocation(v2, v3);
+		SetPlayerOld(v2);
+	}
+	else
+	{
+		SyncPlrKill(v2, -1);
+	}
+}
+
+void __fastcall StartRangeAttack(int pnum, int d, int cx, int cy)
+{
+	int v4; // edi
+	int v5; // esi
+	int v6; // ST08_4
+	int a2a; // [esp+8h] [ebp-4h]
+
+	v4 = pnum;
+	a2a = d;
+	if ( (unsigned int)pnum >= MAX_PLRS )
+		TermMsg("StartRangeAttack: illegal player %d", pnum);
+	v5 = v4;
+	if ( !plr[v4]._pInvincible || plr[v5]._pHitPoints || v4 != myplr )
+	{
+		if ( !(plr[v5]._pGFXLoad & 4) )
+			LoadPlrGFX(v4, 4);
+		v6 = plr[v5]._pAWidth;
+		NewPlrAnim(v4, plr[0]._pAAnim[a2a + 5430 * v4], plr[v5]._pAFrames, 0, v6);
+		plr[v5]._pmode = PM_RATTACK;
+		FixPlayerLocation(v4, a2a);
+		SetPlayerOld(v4);
+		plr[v5]._pVar1 = cx;
+		plr[v5]._pVar2 = cy;
+	}
+	else
+	{
+		SyncPlrKill(v4, -1);
+	}
+}
+
+void __fastcall StartPlrBlock(int pnum, int dir)
+{
+	int v2; // edi
+	int v3; // ebx
+	int v4; // esi
+	int v5; // ST08_4
+
+	v2 = pnum;
+	v3 = dir;
+	if ( (unsigned int)pnum >= MAX_PLRS )
+		TermMsg("StartPlrBlock: illegal player %d", pnum);
+	v4 = v2;
+	if ( !plr[v2]._pInvincible || plr[v4]._pHitPoints || v2 != myplr )
+	{
+		PlaySfxLoc(IS_ISWORD, plr[v4].WorldX, plr[v4].WorldY);
+		if ( !(plr[v4]._pGFXLoad & 0x100) )
+			LoadPlrGFX(v2, 256);
+		v5 = plr[v4]._pBWidth;
+		NewPlrAnim(v2, plr[0]._pBAnim[v3 + 5430 * v2], plr[v4]._pBFrames, 2, v5);
+		plr[v4]._pmode = PM_BLOCK;
+		FixPlayerLocation(v2, v3);
+		SetPlayerOld(v2);
+	}
+	else
+	{
+		SyncPlrKill(v2, -1);
+	}
+}
+
+void __fastcall StartSpell(int pnum, int d, int cx, int cy)
+{
+	int v4; // edi
+	int v5; // esi
+	unsigned char *v6; // edx
+	int v7; // ST08_4
+	int v8; // edx
+	int a2; // [esp+Ch] [ebp-4h]
+
+	v4 = pnum;
+	a2 = d;
+	if ( (unsigned int)pnum >= MAX_PLRS )
+		TermMsg("StartSpell: illegal player %d", pnum);
+	v5 = v4;
+	if ( plr[v4]._pInvincible && !plr[v5]._pHitPoints && v4 == myplr )
+	{
+		SyncPlrKill(v4, -1);
+		return;
+	}
+	if ( leveltype )
+	{
+		switch ( spelldata[plr[v5]._pSpell].sType )
+		{
+			case STYPE_FIRE:
+				if ( !(plr[v5]._pGFXLoad & 0x20) )
+					LoadPlrGFX(v4, 32);
+				v6 = plr[0]._pFAnim[a2 + 5430 * v4];
+				goto LABEL_20;
+			case STYPE_LIGHTNING:
+				if ( !(plr[v5]._pGFXLoad & 0x10) )
+					LoadPlrGFX(v4, 16);
+				v6 = plr[0]._pLAnim[a2 + 5430 * v4];
+				goto LABEL_20;
+			case STYPE_MAGIC:
+				if ( !(plr[v5]._pGFXLoad & 0x40) )
+					LoadPlrGFX(v4, 64);
+				v6 = plr[0]._pTAnim[a2 + 5430 * v4];
+LABEL_20:
+				v7 = plr[v5]._pSWidth;
+				NewPlrAnim(v4, v6, plr[v5]._pSFrames, 0, v7);
+				break;
+		}
+	}
+	PlaySfxLoc((unsigned char)spelldata[plr[v5]._pSpell].sSFX, plr[v5].WorldX, plr[v5].WorldY);
+	plr[v5]._pmode = PM_SPELL;
+	FixPlayerLocation(v4, a2);
+	SetPlayerOld(v4);
+	v8 = plr[v5]._pSpell;
+	plr[v5]._pVar1 = cx;
+	plr[v5]._pVar2 = cy;
+	plr[v5]._pVar4 = GetSpellLevel(v4, v8);
+	plr[v5]._pVar8 = 1;
+}
+// 5BB1ED: using guessed type char leveltype;
+
+void __fastcall FixPlrWalkTags(int pnum)
+{
+	int v1; // esi
+	int v2; // edx
+	int v3; // ecx
+	int v4; // eax
+	int v5; // esi
+	int v6; // edi
+	int v7; // ebx
+	int v8; // edi
+	bool v9; // zf
+	bool v10; // sf
+	unsigned char v11; // of
+	int v12; // eax
+	int v13; // [esp+8h] [ebp-Ch]
+	int v14; // [esp+Ch] [ebp-8h]
+	char *v15; // [esp+10h] [ebp-4h]
+
+	v1 = pnum;
+	if ( (unsigned int)pnum >= MAX_PLRS )
+		TermMsg("FixPlrWalkTags: illegal player %d", pnum);
+	v13 = v1 + 1;
+	v2 = -1 - v1;
+	v3 = plr[v1]._poldx;
+	v4 = plr[v1]._poldy;
+	v5 = v4 - 1;
+	if ( (unsigned char)(__OFSUB__(v4 - 1, v4 + 1) ^ 1) | (v4 - 1 == v4 + 1) )
+	{
+		v6 = v3 + 1;
+		do
+		{
+			v7 = v3 - 1;
+			v14 = v3 - 1;
+			if ( v3 - 1 <= v6 )
+			{
+				v15 = &dPlayer[v7][v5];
+				do
+				{
+					if ( v7 >= 0 && v7 < 112 && v5 >= 0 && v5 < 112 )
+					{
+						v8 = *v15;
+						if ( v8 == v13 || v8 == v2 )
+							*v15 = 0;
+					}
+					v15 += 112;
+					v7 = v14 + 1;
+					v6 = v3 + 1;
+					v11 = __OFSUB__(v14 + 1, v3 + 1);
+					v9 = v14 + 1 == v3 + 1;
+					v10 = v14++ - v3 < 0;
+				}
+				while ( (unsigned char)(v10 ^ v11) | v9 );
+			}
+			++v5;
+		}
+		while ( v5 <= v4 + 1 );
+	}
+	if ( v3 >= 0 && v3 < 111 && v4 >= 0 && v4 < 111 )
+	{
+		v12 = 112 * v3 + v4;
+		dFlags[1][v12] &= 0xDFu;
+		dFlags[0][v12 + 1] &= 0xDFu;
+	}
+}
+
+void __fastcall RemovePlrFromMap(int pnum)
+{
+	int v1; // esi
+	signed int v2; // edi
+	signed int v3; // edx
+	signed int v4; // ebx
+	char v5; // al
+	signed int v6; // edx
+	_BYTE *v7; // eax
+	signed int v8; // edi
+	int v9; // ecx
+	int v10; // [esp+Ch] [ebp-4h]
+
+	v1 = -1 - pnum;
+	v10 = pnum + 1;
+	v2 = 1;
+	do
+	{
+		v3 = v2;
+		v4 = 111;
+		do
+		{
+			if ( dPlayer[0][v3 + 111] == v1 || dPlayer[0][v3] == v1 )
+			{
+				v5 = dFlags[1][v3];
+				if ( v5 & 0x20 )
+					dFlags[1][v3] = v5 & 0xDF;
+			}
+			v3 += 112;
+			--v4;
+		}
+		while ( v4 );
+		++v2;
+	}
+	while ( v2 < 112 );
+	v6 = 0;
+	do
+	{
+		v7 = (unsigned char *)dPlayer + v6;
+		v8 = 112;
+		do
+		{
+			v9 = (char)*v7;
+			if ( v9 == v10 || v9 == v1 )
+				*v7 = 0;
+			v7 += 112;
+			--v8;
+		}
+		while ( v8 );
+		++v6;
+	}
+	while ( v6 < 112 );
+}
+
+void __fastcall StartPlrHit(int pnum, int dam, unsigned char forcehit)
+{
+	int v3; // ebx
+	int v4; // edi
+	int v5; // esi
+	char v6; // al
+	int v7; // ecx
+	int v8; // eax
+	int v9; // edi
+	int v10; // ST08_4
+
+	v3 = pnum;
+	v4 = dam;
+	if ( (unsigned int)pnum >= MAX_PLRS )
+		TermMsg("StartPlrHit: illegal player %d", pnum);
+	v5 = v3;
+	if ( plr[v3]._pInvincible && !plr[v5]._pHitPoints && v3 == myplr )
+	{
+		SyncPlrKill(v3, -1);
+		return;
+	}
+	v6 = plr[v5]._pClass;
+	switch ( v6 )
+	{
+		case PC_WARRIOR:
+			v7 = PS_WARR69;
+LABEL_13:
+			PlaySfxLoc(v7, plr[v5].WorldX, plr[v5].WorldY);
+			break;
+		case PC_ROGUE:
+			v7 = PS_ROGUE69;
+			goto LABEL_13;
+		case PC_SORCERER:
+			v7 = PS_MAGE69;
+			goto LABEL_13;
+	}
+	v8 = plr[v5]._pLevel;
+	drawhpflag = 1;
+	if ( v4 >> 6 >= v8 || forcehit )
+	{
+		v9 = plr[v5]._pdir;
+		if ( !(plr[v5]._pGFXLoad & 8) )
+			LoadPlrGFX(v3, 8);
+		v10 = plr[v5]._pHWidth;
+		NewPlrAnim(v3, plr[0]._pHAnim[v9 + 5430 * v3], plr[v5]._pHFrames, 0, v10);
+		plr[v5]._pmode = PM_GOTHIT;
+		FixPlayerLocation(v3, v9);
+		plr[v5]._pVar8 = 1;
+		FixPlrWalkTags(v3);
+		dPlayer[plr[v5].WorldX][plr[v5].WorldY] = v3 + 1;
+		SetPlayerOld(v3);
+	}
+}
+
+void __fastcall RespawnDeadItem(ItemStruct *itm, int x, int y)
+{
+	ItemStruct *v3; // ebx
+	int v4; // eax
+	int i; // ST10_4
+	//unsigned int v6; // ecx
+
+	v3 = itm;
+	if ( numitems < MAXITEMS )
+	{
+		if ( FindGetItem(itm->IDidx, itm->_iCreateInfo, itm->_iSeed) >= 0 )
+		{
+			DrawInvMsg("A duplicate item has been detected.  Destroying duplicate...");
+			SyncGetItem(x, y, v3->IDidx, v3->_iCreateInfo, v3->_iSeed);
+		}
+		v4 = itemavail[0];
+		i = itemavail[0];
+		dItem[x][y] = _LOBYTE(itemavail[0]) + 1;
+		//v6 = 4 * numitems;
+		itemactive[numitems] = v4;
+		v4 *= 368;
+		itemavail[0] = itemavail[-numitems + 126]; /* double check, MAXITEMS */
+		qmemcpy((char *)item + v4, v3, sizeof(ItemStruct));
+		*(int *)((char *)&item[0]._ix + v4) = x;
+		*(int *)((char *)&item[0]._iy + v4) = y;
+		RespawnItem(i, 1);
+		++numitems;
+		v3->_itype = -1;
+	}
+}
+
+void __fastcall StartPlayerKill(int pnum, int earflag)
+{
+	unsigned int v2; // edi
+	unsigned int v3; // esi
+	char v4; // al
+	int v5; // ecx
+	int v6; // ST0C_4
+	bool v7; // zf
+	int *v8; // eax
+	signed int v9; // ecx
+	char *v10; // eax
+	char v11; // al
+	short v12; // cx
+	short v13; // ax
+	int v14; // ecx
+	int v15; // eax
+	signed int v17; // ebx
+	int v18; // eax
+	ItemStruct ear; // [esp+Ch] [ebp-178h]
+	BOOL v20; // [esp+17Ch] [ebp-8h]
+	struct ItemStruct *itm; // [esp+180h] [ebp-4h]
+
+	v2 = pnum;
+	v3 = 21720 * pnum;
+	itm = (struct ItemStruct *)earflag;
+	if ( plr[pnum]._pHitPoints <= 0 && plr[v3 / 0x54D8]._pmode == PM_DEATH )
+		return;
+	if ( myplr == pnum )
+		NetSendCmdParam1(1u, CMD_PLRDEAD, earflag);
+	v20 = (unsigned char)gbMaxPlayers > 1u && plr[v3 / 0x54D8].plrlevel == 16;
+	if ( v2 >= 4 )
+		TermMsg("StartPlayerKill: illegal player %d", v2);
+	v4 = plr[v3 / 0x54D8]._pClass;
+	if ( v4 )
+	{
+		if ( v4 == 1 )
+		{
+			v5 = PS_ROGUE71;
+		}
+		else
+		{
+			if ( v4 != 2 )
+				goto LABEL_18;
+			v5 = PS_MAGE71;
+		}
+		PlaySfxLoc(v5, plr[v3 / 0x54D8].WorldX, plr[v3 / 0x54D8].WorldY);
+		goto LABEL_18;
+	}
+	PlaySfxLoc(PS_DEAD, plr[v3 / 0x54D8].WorldX, plr[v3 / 0x54D8].WorldY); /// BUGFIX: should use `PS_WARR71` like other classes
+LABEL_18:
+	if ( plr[v3 / 0x54D8]._pgfxnum )
+	{
+		plr[v3 / 0x54D8]._pgfxnum = 0;
+		plr[v3 / 0x54D8]._pGFXLoad = 0;
+		SetPlrAnims(v2);
+	}
+	if ( SLOBYTE(plr[v3 / 0x54D8]._pGFXLoad) >= 0 )
+		LoadPlrGFX(v2, 128);
+	v6 = plr[v3 / 0x54D8]._pDWidth;
+	NewPlrAnim(v2, plr[0]._pDAnim[plr[v3 / 0x54D8]._pdir + v3 / 4], plr[v3 / 0x54D8]._pDFrames, 1, v6);
+	plr[v3 / 0x54D8]._pBlockFlag = 0;
+	plr[v3 / 0x54D8]._pmode = PM_DEATH;
+	plr[v3 / 0x54D8]._pInvincible = 1;
+	SetPlayerHitPoints(v2, 0);
+	v7 = v2 == myplr;
+	plr[v3 / 0x54D8]._pVar8 = 1;
+	if ( !v7 && !itm && !v20 )
+	{
+		v8 = &plr[v3 / 0x54D8].InvBody[0]._itype;
+		v9 = 7;
+		do
+		{
+			*v8 = -1;
+			v8 += 92;
+			--v9;
+		}
+		while ( v9 );
+		CalcPlrInv(v2, 0);
+	}
+	if ( plr[v3 / 0x54D8].plrlevel == currlevel )
+	{
+		FixPlayerLocation(v2, plr[v3 / 0x54D8]._pdir);
+		RemovePlrFromMap(v2);
+		v10 = &dFlags[plr[v3 / 0x54D8].WorldX][plr[v3 / 0x54D8].WorldY];
+		*v10 |= 4u;
+		SetPlayerOld(v2);
+		if ( v2 == myplr )
+		{
+			drawhpflag = 1;
+			deathdelay = 30;
+			if ( pcurs >= CURSOR_FIRSTITEM )
+			{
+				PlrDeadItem(v2, &plr[v3 / 0x54D8].HoldItem, 0, 0);
+				SetCursor(CURSOR_HAND);
+			}
+			if ( !v20 )
+			{
+				DropHalfPlayersGold(v2);
+				if ( itm != (struct ItemStruct *)-1 )
+				{
+					if ( itm )
+					{
+						SetPlrHandItem(&ear, IDI_EAR);
+						sprintf(ear._iName, "Ear of %s", plr[v3 / 0x54D8]._pName);
+						v11 = plr[v3 / 0x54D8]._pClass;
+						if ( v11 == 2 )
+						{
+							ear._iCurs = 19;
+						}
+						else if ( v11 )
+						{
+							if ( v11 == 1 )
+								ear._iCurs = 21;
+						}
+						else
+						{
+							ear._iCurs = 20;
+						}
+						_LOBYTE(v12) = 0;
+						_HIBYTE(v12) = plr[v3 / 0x54D8]._pName[0];
+						v13 = v12 | plr[v3 / 0x54D8]._pName[1];
+						v14 = plr[v3 / 0x54D8]._pName[3];
+						ear._iCreateInfo = v13;
+						v15 = plr[v3 / 0x54D8]._pName[5] | ((plr[v3 / 0x54D8]._pName[4] | ((v14 | (plr[v3 / 0x54D8]._pName[2] << 8)) << 8)) << 8);
+						ear._ivalue = plr[v3 / 0x54D8]._pLevel;
+						ear._iSeed = v15;
+						if ( FindGetItem(IDI_EAR, *(int *)&ear._iCreateInfo, v15) == -1 )
+							PlrDeadItem(v2, &ear, 0, 0);
+					}
+					else
+					{
+						itm = plr[v3 / 0x54D8].InvBody;
+						v17 = 7;
+						do
+						{
+							v18 = ((_BYTE)--v17 + (unsigned char)plr[v3 / 0x54D8]._pdir) & 7;
+							PlrDeadItem(v2, itm, offset_x[v18], offset_y[v18]);
+							++itm;
+						}
+						while ( v17 );
+						CalcPlrInv(v2, 0);
+					}
+				}
+			}
+		}
+	}
+	SetPlayerHitPoints(v2, 0);
+}
+// 679660: using guessed type char gbMaxPlayers;
+// 69B7C4: using guessed type int deathdelay;
+
+void __fastcall PlrDeadItem(int pnum, struct ItemStruct *itm, int xx, int yy)
+{
+	int v4; // edi
+	int v5; // edi
+	int v6; // esi
+	int v7; // ebx
+	int v8; // eax
+	int v9; // ST04_4
+	ItemStruct *v10; // esi
+	int v11; // eax
+	int v12; // ebx
+	int v13; // esi
+	//int v14; // eax
+	int v15; // edx
+	unsigned char v16; // [esp-8h] [ebp-24h]
+	unsigned char v17; // [esp-4h] [ebp-20h]
+	int x; // [esp+Ch] [ebp-10h]
+	ItemStruct *pItem; // [esp+10h] [ebp-Ch]
+	int v20; // [esp+14h] [ebp-8h]
+	int v21; // [esp+14h] [ebp-8h]
+	int v22; // [esp+18h] [ebp-4h]
+	int xxa; // [esp+24h] [ebp+8h]
+	int yya; // [esp+28h] [ebp+Ch]
+
+	pItem = itm;
+	v4 = pnum;
+	if ( itm->_itype != -1 )
+	{
+		if ( (unsigned int)pnum >= MAX_PLRS )
+			TermMsg("PlrDeadItem: illegal player %d", pnum);
+		v5 = v4;
+		v6 = yy + plr[v5].WorldY;
+		v7 = xx + plr[v5].WorldX;
+		v20 = yy + plr[v5].WorldY;
+		if ( (xx || yy) && (v8 = ItemSpaceOk(v7, v6), v8) )
+		{
+			v9 = v6;
+			v10 = pItem;
+			RespawnDeadItem(pItem, v7, v9);
+			v17 = v20;
+			v16 = v7;
+		}
+		else
+		{
+			yya = -1;
+			xxa = 1;
+			while ( 1 )
+			{
+				v11 = yya;
+				v21 = yya;
+LABEL_14:
+				if ( v11 <= xxa )
+					break;
+				++xxa;
+				if ( --yya <= -50 )
+					return;
+			}
+			v12 = v21 + plr[v5].WorldY;
+			v22 = yya;
+			while ( 1 )
+			{
+				v13 = v22 + plr[v5].WorldX;
+				x = v22 + plr[v5].WorldX;
+				//_LOBYTE(v14) = ItemSpaceOk(v13, v12);
+				if ( ItemSpaceOk(v13, v12) )
+					break;
+				if ( ++v22 > xxa )
+				{
+					v11 = ++v21;
+					goto LABEL_14;
+				}
+			}
+			v15 = v13;
+			v10 = pItem;
+			RespawnDeadItem(pItem, v15, v12);
+			v17 = v12;
+			v16 = x;
+		}
+		qmemcpy(&plr[v5].HoldItem, v10, sizeof(plr[v5].HoldItem));
+		NetSendCmdPItem(0, CMD_RESPAWNITEM, v16, v17);
+	}
+}
+
+void __fastcall DropHalfPlayersGold(int pnum)
+{
+	int v1; // ebx
+	int v2; // esi
+	int v3; // edi
+	int v4; // ecx
+	int v5; // eax
+	int v6; // ecx
+	int v7; // eax
+	int v8; // edx
+	int v9; // ecx
+	int v10; // eax
+	int v11; // edx
+	int v12; // ecx
+	int v13; // eax
+	int v14; // [esp+Ch] [ebp-8h]
+	int v15; // [esp+Ch] [ebp-8h]
+	int v16; // [esp+Ch] [ebp-8h]
+	int v17; // [esp+Ch] [ebp-8h]
+	signed int i; // [esp+10h] [ebp-4h]
+	signed int ia; // [esp+10h] [ebp-4h]
+	signed int ib; // [esp+10h] [ebp-4h]
+	signed int ic; // [esp+10h] [ebp-4h]
+
+	v1 = pnum;
+	if ( (unsigned int)pnum >= MAX_PLRS )
+		TermMsg("DropHalfPlayersGold: illegal player %d", pnum);
+	v2 = v1;
+	v3 = plr[v1]._pGold >> 1;
+	i = 0;
+	while ( v3 > 0 )
+	{
+		v4 = 368 * i + v2 * 21720;
+		v14 = v4;
+		if ( *(int *)((char *)&plr[0].SpdList[0]._itype + v4) == ITYPE_GOLD )
+		{
+			v5 = *(int *)((char *)&plr[0].SpdList[0]._ivalue + v4);
+			if ( v5 != 5000 )
+			{
+				if ( v3 >= v5 )
+				{
+					v3 -= v5;
+					RemoveSpdBarItem(v1, i);
+					SetPlrHandItem(&plr[v2].HoldItem, IDI_GOLD);
+					GetGoldSeed(v1, &plr[v2].HoldItem);
+					SetPlrHandGoldCurs(&plr[v2].HoldItem);
+					plr[v2].HoldItem._ivalue = *(int *)((char *)&plr[0].SpdList[0]._ivalue + v14);
+					PlrDeadItem(v1, &plr[v2].HoldItem, 0, 0);
+					i = -1;
+				}
+				else
+				{
+					*(int *)((char *)&plr[0].SpdList[0]._ivalue + v4) = v5 - v3;
+					SetSpdbarGoldCurs(v1, i);
+					SetPlrHandItem(&plr[v2].HoldItem, IDI_GOLD);
+					GetGoldSeed(v1, &plr[v2].HoldItem);
+					SetPlrHandGoldCurs(&plr[v2].HoldItem);
+					plr[v2].HoldItem._ivalue = v3;
+					v3 = 0;
+					PlrDeadItem(v1, &plr[v2].HoldItem, 0, 0);
+				}
+			}
+		}
+		if ( ++i >= 8 )
+		{
+			if ( v3 > 0 )
+			{
+				ia = 0;
+				do
+				{
+					if ( v3 <= 0 )
+						break;
+					v6 = 368 * ia + v2 * 21720;
+					v15 = v6;
+					if ( *(int *)((char *)&plr[0].SpdList[0]._itype + v6) == ITYPE_GOLD )
+					{
+						v7 = *(int *)((char *)&plr[0].SpdList[0]._ivalue + v6);
+						if ( v3 >= v7 )
+						{
+							v3 -= v7;
+							RemoveSpdBarItem(v1, ia);
+							SetPlrHandItem(&plr[v2].HoldItem, IDI_GOLD);
+							GetGoldSeed(v1, &plr[v2].HoldItem);
+							SetPlrHandGoldCurs(&plr[v2].HoldItem);
+							plr[v2].HoldItem._ivalue = *(int *)((char *)&plr[0].SpdList[0]._ivalue + v15);
+							PlrDeadItem(v1, &plr[v2].HoldItem, 0, 0);
+							ia = -1;
+						}
+						else
+						{
+							*(int *)((char *)&plr[0].SpdList[0]._ivalue + v6) = v7 - v3;
+							SetSpdbarGoldCurs(v1, ia);
+							SetPlrHandItem(&plr[v2].HoldItem, IDI_GOLD);
+							GetGoldSeed(v1, &plr[v2].HoldItem);
+							SetPlrHandGoldCurs(&plr[v2].HoldItem);
+							plr[v2].HoldItem._ivalue = v3;
+							v3 = 0;
+							PlrDeadItem(v1, &plr[v2].HoldItem, 0, 0);
+						}
+					}
+					++ia;
+				}
+				while ( ia < 8 );
+			}
+			break;
+		}
+	}
+	v8 = 0;
+	drawpanflag = 255;
+	if ( v3 > 0 )
+	{
+		ib = 0;
+		if ( plr[v2]._pNumInv <= 0 )
+		{
+LABEL_28:
+			if ( v3 > 0 )
+			{
+				v11 = 0;
+				for ( ic = 0; ic < plr[v2]._pNumInv; v11 = ic++ + 1 )
+				{
+					if ( v3 <= 0 )
+						break;
+					v12 = 368 * v11 + v2 * 21720;
+					v17 = v12;
+					if ( *(int *)((char *)&plr[0].InvList[0]._itype + v12) == ITYPE_GOLD )
+					{
+						v13 = *(int *)((char *)&plr[0].InvList[0]._ivalue + v12);
+						if ( v3 >= v13 )
+						{
+							v3 -= v13;
+							RemoveInvItem(v1, v11);
+							SetPlrHandItem(&plr[v2].HoldItem, IDI_GOLD);
+							GetGoldSeed(v1, &plr[v2].HoldItem);
+							SetPlrHandGoldCurs(&plr[v2].HoldItem);
+							plr[v2].HoldItem._ivalue = *(int *)((char *)&plr[0].InvList[0]._ivalue + v17);
+							PlrDeadItem(v1, &plr[v2].HoldItem, 0, 0);
+							ic = -1;
+						}
+						else
+						{
+							*(int *)((char *)&plr[0].InvList[0]._ivalue + v12) = v13 - v3;
+							SetGoldCurs(v1, v11);
+							SetPlrHandItem(&plr[v2].HoldItem, IDI_GOLD);
+							GetGoldSeed(v1, &plr[v2].HoldItem);
+							SetPlrHandGoldCurs(&plr[v2].HoldItem);
+							plr[v2].HoldItem._ivalue = v3;
+							v3 = 0;
+							PlrDeadItem(v1, &plr[v2].HoldItem, 0, 0);
+						}
+					}
+				}
+			}
+		}
+		else
+		{
+			while ( v3 > 0 )
+			{
+				v9 = 368 * v8 + v2 * 21720;
+				v16 = v9;
+				if ( *(int *)((char *)&plr[0].InvList[0]._itype + v9) == ITYPE_GOLD )
+				{
+					v10 = *(int *)((char *)&plr[0].InvList[0]._ivalue + v9);
+					if ( v10 != 5000 )
+					{
+						if ( v3 >= v10 )
+						{
+							v3 -= v10;
+							RemoveInvItem(v1, v8);
+							SetPlrHandItem(&plr[v2].HoldItem, IDI_GOLD);
+							GetGoldSeed(v1, &plr[v2].HoldItem);
+							SetPlrHandGoldCurs(&plr[v2].HoldItem);
+							plr[v2].HoldItem._ivalue = *(int *)((char *)&plr[0].InvList[0]._ivalue + v16);
+							PlrDeadItem(v1, &plr[v2].HoldItem, 0, 0);
+							ib = -1;
+						}
+						else
+						{
+							*(int *)((char *)&plr[0].InvList[0]._ivalue + v9) = v10 - v3;
+							SetGoldCurs(v1, v8);
+							SetPlrHandItem(&plr[v2].HoldItem, IDI_GOLD);
+							GetGoldSeed(v1, &plr[v2].HoldItem);
+							SetPlrHandGoldCurs(&plr[v2].HoldItem);
+							plr[v2].HoldItem._ivalue = v3;
+							v3 = 0;
+							PlrDeadItem(v1, &plr[v2].HoldItem, 0, 0);
+						}
+					}
+				}
+				v8 = ib++ + 1;
+				if ( ib >= plr[v2]._pNumInv )
+					goto LABEL_28;
+			}
+		}
+	}
+	plr[v2]._pGold = CalculateGold(v1);
+}
+// 52571C: using guessed type int drawpanflag;
+
+void __fastcall SyncPlrKill(int pnum, int earflag)
+{
+	int v2; // esi
+	int v3; // ebx
+	int v4; // edx
+	int v5; // eax
+
+	v2 = pnum;
+	v3 = earflag;
+	if ( plr[pnum]._pHitPoints || currlevel )
+	{
+		v4 = 0;
+		if ( nummissiles <= 0 )
+		{
+LABEL_9:
+			SetPlayerHitPoints(pnum, 0);
+			StartPlayerKill(v2, v3);
+		}
+		else
+		{
+			while ( 1 )
+			{
+				v5 = missileactive[v4];
+				if ( missile[v5]._mitype == 13 && missile[v5]._misource == pnum && !missile[v5]._miDelFlag )
+					break;
+				if ( ++v4 >= nummissiles )
+					goto LABEL_9;
+			}
+			if ( v3 != -1 )
+				missile[missileactive[v4]]._miVar8 = v3;
+		}
+	}
+	else
+	{
+		SetPlayerHitPoints(pnum, 64);
+	}
+}
+
+void __fastcall RemovePlrMissiles(int pnum)
+{
+	int v1; // ebx
+	int v2; // ebp
+	int v3; // ecx
+	int v4; // edi
+	int v5; // esi
+	int v6; // eax
+
+	v1 = 0;
+	v2 = pnum;
+	if ( currlevel && pnum == myplr && (monster[myplr]._mx != 1 || monster[myplr]._my) )
+	{
+		M_StartKill(myplr, myplr);
+		AddDead(monster[myplr]._mx, monster[myplr]._my, monster[myplr].MType->mdeadval, (direction)monster[myplr]._mdir);
+		v3 = monster[myplr]._my + 112 * monster[myplr]._mx;
+		monster[myplr]._mDelFlag = 1;
+		dMonster[0][v3] = 0;
+		DeleteMonsterList();
+	}
+	if ( nummissiles > 0 )
+	{
+		do
+		{
+			v4 = missileactive[v1];
+			v5 = missileactive[v1];
+			v6 = missile[v5]._mitype;
+			if ( v6 == MIS_STONE && missile[v5]._misource == v2 )
+				monster[missile[v5]._miVar2]._mmode = missile[v5]._miVar1;
+			if ( v6 == MIS_MANASHIELD && missile[v5]._misource == v2 )
+			{
+				ClearMissileSpot(v4);
+				DeleteMissile(v4, v1);
+			}
+			if ( missile[v5]._mitype == MIS_ETHEREALIZE && missile[v5]._misource == v2 )
+			{
+				ClearMissileSpot(v4);
+				DeleteMissile(v4, v1);
+			}
+			++v1;
+		}
+		while ( v1 < nummissiles );
+	}
+}
+
+void __fastcall InitLevelChange(int pnum)
+{
+	int v1; // esi
+	int v2; // eax
+	bool v3; // zf
+
+	v1 = pnum;
+	RemovePlrMissiles(pnum);
+	if ( v1 == myplr && qtextflag )
+	{
+		qtextflag = 0;
+		sfx_stop();
+	}
+	RemovePlrFromMap(v1);
+	SetPlayerOld(v1);
+	if ( v1 == myplr )
+		dPlayer[plr[myplr].WorldX][plr[myplr].WorldY] = myplr + 1;
+	else
+		plr[v1]._pLvlVisited[plr[v1].plrlevel] = 1;
+	ClrPlrPath(v1);
+	v2 = v1;
+	plr[v2].destAction = -1;
+	v3 = v1 == myplr;
+	plr[v2]._pLvlChanging = 1;
+	if ( v3 )
+		plr[v2].pLvlLoad = 10;
+}
+// 646D00: using guessed type char qtextflag;
+
+void __fastcall StartNewLvl(int pnum, int fom, int lvl)
+{
+	int v3; // edi
+	unsigned int v4; // esi
+	unsigned int v5; // eax
+	HWND v6; // ST00_4
+
+	v3 = fom;
+	v4 = pnum;
+	InitLevelChange(pnum);
+	if ( v4 >= 4 )
+		TermMsg("StartNewLvl: illegal player %d", v4);
+	if ( v3 < WM_DIABNEXTLVL )
+	{
+LABEL_10:
+		TermMsg("StartNewLvl");
+		goto LABEL_11;
+	}
+	if ( v3 <= WM_DIABPREVLVL || v3 == WM_DIABRTNLVL )
+		goto LABEL_16;
+	if ( v3 != WM_DIABSETLVL )
+	{
+		if ( v3 != WM_DIABTOWNWARP )
+		{
+			if ( v3 != WM_DIABTWARPUP )
+			{
+				if ( v3 == WM_DIABRETOWN )
+					goto LABEL_11;
+				goto LABEL_10;
+			}
+			plr[myplr].pTownWarps |= 1 << (leveltype - 2);
+		}
+LABEL_16:
+		plr[v4].plrlevel = lvl;
+		goto LABEL_11;
+	}
+	setlvlnum = lvl;
+LABEL_11:
+	if ( v4 == myplr )
+	{
+		v5 = v4;
+		v6 = ghMainWnd;
+		plr[v5]._pmode = PM_NEWLVL;
+		plr[v5]._pInvincible = 1;
+		PostMessageA(v6, v3, 0, 0);
+		if ( (unsigned char)gbMaxPlayers > 1u )
+			NetSendCmdParam2(1u, CMD_NEWLVL, v3, lvl);
+	}
+}
+// 5BB1ED: using guessed type char leveltype;
+// 5CCB10: using guessed type char setlvlnum;
+// 679660: using guessed type char gbMaxPlayers;
+
+void __fastcall RestartTownLvl(int pnum)
+{
+	unsigned int v1; // edi
+	unsigned int v2; // esi
+	int v3; // eax
+	HWND v4; // ST00_4
+
+	v1 = pnum;
+	InitLevelChange(pnum);
+	if ( v1 >= 4 )
+		TermMsg("RestartTownLvl: illegal player %d", v1);
+	v2 = v1;
+	plr[v2].plrlevel = 0;
+	plr[v2]._pInvincible = 0;
+	SetPlayerHitPoints(v1, 64);
+	v3 = plr[v2]._pMaxManaBase - plr[v2]._pMaxMana;
+	plr[v2]._pMana = 0;
+	plr[v2]._pManaBase = v3;
+	CalcPlrInv(v1, 0);
+	if ( v1 == myplr )
+	{
+		plr[v2]._pmode = PM_NEWLVL;
+		v4 = ghMainWnd;
+		plr[v2]._pInvincible = 1;
+		PostMessageA(v4, WM_DIABRETOWN, 0, 0);
+	}
+}
+
+void __fastcall StartWarpLvl(int pnum, int pidx)
+{
+	int v2; // edi
+	int v3; // esi
+	int *v4; // eax
+	int v5; // eax
+	HWND v6; // ST00_4
+
+	v2 = pidx;
+	v3 = pnum;
+	InitLevelChange(pnum);
+	if ( gbMaxPlayers != 1 )
+	{
+		v4 = &plr[v3].plrlevel;
+		if ( *v4 )
+			*v4 = 0;
+		else
+			*v4 = portal[v2].level;
+	}
+	if ( v3 == myplr )
+	{
+		SetCurrentPortal(v2);
+		v5 = v3;
+		plr[v5]._pmode = PM_NEWLVL;
+		v6 = ghMainWnd;
+		plr[v5]._pInvincible = 1;
+		PostMessageA(v6, WM_DIABWARPLVL, 0, 0);
+	}
+}
+// 679660: using guessed type char gbMaxPlayers;
+
+BOOL __fastcall PM_DoStand(int pnum)
+{
+	return FALSE;
+}
+
+BOOL __fastcall PM_DoWalk(int pnum)
+{
+	if ( (DWORD)pnum >= MAX_PLRS ) {
+		TermMsg("PM_DoWalk: illegal player %d", pnum);
+	}
+
+	if ( plr[pnum]._pAnimFrame == 3
+		|| (plr[pnum]._pWFrames == 8 && plr[pnum]._pAnimFrame == 7)
+		|| (plr[pnum]._pWFrames != 8 && plr[pnum]._pAnimFrame == 4)
+	) {
+		PlaySfxLoc(PS_WALK1, plr[pnum].WorldX, plr[pnum].WorldY);
+	}
+
+	int vel = 8;
+	if ( currlevel ) {
+		vel = PWVel[3][plr[pnum]._pClass];
+	}
+
+	if ( plr[pnum]._pVar8 == vel ) {
+		dPlayer[plr[pnum].WorldX][plr[pnum].WorldY] = 0;
+		plr[pnum].WorldX += plr[pnum]._pVar1;
+		plr[pnum].WorldY += plr[pnum]._pVar2;
+		dPlayer[plr[pnum].WorldX][plr[pnum].WorldY] = pnum + 1;
+
+		if ( leveltype != DTYPE_TOWN ) {
+			ChangeLightXY(plr[pnum]._plid, plr[pnum].WorldX, plr[pnum].WorldY);
+			ChangeVisionXY(plr[pnum]._pvid, plr[pnum].WorldX, plr[pnum].WorldY);
+		}
+
+		if ( pnum == myplr && ScrollInfo._sdir ) {
+			ViewX = plr[pnum].WorldX - ScrollInfo._sdx;
+			ViewY = plr[pnum].WorldY - ScrollInfo._sdy;
+		}
+
+		if ( plr[pnum].walkpath[0] != -1 ) {
+			StartWalkStand(pnum);
+		} else {
+			StartStand(pnum, plr[pnum]._pVar3);
+		}
+
+		ClearPlrPVars(pnum);
+		if ( leveltype != DTYPE_TOWN ) {
+			ChangeLightOff(plr[pnum]._plid, 0, 0);
+		}
+
+		return TRUE;
+	}
+
+	PM_ChangeOffset(pnum);
+	return FALSE;
+
+}
+// 5BB1ED: using guessed type char leveltype;
+
+BOOL __fastcall PM_DoWalk2(int pnum)
+{
+	if ( (DWORD)pnum >= MAX_PLRS ) {
+		TermMsg("PM_DoWalk2: illegal player %d", pnum);
+	}
+
+	if ( plr[pnum]._pAnimFrame == 3
+		|| (plr[pnum]._pWFrames == 8 && plr[pnum]._pAnimFrame == 7)
+		|| (plr[pnum]._pWFrames != 8 && plr[pnum]._pAnimFrame == 4)
+	) {
+		PlaySfxLoc(PS_WALK1, plr[pnum].WorldX, plr[pnum].WorldY);
+	}
+
+	int vel = 8;
+	if ( currlevel ) {
+		vel = PWVel[3][plr[pnum]._pClass];
+	}
+
+	if ( plr[pnum]._pVar8 == vel ) {
+		dPlayer[plr[pnum]._pVar1][plr[pnum]._pVar2] = 0;
+		if ( leveltype != DTYPE_TOWN ) {
+			ChangeLightXY(plr[pnum]._plid, plr[pnum].WorldX, plr[pnum].WorldY);
+			ChangeVisionXY(plr[pnum]._pvid, plr[pnum].WorldX, plr[pnum].WorldY);
+		}
+
+		if ( pnum == myplr && ScrollInfo._sdir ) {
+			ViewX = plr[pnum].WorldX - ScrollInfo._sdx;
+			ViewY = plr[pnum].WorldY - ScrollInfo._sdy;
+		}
+
+		if ( plr[pnum].walkpath[0] != -1 ) {
+			StartWalkStand(pnum);
+		} else {
+			StartStand(pnum, plr[pnum]._pVar3);
+		}
+
+		ClearPlrPVars(pnum);
+
+		if ( leveltype != DTYPE_TOWN ) {
+			ChangeLightOff(plr[pnum]._plid, 0, 0);
+		}
+
+		return TRUE;
+	}
+
+	PM_ChangeOffset(pnum);
+	return FALSE;
+}
+// 5BB1ED: using guessed type char leveltype;
+
+BOOL __fastcall PM_DoWalk3(int pnum)
+{
+	if ( (DWORD)pnum >= MAX_PLRS ) {
+		TermMsg("PM_DoWalk3: illegal player %d", pnum);
+	}
+
+	if ( plr[pnum]._pAnimFrame == 3
+		|| (plr[pnum]._pWFrames == 8 && plr[pnum]._pAnimFrame == 7)
+		|| (plr[pnum]._pWFrames != 8 && plr[pnum]._pAnimFrame == 4)
+	) {
+		PlaySfxLoc(PS_WALK1, plr[pnum].WorldX, plr[pnum].WorldY);
+	}
+
+	int vel = 8;
+	if ( currlevel ) {
+		vel = PWVel[3][plr[pnum]._pClass];
+	}
+
+	if ( plr[pnum]._pVar8 == vel ) {
+		dPlayer[plr[pnum].WorldX][plr[pnum].WorldY] = 0;
+		dFlags[plr[pnum]._pVar4][plr[pnum]._pVar5] &= 0xDFu;
+		plr[pnum].WorldX = plr[pnum]._pVar1;
+		plr[pnum].WorldY = plr[pnum]._pVar2;
+		dPlayer[plr[pnum]._pVar1][plr[pnum]._pVar2] = pnum + 1;
+
+		if ( leveltype != DTYPE_TOWN ) {
+			ChangeLightXY(plr[pnum]._plid, plr[pnum]._pVar1, plr[pnum]._pVar2);
+			ChangeVisionXY(plr[pnum]._pvid, plr[pnum].WorldX, plr[pnum].WorldY);
+		}
+
+		if ( pnum == myplr && ScrollInfo._sdir ) {
+			ViewX = plr[pnum].WorldX - ScrollInfo._sdx;
+			ViewY = plr[pnum].WorldY - ScrollInfo._sdy;
+		}
+
+		if ( plr[pnum].walkpath[0] != -1 ) {
+			StartWalkStand(pnum);
+		} else {
+			StartStand(pnum, plr[pnum]._pVar3);
+		}
+
+		ClearPlrPVars(pnum);
+
+		if ( leveltype != DTYPE_TOWN ) {
+			ChangeLightOff(plr[pnum]._plid, 0, 0);
+		}
+
+		return TRUE;
+	}
+
+	PM_ChangeOffset(pnum);
+	return FALSE;
+}
+// 5BB1ED: using guessed type char leveltype;
+
+BOOL __fastcall WeaponDur(int pnum, int durrnd)
+{
+	unsigned int v2; // edi
+	unsigned int v3; // esi
+	int v4; // ebp
+	int v5; // ecx
+	int v6; // ecx
+	int v7; // ecx
+	int v8; // ecx
+	int v9; // ecx
+	int v10; // ecx
+	int v11; // ecx
+	int v12; // ecx
+
+	v2 = pnum;
+	if ( pnum != myplr )
+		return 0;
+	if ( random(3, durrnd) )
+		return 0;
+	if ( v2 >= 4 )
+		TermMsg("WeaponDur: illegal player %d", v2);
+	v3 = v2;
+	v4 = plr[v2].InvBody[4]._itype;
+	if ( v4 != ITYPE_NONE && plr[v3].InvBody[4]._iClass == 1 )
+	{
+		v5 = plr[v3].InvBody[4]._iDurability;
+		if ( v5 == 255 )
+			return 0;
+		v6 = v5 - 1;
+		plr[v3].InvBody[4]._iDurability = v6;
+		if ( !v6 )
+		{
+LABEL_22:
+			NetSendCmdDelItem(1u, 4u);
+			plr[v3].InvBody[4]._itype = -1;
+			goto LABEL_23;
+		}
+	}
+	if ( plr[v3].InvBody[5]._itype != -1 && plr[v3].InvBody[5]._iClass == 1 )
+	{
+		v7 = plr[v3].InvBody[5]._iDurability;
+		if ( v7 == 255 )
+			return 0;
+		v8 = v7 - 1;
+		plr[v3].InvBody[5]._iDurability = v8;
+		if ( !v8 )
+		{
+LABEL_13:
+			NetSendCmdDelItem(1u, 5u);
+			plr[v3].InvBody[5]._itype = -1;
+LABEL_23:
+			CalcPlrInv(v2, 1u);
+			return 1;
+		}
+	}
+	if ( v4 == -1 && plr[v3].InvBody[5]._itype == ITYPE_SHIELD )
+	{
+		v9 = plr[v3].InvBody[5]._iDurability;
+		if ( v9 == 255 )
+			return 0;
+		v10 = v9 - 1;
+		plr[v3].InvBody[5]._iDurability = v10;
+		if ( !v10 )
+			goto LABEL_13;
+	}
+	if ( plr[v3].InvBody[5]._itype == -1 && v4 == 5 )
+	{
+		v11 = plr[v3].InvBody[4]._iDurability;
+		if ( v11 != 255 )
+		{
+			v12 = v11 - 1;
+			plr[v3].InvBody[4]._iDurability = v12;
+			if ( !v12 )
+				goto LABEL_22;
+		}
+	}
+	return 0;
+}
+
+bool __fastcall PlrHitMonst(int pnum, int m)
+{
+	int v2; // ebx
+	unsigned int v3; // esi
+	//int v4; // ST04_4
+	int v5; // ebx
+	//int v7; // ST04_4
+	int v8; // eax
+	unsigned int v9; // esi
+	int v10; // ecx
+	int v11; // eax
+	int v12; // edi
+	int v13; // edi
+	//int v14; // eax
+	int v16; // edx
+	int v17; // eax
+	int v18; // ecx
+	int v19; // edi
+	int v20; // eax
+	int v21; // eax
+	char v22; // dl
+	bool v23; // zf
+	int v24; // eax
+	int v25; // ecx
+	int v26; // edi
+	int v27; // eax
+	int v28; // edx
+	int *v29; // ecx
+	int v30; // edx
+	int *v31; // ecx
+	int v32; // ecx
+	int v33; // edx
+	int *v34; // ecx
+	int v35; // edx
+	int *v36; // ecx
+	int v37; // edx
+	int *v38; // ecx
+	int *v39; // ecx
+	int v40; // esi
+	BOOL ret; // [esp+Ch] [ebp-18h]
+	bool v42; // [esp+10h] [ebp-14h]
+	int v48;
+	int v43; // [esp+14h] [ebp-10h]
+	int pnuma; // [esp+18h] [ebp-Ch]
+	int arglist; // [esp+1Ch] [ebp-8h]
+	int v46; // [esp+20h] [ebp-4h]
+
+	v2 = m;
+	v3 = pnum;
+	arglist = m;
+	pnuma = pnum;
+	if ( (unsigned int)m >= 0xC8 )
+	{
+		TermMsg("PlrHitMonst: illegal monster %d", m);
+		//pnum = v4;
+	}
+	v5 = 228 * v2;
+	v43 = v5;
+	if ( (signed int)(*(int *)((_BYTE *)&monster[0]._mhitpoints + v5) & 0xFFFFFFC0) <= 0
+	  || **(_BYTE **)((char *)&monster[0].MType + v5) == MT_ILLWEAV && *((_BYTE *)&monster[0]._mgoal + v5) == 2
+	  || *(MON_MODE *)((char *)&monster[0]._mmode + v5) == MM_CHARGE )
+	{
+		return 0;
+	}
+	if ( v3 >= 4 )
+	{
+		TermMsg("PlrHitMonst: illegal player %d", v3);
+		//pnum = v7;
+	}
+	v42 = 0;
+	v8 = random(4, 100);
+	v23 = *(MON_MODE *)((char *)&monster[0]._mmode + v5) == MM_STONE;
+	v46 = v8;
+	if ( v23 )
+		v46 = 0;
+	v9 = v3;
+	v10 = plr[v9]._pLevel;
+	v11 = plr[v9]._pIEnAc + (plr[v9]._pDexterity >> 1) - *((unsigned char *)&monster[0].mArmorClass + v5);
+	v12 = v11 + v10 + 50;
+	if ( !_LOBYTE(plr[v9]._pClass) )
+		v12 = v11 + v10 + 70;
+	v13 = plr[v9]._pIBonusToHit + v12;
+	if ( v13 < 5 )
+		v13 = 5;
+	if ( v13 > 95 )
+		v13 = 95;
+	if ( CheckMonsterHit(arglist, &ret) )
+		return ret;
+#ifdef _DEBUG
+	if ( (signed int)v46 < v13 || debug_mode_key_inverted_v || debug_mode_dollar_sign )
+#else
+	if ( (signed int)v46 < v13 )
+#endif
+	{
+		v16 = plr[v9]._pIMaxDam - plr[v9]._pIMinDam + 1;
+		v48 = plr[v9]._pIMinDam;
+		v17 = random(5, v16);
+		v18 = 100;
+		v19 = plr[v9]._pIBonusDamMod + plr[v9]._pDamageMod + (v48 + v17) * plr[v9]._pIBonusDam / 100 + v48 + v17;
+		if ( !_LOBYTE(plr[v9]._pClass) )
+		{
+			v48 = plr[v9]._pLevel;
+			v20 = random(6, 100);
+			if ( v20 < v48 )
+				v19 *= 2;
+		}
+		v21 = plr[v9].InvBody[4]._itype;
+		v46 = -1;
+		if ( v21 == 1 || plr[v9].InvBody[5]._itype == 1 )
+			v46 = 1;
+		if ( v21 == ITYPE_MACE || plr[v9].InvBody[5]._itype == ITYPE_MACE )
+			v46 = ITYPE_MACE;
+		v22 = (*(MonsterData **)((char *)&monster[0].MData + v5))->mMonstClass;
+		if ( v22 )
+		{
+			if ( v22 != 2 )
+				goto LABEL_40;
+			if ( v46 == ITYPE_MACE )
+				v19 -= v19 >> 1;
+			v23 = v46 == 1;
+		}
+		else
+		{
+			if ( v46 == 1 )
+				v19 -= v19 >> 1;
+			v23 = v46 == ITYPE_MACE;
+		}
+		if ( v23 )
+			v19 += v19 >> 1;
+LABEL_40:
+		v24 = plr[v9]._pIFlags;
+		if ( v24 & 0x40000000 && v22 == 1 )
+			v19 *= 3;
+		v25 = pnuma;
+		v26 = v19 << 6;
+		if ( pnuma == myplr )
+			*(int *)((char *)&monster[0]._mhitpoints + v5) -= v26;
+		if ( v24 & 2 )
+		{
+			v27 = random(7, v26 >> 3);
+			v28 = plr[v9]._pMaxHP;
+			v29 = &plr[v9]._pHitPoints;
+			*v29 += v27;
+			if ( plr[v9]._pHitPoints > v28 )
+				*v29 = v28;
+			v30 = plr[v9]._pMaxHPBase;
+			v31 = &plr[v9]._pHPBase;
+			*v31 += v27;
+			if ( plr[v9]._pHPBase > v30 )
+				*v31 = v30;
+			v5 = v43;
+			drawhpflag = 1;
+		}
+		else
+		{
+			v27 = ret;
+		}
+		v46 = plr[v9]._pIFlags;
+		v32 = v46;
+		if ( v32 & 0x6000 && !(v46 & 0x8000000) )
+		{
+			if ( v32 & 0x2000 )
+				v27 = 3 * v26 / 100;
+			if ( v32 & 0x4000 )
+				v27 = 5 * v26 / 100;
+			v33 = plr[v9]._pMaxMana;
+			v34 = &plr[v9]._pMana;
+			*v34 += v27;
+			if ( plr[v9]._pMana > v33 )
+				*v34 = v33;
+			v35 = plr[v9]._pMaxManaBase;
+			v36 = &plr[v9]._pManaBase;
+			*v36 += v27;
+			if ( plr[v9]._pManaBase > v35 )
+				*v36 = v35;
+			v5 = v43;
+			v32 = v46;
+			drawmanaflag = 1;
+		}
+		if ( v32 & 0x18000 )
+		{
+			if ( (v32 & 0x8000) != 0 )
+				v27 = 3 * v26 / 100;
+			if ( v32 & 0x10000 )
+				v27 = 5 * v26 / 100;
+			v37 = plr[v9]._pMaxHP;
+			v38 = &plr[v9]._pHitPoints;
+			*v38 += v27;
+			if ( plr[v9]._pHitPoints > v37 )
+				*v38 = v37;
+			v39 = &plr[v9]._pHPBase;
+			v40 = plr[v9]._pMaxHPBase;
+			*v39 += v27;
+			if ( *v39 > v40 )
+				*v39 = v40;
+			BYTE1(v32) = BYTE1(v46);
+			v5 = v43;
+			drawhpflag = 1;
+		}
+		if ( v32 & 0x100 )
+			*(int *)((char *)&monster[0]._mFlags + v5) |= 8u;
+#ifdef _DEBUG
+		if ( debug_mode_dollar_sign || debug_mode_key_inverted_v )
+			monster[m]._mhitpoints = 0; /* double check */
+#endif
+		if ( (signed int)(*(int *)((_BYTE *)&monster[0]._mhitpoints + v5) & 0xFFFFFFC0) > 0 )
+		{
+			if ( *(MON_MODE *)((char *)&monster[0]._mmode + v5) != MM_STONE )
+			{
+				if ( v32 & 0x800 )
+					M_GetKnockback(arglist);
+				M_StartHit(arglist, pnuma, v26);
+				goto LABEL_85;
+			}
+			M_StartHit(arglist, pnuma, v26);
+		}
+		else
+		{
+			if ( *(MON_MODE *)((char *)&monster[0]._mmode + v5) != MM_STONE )
+			{
+				M_StartKill(arglist, pnuma);
+				goto LABEL_85;
+			}
+			M_StartKill(arglist, pnuma);
+		}
+		*(MON_MODE *)((char *)&monster[0]._mmode + v5) = MM_STONE;
+LABEL_85:
+		v42 = 1;
+	}
+	return v42;
+}
+
+bool __fastcall PlrHitPlr(int pnum, char p)
+{
+	char v2; // bl
+	unsigned int v3; // esi
+	//int v4; // ST04_4
+	int v5; // edi
+	//int v7; // ST04_4
+	unsigned int v8; // esi
+	int v9; // ecx
+	int v10; // eax
+	int v11; // ebx
+	int v12; // ebx
+	int v13; // eax
+	int v14; // eax
+	int v15; // ecx
+	int v16; // eax
+	int v17; // ebx
+	int v18; // eax
+	int v19; // ecx
+	int v20; // edi
+	int v21; // ebx
+	signed int v22; // edi
+	int v23; // eax
+	int v24; // edx
+	int *v25; // ecx
+	int *v26; // ecx
+	int v27; // esi
+	int v28; // [esp+Ch] [ebp-14h]
+	int v29; // [esp+10h] [ebp-10h]
+	bool v30; // [esp+14h] [ebp-Ch]
+	int arglist; // [esp+18h] [ebp-8h]
+	char bPlr; // [esp+1Ch] [ebp-4h]
+
+	v2 = p;
+	v3 = pnum;
+	bPlr = p;
+	v28 = pnum;
+	if ( (unsigned char)p >= 4u )
+	{
+		TermMsg("PlrHitPlr: illegal target player %d", p);
+		//pnum = v4;
+	}
+	arglist = v2;
+	v5 = v2;
+	v30 = 0;
+	if ( plr[v5]._pInvincible || plr[v5]._pSpellFlags & 1 )
+		return 0;
+	if ( v3 >= 4 )
+	{
+		TermMsg("PlrHitPlr: illegal attacking player %d", v3);
+		//pnum = v7;
+	}
+	v8 = v3;
+	v29 = random(4, 100);
+	v9 = (plr[v8]._pDexterity >> 1) - plr[v5]._pIBonusAC - plr[v5]._pIAC - plr[v5]._pDexterity / 5;
+	v10 = plr[v8]._pLevel;
+	v11 = v9 + v10 + 50;
+	if ( !_LOBYTE(plr[v8]._pClass) )
+		v11 = v9 + v10 + 70;
+	v12 = plr[v8]._pIBonusToHit + v11;
+	if ( v12 < 5 )
+		v12 = 5;
+	if ( v12 > 95 )
+		v12 = 95;
+	v13 = plr[v5]._pmode;
+	if ( v13 && v13 != 4 || !plr[v5]._pBlockFlag )
+	{
+		v14 = 100;
+	}
+	else
+	{
+		v14 = random(5, 100);
+	}
+	v15 = plr[v5]._pDexterity + plr[v5]._pBaseToBlk + 2 * plr[v5]._pLevel - 2 * plr[v8]._pLevel;
+	if ( v15 < 0 )
+		v15 = 0;
+	if ( v15 > 100 )
+		v15 = 100;
+	if ( v29 < v12 )
+	{
+		if ( v14 >= v15 )
+		{
+			v17 = plr[v8]._pIMinDam;
+			v18 = random(5, plr[v8]._pIMaxDam - v17 + 1);
+			v19 = 100;
+			v20 = plr[v8]._pIBonusDamMod + plr[v8]._pDamageMod + (v17 + v18) * plr[v8]._pIBonusDam / 100 + v17 + v18;
+			if ( !_LOBYTE(plr[v8]._pClass) )
+			{
+				v21 = plr[v8]._pLevel;
+				if ( random(6, 100) < v21 )
+					v20 *= 2;
+			}
+			v22 = v20 << 6;
+			if ( plr[v8]._pIFlags & 2 )
+			{
+				v23 = random(7, v22 >> 3);
+				v24 = plr[v8]._pMaxHP;
+				v25 = &plr[v8]._pHitPoints;
+				*v25 += v23;
+				if ( plr[v8]._pHitPoints > v24 )
+					*v25 = v24;
+				v26 = &plr[v8]._pHPBase;
+				v27 = plr[v8]._pMaxHPBase;
+				*v26 += v23;
+				if ( *v26 > v27 )
+					*v26 = v27;
+				drawhpflag = 1;
+			}
+			if ( v28 == myplr )
+				NetSendCmdDamage(1u, bPlr, v22);
+			StartPlrHit(arglist, v22, 0);
+		}
+		else
+		{
+			v16 = GetDirection(plr[v5].WorldX, plr[v5].WorldY, plr[v8].WorldX, plr[v8].WorldY);
+			StartPlrBlock(arglist, v16);
+		}
+		v30 = 1;
+	}
+	return v30;
+}
+
+BOOL __fastcall PlrHitObj(int pnum, int mx, int my)
+{
+	int oi;
+
+	if ( dObject[mx][my] > 0 ) {
+		oi = dObject[mx][my] - 1;
+	} else {
+		oi = -dObject[mx][my] - 1;
+	}
+
+	if ( object[oi]._oBreak == 1 ) {
+		BreakObject(pnum, oi);
+		return TRUE;
+	}
+
+	return FALSE;
+}
+
+int __fastcall PM_DoAttack(int pnum)
+{
+	int v1; // esi
+	int v2; // esi
+	int v3; // ecx
+	int v4; // eax
+	int v5; // eax
+	int v6; // ebx
+	int v7; // edi
+	int v8; // eax
+	int v9; // edx
+	int v10; // ecx
+	//int v11; // eax
+	int v12; // edx
+	int v13; // eax
+	bool v14; // eax
+	int v15; // edx
+	char v16; // al
+	//int v17; // eax
+	int v19; // [esp+Ch] [ebp-8h]
+	int arglist; // [esp+10h] [ebp-4h]
+
+	v1 = pnum;
+	arglist = pnum;
+	if ( (unsigned int)pnum >= MAX_PLRS )
+		TermMsg("PM_DoAttack: illegal player %d", pnum);
+	v2 = v1;
+	v3 = plr[v2]._pIFlags;
+	v4 = plr[v2]._pAnimFrame;
+	if ( v3 & 0x20000 && v4 == 1 ) // quick attack
+		plr[v2]._pAnimFrame = 2;
+	if ( v3 & 0x40000 && (v4 == 1 || v4 == 3) ) // fast attack
+		++plr[v2]._pAnimFrame;
+	if ( v3 & 0x80000 && (v4 == 1 || v4 == 3 || v4 == 5) ) // faster attack
+		++plr[v2]._pAnimFrame;
+	if ( v3 & 0x100000 && (v4 == 1 || v4 == 4) ) // fastest attack
+		plr[v2]._pAnimFrame += 2;
+	if ( plr[v2]._pAnimFrame == plr[v2]._pAFNum - 1 )
+		PlaySfxLoc(PS_SWING, plr[v2].WorldX, plr[v2].WorldY);
+	if ( plr[v2]._pAnimFrame != plr[v2]._pAFNum )
+		goto LABEL_49;
+	v5 = plr[v2]._pdir;
+	v6 = plr[v2].WorldX + offset_x[v5];
+	v7 = plr[v2].WorldY + offset_y[v5];
+	v8 = v7 + 112 * v6;
+	v19 = v8;
+	v9 = dMonster[0][v8];
+	if ( !v9 )
+	{
+LABEL_29:
+		if ( plr[v2]._pIFlags & 0x10 )
+		{
+			AddMissile(v6, v7, 1, 0, 0, MIS_WEAPEXP, 0, arglist, 0, 0);
+			v8 = v19;
+		}
+		if ( plr[v2]._pIFlags & 0x20 )
+		{
+			AddMissile(v6, v7, 2, 0, 0, MIS_WEAPEXP, 0, arglist, 0, 0);
+			v8 = v19;
+		}
+		v12 = dMonster[0][v8];
+		if ( v12 )
+		{
+			if ( v12 <= 0 )
+				v13 = -1 - v12;
+			else
+				v13 = v12 - 1;
+			v14 = PlrHitMonst(arglist, v13);
+			goto LABEL_46;
+		}
+		v15 = (unsigned char)dPlayer[0][v8];
+		if ( (_BYTE)v15 && !FriendlyMode )
+		{
+			if ( (char)v15 <= 0 )
+				v16 = -1 - v15;
+			else
+				v16 = v15 - 1;
+			v14 = PlrHitPlr(arglist, v16);
+LABEL_46:
+			if ( v14 )
+			{
+				//_LOBYTE(v17) = WeaponDur(arglist, 30);
+				if ( WeaponDur(arglist, 30) )
+					goto LABEL_48;
+			}
+			goto LABEL_49;
+		}
+		if ( dObject[0][v8] > 0 )
+		{
+			v14 = PlrHitObj(arglist, v6, v7);
+			goto LABEL_46;
+		}
+LABEL_49:
+		if ( plr[v2]._pAnimFrame != plr[v2]._pAFrames )
+			return 0;
+LABEL_48:
+		StartStand(arglist, plr[v2]._pdir);
+		ClearPlrPVars(arglist);
+		return 1;
+	}
+	if ( v9 <= 0 )
+		v10 = -1 - v9;
+	else
+		v10 = v9 - 1;
+	//_LOBYTE(v11) = CanTalkToMonst(v10);
+	if ( !CanTalkToMonst(v10) )
+	{
+		v8 = v19;
+		goto LABEL_29;
+	}
+	plr[v2]._pVar1 = 0;
+	return 0;
+}
+// 484368: using guessed type int FriendlyMode;
+
+BOOL __fastcall PM_DoRangeAttack(int pnum)
+{
+	if ( (DWORD)pnum >= MAX_PLRS ) {
+		TermMsg("PM_DoRangeAttack: illegal player %d", pnum);
+	}
+
+	int origFrame = plr[pnum]._pAnimFrame;
+	if ( plr[pnum]._pIFlags & ISPL_QUICKATTACK && origFrame == 1 ) {
+		plr[pnum]._pAnimFrame++;
+	}
+	if ( plr[pnum]._pIFlags & ISPL_FASTATTACK && (origFrame == 1 || origFrame == 3) ) {
+		plr[pnum]._pAnimFrame++;
+	}
+
+	if ( plr[pnum]._pAnimFrame == plr[pnum]._pAFNum ) {
+		int mistype = MIS_ARROW;
+		if ( plr[pnum]._pIFlags & ISPL_FIRE_ARROWS ) {
+			mistype = MIS_FARROW;
+		}
+		if ( plr[pnum]._pIFlags & ISPL_LIGHT_ARROWS ) {
+			mistype = MIS_LARROW;
+		}
+		AddMissile(
+			plr[pnum].WorldX,
+			plr[pnum].WorldY,
+			plr[pnum]._pVar1,
+			plr[pnum]._pVar2,
+			plr[pnum]._pdir,
+			mistype,
+			0,
+			pnum,
+			4,
+			0
+		);
+
+		PlaySfxLoc(PS_BFIRE, plr[pnum].WorldX, plr[pnum].WorldY);
+
+		if ( WeaponDur(pnum, 40) ) {
+			StartStand(pnum, plr[pnum]._pdir);
+			ClearPlrPVars(pnum);
+			return TRUE;
+		}
+	}
+
+	if ( plr[pnum]._pAnimFrame >= plr[pnum]._pAFrames ) {
+		StartStand(pnum, plr[pnum]._pdir);
+		ClearPlrPVars(pnum);
+		return TRUE;
+	} else {
+		return FALSE;
+	}
+
+}
+
+void __fastcall ShieldDur(int pnum)
+{
+	if ( pnum != myplr ) {
+		return;
+	}
+
+	if ( (DWORD)pnum >= MAX_PLRS ) {
+		TermMsg("ShieldDur: illegal player %d", pnum);
+	}
+
+	if ( plr[pnum].InvBody[INVLOC_HAND_LEFT]._itype == ITYPE_SHIELD ) {
+		if ( plr[pnum].InvBody[INVLOC_HAND_LEFT]._iDurability == 255 ) {
+			return;
+		}
+
+		plr[pnum].InvBody[INVLOC_HAND_LEFT]._iDurability--;
+		if ( plr[pnum].InvBody[INVLOC_HAND_LEFT]._iDurability == 0 ) {
+			NetSendCmdDelItem(TRUE, INVLOC_HAND_LEFT);
+			plr[pnum].InvBody[INVLOC_HAND_LEFT]._itype = ITYPE_NONE;
+			CalcPlrInv(pnum, TRUE);
+		}
+	}
+
+	if ( plr[pnum].InvBody[INVLOC_HAND_RIGHT]._itype == ITYPE_SHIELD ) {
+		if ( plr[pnum].InvBody[INVLOC_HAND_RIGHT]._iDurability != 255 ) {
+			plr[pnum].InvBody[INVLOC_HAND_RIGHT]._iDurability--;
+			if ( plr[pnum].InvBody[INVLOC_HAND_RIGHT]._iDurability == 0 ) {
+				NetSendCmdDelItem(TRUE, INVLOC_HAND_RIGHT);
+				plr[pnum].InvBody[INVLOC_HAND_RIGHT]._itype = ITYPE_NONE;
+				CalcPlrInv(pnum, TRUE);
+			}
+		}
+	}
+}
+
+BOOL __fastcall PM_DoBlock(int pnum)
+{
+	if ( (DWORD)pnum >= MAX_PLRS ) {
+		TermMsg("PM_DoBlock: illegal player %d", pnum);
+	}
+
+	if ( plr[pnum]._pIFlags & ISPL_FASTBLOCK && plr[pnum]._pAnimFrame != 1 ) {
+		plr[pnum]._pAnimFrame = plr[pnum]._pBFrames;
+	}
+
+	if ( plr[pnum]._pAnimFrame >= plr[pnum]._pBFrames ) {
+		StartStand(pnum, plr[pnum]._pdir);
+		ClearPlrPVars(pnum);
+
+		if ( !random(3, 10) ) {
+			ShieldDur(pnum);
+		}
+		return TRUE;
+	}
+
+	return FALSE;
+}
+
+BOOL __fastcall PM_DoSpell(int pnum)
+{
+	if ( (DWORD)pnum >= MAX_PLRS ) {
+		TermMsg("PM_DoSpell: illegal player %d", pnum);
+	}
+
+	if ( plr[pnum]._pVar8 == plr[pnum]._pSFNum )
+	{
+		CastSpell(
+			pnum,
+			plr[pnum]._pSpell,
+			plr[pnum].WorldX,
+			plr[pnum].WorldY,
+			plr[pnum]._pVar1,
+			plr[pnum]._pVar2,
+			FALSE,
+			plr[pnum]._pVar4
+		);
+
+		if ( !plr[pnum]._pSplFrom ) {
+			if ( plr[pnum]._pRSplType == RSPLTYPE_SCROLL) {
+				if ( !(plr[pnum]._pScrlSpells64
+					& (UINT64)1 << (plr[pnum]._pRSpell - 1))
+				) {
+					plr[pnum]._pRSpell = SPL_INVALID;
+					plr[pnum]._pRSplType = RSPLTYPE_INVALID;
+					drawpanflag = 255;
+				}
+			}
+
+			if ( plr[pnum]._pRSplType == RSPLTYPE_CHARGES) {
+				if ( !(plr[pnum]._pISpells64
+					& (UINT64)1 << (plr[pnum]._pRSpell - 1))
+				) {
+					plr[pnum]._pRSpell = SPL_INVALID;
+					plr[pnum]._pRSplType = RSPLTYPE_INVALID;
+					drawpanflag = 255;
+				}
+			}
+		}
+	}
+
+	plr[pnum]._pVar8++;
+
+	if ( leveltype == DTYPE_TOWN ) {
+		if ( plr[pnum]._pVar8 > plr[pnum]._pSFrames ) {
+			StartWalkStand(pnum);
+			ClearPlrPVars(pnum);
+			return TRUE;
+		}
+	} else if ( plr[pnum]._pAnimFrame == plr[pnum]._pSFrames ) {
+		StartStand(pnum, plr[pnum]._pdir);
+		ClearPlrPVars(pnum);
+		return TRUE;
+	}
+
+	return FALSE;
+}
+// 52571C: using guessed type int drawpanflag;
+// 5BB1ED: using guessed type char leveltype;
+
+int __fastcall PM_DoGotHit(int pnum)
+{
+	int v1; // esi
+	int v2; // eax
+	int v3; // edx
+	int v4; // ecx
+
+	v1 = pnum;
+	if ( (unsigned int)pnum >= MAX_PLRS )
+		TermMsg("PM_DoGotHit: illegal player %d", pnum);
+	v2 = v1;
+	v3 = plr[v1]._pIFlags;
+	v4 = plr[v1]._pAnimFrame;
+	if ( v3 & 0x200000 && v4 == 3 )
+		plr[v2]._pAnimFrame = 4;
+	if ( v3 & 0x400000 && (v4 == 3 || v4 == 5) )
+		++plr[v2]._pAnimFrame;
+	if ( v3 & 0x800000 && (v4 == 1 || v4 == 3 || v4 == 5) )
+		++plr[v2]._pAnimFrame;
+	if ( plr[v2]._pAnimFrame < plr[v2]._pHFrames )
+		return 0;
+	StartStand(v1, plr[v2]._pdir);
+	ClearPlrPVars(v1);
+	if ( random(3, 4) )
+		ArmorDur(v1);
+	return 1;
+}
+
+void __fastcall ArmorDur(int pnum)
+{
+	int v1; // ebp
+	//int v2; // ST04_4
+	PlayerStruct *v3; // esi
+	int v4; // eax
+	int v5; // edi
+	int v6; // esi
+	int v7; // ecx
+	int v8; // ecx
+	unsigned char v9; // dl
+
+	v1 = pnum;
+	if ( pnum == myplr )
+	{
+		if ( (unsigned int)pnum >= MAX_PLRS )
+		{
+			TermMsg("ArmorDur: illegal player %d", pnum);
+			//pnum = v2;
+		}
+		v3 = &plr[v1];
+		if ( v3->InvBody[6]._itype != -1 || v3->InvBody[0]._itype != -1 )
+		{
+			v4 = random(8, 3);
+			v5 = v3->InvBody[6]._itype;
+			if ( v5 == -1 )
+				goto LABEL_23;
+			if ( v3->InvBody[0]._itype == -1 )
+				v4 = 1;
+			if ( v5 == -1 )
+			{
+LABEL_23:
+				if ( v3->InvBody[0]._itype != -1 )
+					v4 = 0;
+			}
+			if ( v4 )
+				v6 = (int)&v3->InvBody[6];
+			else
+				v6 = (int)v3->InvBody;
+			v7 = *(_DWORD *)(v6 + 236);
+			if ( v7 != 255 )
+			{
+				v8 = v7 - 1;
+				*(_DWORD *)(v6 + 236) = v8;
+				if ( !v8 )
+				{
+					if ( v4 )
+						v9 = 6;
+					else
+						v9 = 0;
+					NetSendCmdDelItem(1u, v9);
+					*(_DWORD *)(v6 + 8) = -1;
+					CalcPlrInv(v1, 1u);
+				}
+			}
+		}
+	}
+}
+
+int __fastcall PM_DoDeath(int pnum)
+{
+	int v1; // edi
+	int v2; // esi
+	int v3; // ecx
+	int v4; // eax
+	int v5; // eax
+
+	v1 = pnum;
+	if ( (unsigned int)pnum >= MAX_PLRS )
+		TermMsg("PM_DoDeath: illegal player %d", pnum);
+	v2 = v1;
+	if ( plr[v1]._pVar8 >= 2 * plr[v1]._pDFrames )
+	{
+		if ( deathdelay > 1 && v1 == myplr && --deathdelay == 1 )
+		{
+			deathflag = 1;
+			if ( gbMaxPlayers == 1 )
+				gamemenu_previous();
+		}
+		v3 = plr[v2].WorldY;
+		plr[v2]._pAnimFrame = plr[v2]._pAnimLen;
+		v4 = plr[v2].WorldX;
+		plr[v2]._pAnimDelay = 10000;
+		dFlags[v4][v3] |= 4u;
+	}
+	v5 = plr[v2]._pVar8;
+	if ( v5 < 100 )
+		plr[v2]._pVar8 = v5 + 1;
+	return 0;
+}
+// 679660: using guessed type char gbMaxPlayers;
+// 69B7C4: using guessed type int deathdelay;
+
+void __fastcall CheckNewPath(int pnum)
+{
+	int v1; // edi
+	int v2; // ebx
+	int v3; // eax
+	int v4; // ecx
+	bool v5; // zf
+	int v6; // eax
+	int v7; // esi
+	int v8; // eax
+	int v9; // edx
+	int v10; // esi
+	int v11; // esi
+	int v12; // eax
+	int v13; // eax
+	int v14; // ecx
+	int v15; // edx
+	int v16; // eax
+	int v17; // eax
+	int v18; // eax
+	int v19; // ecx
+	int v20; // eax
+	int v21; // edi
+	int v22; // esi
+	int v23; // ST38_4
+	int v24; // eax
+	int v25; // esi
+	int v26; // esi
+	int v27; // ST38_4
+	int v28; // eax
+	int v29; // ecx
+	int v30; // edx
+	int v31; // ecx
+	int *v32; // esi
+	int *v33; // edi
+	int v34; // esi
+	int v35; // eax
+	int v36; // ecx
+	int v37; // eax
+	int v38; // eax
+	int v39; // eax
+	int v40; // eax
+	int v41; // eax
+	int *v42; // esi
+	int *v43; // edi
+	int v44; // eax
+	int v45; // eax
+	int v46; // esi
+	int v47; // esi
+	int v48; // eax
+	int v49; // ecx
+	int v50; // esi
+	int v51; // eax
+	int v52; // ecx
+	int v53; // edi
+	int v54; // esi
+	int v55; // ST38_4
+	int v56; // eax
+	int v57; // edi
+	int v58; // esi
+	int v59; // ST38_4
+	int v60; // eax
+	int v61; // eax
+	int v62; // ecx
+	int v63; // esi
+	int v64; // ST38_4
+	int v65; // eax
+	int v66; // esi
+	int v67; // edi
+	int v68; // eax
+	int v69; // esi
+	int v70; // esi
+	int v71; // eax
+	int v72; // ecx
+	int v73; // eax
+	int v74; // eax
+	int *v75; // esi
+	int *v76; // edi
+	int v77; // eax
+	int v78; // eax
+	int v79; // eax
+	int v80; // eax
+	int *v81; // esi
+	int *v82; // edi
+	int v83; // eax
+	int v84; // eax
+	int v85; // eax
+	int v86; // [esp-18h] [ebp-34h]
+	int v87; // [esp-10h] [ebp-2Ch]
+	int v88; // [esp-10h] [ebp-2Ch]
+	int v89; // [esp-Ch] [ebp-28h]
+	int v90; // [esp-Ch] [ebp-28h]
+	int v91; // [esp-8h] [ebp-24h]
+	int v92; // [esp-8h] [ebp-24h]
+	int v93; // [esp-8h] [ebp-24h]
+	int v94; // [esp-4h] [ebp-20h]
+	int v95; // [esp-4h] [ebp-20h]
+	int v96; // [esp-4h] [ebp-20h]
+	signed int v97; // [esp+Ch] [ebp-10h]
+	int arglist; // [esp+10h] [ebp-Ch]
+	int arglista; // [esp+10h] [ebp-Ch]
+	int arglistb; // [esp+10h] [ebp-Ch]
+	int v101; // [esp+14h] [ebp-8h]
+	int v102; // [esp+14h] [ebp-8h]
+	int v103; // [esp+14h] [ebp-8h]
+	int v104; // [esp+14h] [ebp-8h]
+	int p; // [esp+18h] [ebp-4h]
+
+	v1 = pnum;
+	p = pnum;
+	if ( (unsigned int)pnum >= MAX_PLRS )
+		TermMsg("CheckNewPath: illegal player %d", pnum);
+	v2 = v1;
+	if ( plr[v1].destAction == 20 )
+		MakePlrPath(v1, monster[plr[v2].destParam1]._mfutx, monster[plr[v2].destParam1]._mfuty, 0);
+	if ( plr[v2].destAction == 21 )
+		MakePlrPath(v1, plr[plr[v2].destParam1]._px, plr[plr[v2].destParam1]._py, 0);
+	if ( plr[v2].walkpath[0] == -1 )
+	{
+		v18 = plr[v2].destAction;
+		if ( v18 == -1 )
+			return;
+		v19 = plr[v2]._pmode;
+		if ( v19 == PM_STAND )
+		{
+			switch ( v18 )
+			{
+				case 9:
+					v20 = GetDirection(plr[v2].WorldX, plr[v2].WorldY, plr[v2].destParam1, plr[v2].destParam2);
+					goto LABEL_52;
+				case 10:
+					v30 = plr[v2].WorldY;
+					v31 = plr[v2].WorldX;
+					v32 = &plr[v2].destParam2;
+					v33 = &plr[v2].destParam1;
+					goto LABEL_59;
+				case 12:
+					v39 = GetDirection(plr[v2].WorldX, plr[v2].WorldY, plr[v2].destParam1, plr[v2].destParam2);
+					StartSpell(p, v39, plr[v2].destParam1, plr[v2].destParam2);
+					v40 = plr[v2].destParam3;
+					goto LABEL_66;
+				case 13:
+					v46 = plr[v2].destParam1;
+					arglista = v46;
+					v47 = v46;
+					v102 = abs(plr[v2].WorldX - object[v47]._ox);
+					v48 = abs(plr[v2].WorldY - object[v47]._oy);
+					if ( v48 > 1 )
+					{
+						v49 = object[v47]._oy;
+						if ( dObject[object[v47]._ox][v49-1] == -1 - arglista ) /* dungeon[39][112 * object[v47]._ox + 39 + v49] check */
+							v48 = abs(plr[v2].WorldY - v49 + 1);
+					}
+					if ( v102 > 1 || v48 > 1 )
+						break;
+					if ( object[v47]._oBreak != 1 )
+						goto LABEL_73;
+					goto LABEL_80;
+				case 14:
+					v50 = plr[v2].destParam1;
+					arglista = v50;
+					v47 = v50;
+					v103 = abs(plr[v2].WorldX - object[v47]._ox);
+					v51 = abs(plr[v2].WorldY - object[v47]._oy);
+					if ( v51 > 1 )
+					{
+						v52 = object[v47]._oy;
+						if ( dObject[object[v47]._ox][v52-1] == -1 - arglista ) /* dungeon[39][112 * object[v47]._ox + 39 + v52] check */
+							v51 = abs(plr[v2].WorldY - v52 + 1);
+					}
+					if ( v103 > 1 || v51 > 1 )
+						break;
+					if ( object[v47]._oBreak == 1 )
+					{
+LABEL_80:
+						v20 = GetDirection(plr[v2].WorldX, plr[v2].WorldY, object[v47]._ox, object[v47]._oy);
+LABEL_81:
+						v29 = p;
+LABEL_82:
+						StartAttack(v29, v20);
+					}
+					else
+					{
+						TryDisarm(p, arglista);
+LABEL_73:
+						OperateObject(p, arglista, 0);
+					}
+					break;
+				case 15:
+					if ( v1 == myplr )
+					{
+						v53 = plr[v2].destParam1;
+						v54 = plr[v2].destParam1;
+						v55 = abs(plr[v2].WorldX - item[v54]._ix);
+						v56 = abs(plr[v2].WorldY - item[v54]._iy);
+						if ( v55 <= 1 && v56 <= 1 && pcurs == 1 && !item[v54]._iRequest )
+						{
+							NetSendCmdGItem(1u, CMD_REQUESTGITEM, myplr, myplr, v53);
+							item[v54]._iRequest = 1;
+						}
+					}
+					break;
+				case 16:
+					if ( v1 == myplr )
+					{
+						v57 = plr[v2].destParam1;
+						v58 = plr[v2].destParam1;
+						v59 = abs(plr[v2].WorldX - item[v58]._ix);
+						v60 = abs(plr[v2].WorldY - item[v58]._iy);
+						if ( v59 <= 1 && v60 <= 1 && pcurs == 1 )
+							NetSendCmdGItem(1u, CMD_REQUESTAGITEM, myplr, myplr, v57);
+					}
+					break;
+				case 17:
+					if ( v1 == myplr )
+						TalkToTowner(v1, plr[v2].destParam1);
+					break;
+				case 18:
+					if ( object[plr[v2].destParam1]._oBreak != 1 )
+						OperateObject(v1, plr[v2].destParam1, 1u);
+					break;
+				case 20:
+					v21 = plr[v2].destParam1;
+					v22 = plr[v2].destParam1;
+					v23 = abs(plr[v2].WorldX - monster[v22]._mfutx);
+					v24 = abs(plr[v2].WorldY - monster[v22]._mfuty);
+					if ( v23 > 1 || v24 > 1 )
+						break;
+					v20 = GetDirection(plr[v2]._px, plr[v2]._py, monster[v22]._mfutx, monster[v22]._mfuty);
+					v25 = monster[v22].mtalkmsg;
+					if ( v25 && v25 != QUEST_VILE14 )
+						goto LABEL_56;
+					goto LABEL_81;
+				case 21:
+					v26 = plr[v2].destParam1;
+					v27 = abs(plr[v2].WorldX - plr[v26]._px);
+					v28 = abs(plr[v2].WorldY - plr[v26]._py);
+					if ( v27 > 1 || v28 > 1 )
+						break;
+					v20 = GetDirection(plr[v2]._px, plr[v2]._py, plr[v26]._px, plr[v26]._py);
+LABEL_52:
+					v29 = v1;
+					goto LABEL_82;
+				case 22:
+					v21 = plr[v2].destParam1;
+					v34 = plr[v2].destParam1;
+					v35 = GetDirection(plr[v2]._px, plr[v2]._py, monster[v34]._mfutx, monster[v34]._mfuty);
+					v36 = monster[v34].mtalkmsg;
+					if ( v36 && v36 != QUEST_VILE14 )
+LABEL_56:
+						TalktoMonster(v21);
+					else
+						StartRangeAttack(p, v35, monster[v34]._mfutx, monster[v34]._mfuty);
+					break;
+				case 23:
+					v30 = plr[v2]._py;
+					v37 = plr[v2].destParam1;
+					v31 = plr[v2]._px;
+					v32 = &plr[v37]._py;
+					v33 = &plr[v37]._px;
+LABEL_59:
+					v38 = GetDirection(v31, v30, *v33, *v32);
+					StartRangeAttack(p, v38, *v33, *v32);
+					break;
+				case 24:
+					v41 = plr[v2].destParam1;
+					v42 = &monster[v41]._mfuty;
+					v43 = &monster[v41]._mfutx;
+					goto LABEL_65;
+				case 25:
+					v44 = plr[v2].destParam1;
+					v42 = &plr[v44]._py;
+					v43 = &plr[v44]._px;
+LABEL_65:
+					v45 = GetDirection(plr[v2].WorldX, plr[v2].WorldY, *v43, *v42);
+					StartSpell(p, v45, *v43, *v42);
+					v40 = plr[v2].destParam2;
+					goto LABEL_66;
+				case 26:
+					StartSpell(v1, plr[v2].destParam3, plr[v2].destParam1, plr[v2].destParam2);
+					plr[v2]._pVar3 = plr[v2].destParam3;
+					v40 = plr[v2].destParam4;
+LABEL_66:
+					plr[v2]._pVar4 = v40;
+					break;
+				default:
+					break;
+			}
+			FixPlayerLocation(p, plr[v2]._pdir);
+			goto LABEL_143;
+		}
+		if ( v19 == 4 && plr[v2]._pAnimFrame > plr[myplr]._pAFNum )
+		{
+			switch ( v18 )
+			{
+				case 9:
+					v61 = GetDirection(plr[v2]._px, plr[v2]._py, plr[v2].destParam1, plr[v2].destParam2);
+LABEL_105:
+					v62 = v1;
+LABEL_106:
+					StartAttack(v62, v61);
+LABEL_107:
+					plr[v2].destAction = -1;
+					break;
+				case 20:
+					v63 = plr[v2].destParam1;
+					v64 = abs(plr[v2].WorldX - monster[v63]._mfutx);
+					v65 = abs(plr[v2].WorldY - monster[v63]._mfuty);
+					if ( v64 > 1 || v65 > 1 )
+						goto LABEL_107;
+					v61 = GetDirection(plr[v2]._px, plr[v2]._py, monster[v63]._mfutx, monster[v63]._mfuty);
+					goto LABEL_105;
+				case 21:
+					v66 = plr[v2].destParam1;
+					v67 = abs(plr[v2].WorldX - plr[v66]._px);
+					v68 = abs(plr[v2].WorldY - plr[v66]._py);
+					if ( v67 > 1 || v68 > 1 )
+						goto LABEL_107;
+					v61 = GetDirection(plr[v2]._px, plr[v2]._py, plr[v66]._px, plr[v66]._py);
+					v62 = p;
+					goto LABEL_106;
+				case 13:
+					v69 = plr[v2].destParam1;
+					arglistb = v69;
+					v70 = v69;
+					v104 = abs(plr[v2].WorldX - object[v70]._ox);
+					v71 = abs(plr[v2].WorldY - object[v70]._oy);
+					if ( v71 > 1 )
+					{
+						v72 = object[v70]._oy;
+						if ( dObject[object[v70]._ox][v72-1] == -1 - arglistb ) /* dungeon[39][112 * object[v70]._ox + 39 + v72] check */
+							v71 = abs(plr[v2].WorldY - v72 + 1);
+					}
+					if ( v104 <= 1 && v71 <= 1 )
+					{
+						if ( object[v70]._oBreak == 1 )
+						{
+							v73 = GetDirection(plr[v2].WorldX, plr[v2].WorldY, object[v70]._ox, object[v70]._oy);
+							StartAttack(p, v73);
+						}
+						else
+						{
+							OperateObject(p, arglistb, 0);
+						}
+					}
+					break;
+			}
+		}
+		if ( plr[v2]._pmode == PM_RATTACK && plr[v2]._pAnimFrame > plr[myplr]._pAFNum )
+		{
+			v74 = plr[v2].destAction;
+			switch ( v74 )
+			{
+				case 10:
+					v75 = &plr[v2].destParam2;
+					v76 = &plr[v2].destParam1;
+LABEL_133:
+					v79 = GetDirection(plr[v2].WorldX, plr[v2].WorldY, *v76, *v75);
+					StartRangeAttack(p, v79, *v76, *v75);
+					plr[v2].destAction = -1;
+					break;
+				case 22:
+					v77 = plr[v2].destParam1;
+					v75 = &monster[v77]._mfuty;
+					v76 = &monster[v77]._mfutx;
+					goto LABEL_133;
+				case 23:
+					v78 = plr[v2].destParam1;
+					v75 = &plr[v78]._py;
+					v76 = &plr[v78]._px;
+					goto LABEL_133;
+			}
+		}
+		if ( plr[v2]._pmode == PM_SPELL && plr[v2]._pAnimFrame > plr[v2]._pSFNum )
+		{
+			v80 = plr[v2].destAction;
+			switch ( v80 )
+			{
+				case 12:
+					v81 = &plr[v2].destParam2;
+					v82 = &plr[v2].destParam1;
+					break;
+				case 24:
+					v83 = plr[v2].destParam1;
+					v81 = &monster[v83]._mfuty;
+					v82 = &monster[v83]._mfutx;
+					break;
+				case 25:
+					v84 = plr[v2].destParam1;
+					v81 = &plr[v84]._py;
+					v82 = &plr[v84]._px;
+					break;
+				default:
+					return;
+			}
+			v85 = GetDirection(plr[v2].WorldX, plr[v2].WorldY, *v82, *v81);
+			StartSpell(p, v85, *v82, *v81);
+			goto LABEL_143;
+		}
+		return;
+	}
+	if ( plr[v2]._pmode == PM_STAND )
+	{
+		if ( v1 == myplr )
+		{
+			v3 = plr[v2].destAction;
+			if ( v3 == 20 || v3 == 21 )
+			{
+				v4 = plr[v2].destParam1;
+				v5 = v3 == 20;
+				v6 = plr[v2]._px;
+				arglist = plr[v2].destParam1;
+				if ( v5 )
+				{
+					v7 = v4;
+					v101 = abs(v6 - monster[v4]._mfutx);
+					v8 = abs(plr[v2]._py - monster[v7]._mfuty);
+					v9 = plr[v2]._py;
+					v94 = monster[v7]._mfuty;
+					v91 = monster[v7]._mfutx;
+				}
+				else
+				{
+					v10 = v4;
+					v101 = abs(v6 - plr[v4]._px);
+					v8 = abs(plr[v2]._py - plr[v10]._py);
+					v9 = plr[v2]._py;
+					v94 = plr[v10]._py;
+					v91 = plr[v10]._px;
+				}
+				v97 = v8;
+				v11 = GetDirection(plr[v2]._px, v9, v91, v94);
+				if ( v101 < 2 && v97 < 2 )
+				{
+					ClrPlrPath(p);
+					v12 = monster[arglist].mtalkmsg;
+					if ( v12 && v12 != QUEST_VILE14 )
+						TalktoMonster(arglist);
+					else
+						StartAttack(p, v11);
+					plr[v2].destAction = -1;
+				}
+			}
+		}
+		if ( currlevel )
+		{
+			v13 = SLOBYTE(plr[v2]._pClass);
+			v14 = PWVel[v13][0];
+			v15 = PWVel[v13][1];
+			v16 = PWVel[v13][2];
+		}
+		else
+		{
+			v14 = 2048;
+			v15 = 1024;
+			v16 = 512;
+		}
+		switch ( plr[v2].walkpath[0] )
+		{
+			case WALK_NE:
+				v95 = 2;
+				v92 = DIR_NE;
+				v89 = -1;
+				v87 = 0;
+				v17 = -v16;
+				goto LABEL_37;
+			case WALK_NW:
+				v95 = 8;
+				v92 = DIR_NW;
+				v89 = 0;
+				v87 = -1;
+				v17 = -v16;
+				v15 = -v15;
+LABEL_37:
+				StartWalk(p, v15, v17, v87, v89, v92, v95);
+				break;
+			case WALK_SE:
+				v96 = 4;
+				v93 = DIR_SE;
+				v90 = 0;
+				v88 = 1;
+				v86 = -32;
+				goto LABEL_32;
+			case WALK_SW:
+				v96 = 6;
+				v93 = DIR_SW;
+				v90 = 1;
+				v88 = 0;
+				v86 = 32;
+				v15 = -v15;
+LABEL_32:
+				StartWalk2(p, v15, v16, v86, -16, v88, v90, v93, v96);
+				break;
+			case WALK_N:
+				StartWalk(p, 0, -v15, -1, -1, DIR_N, 1);
+				break;
+			case WALK_E:
+				StartWalk3(p, v14, 0, -32, -16, 1, -1, 1, 0, DIR_E, 3);
+				break;
+			case WALK_S:
+				StartWalk2(p, 0, v15, 0, -32, 1, 1, DIR_S, 5);
+				break;
+			case WALK_W:
+				StartWalk3(p, -v14, 0, 32, -16, -1, 1, 0, 1, DIR_W, 7);
+				break;
+			default:
+				break;
+		}
+		qmemcpy(plr[v2].walkpath, &plr[v2].walkpath[1], 0x18u);
+		plr[v2].walkpath[24] = -1;
+		if ( plr[v2]._pmode == PM_STAND )
+		{
+			StartStand(p, plr[v2]._pdir);
+LABEL_143:
+			plr[v2].destAction = -1;
+			return;
+		}
+	}
+}
+
+BOOL __fastcall PlrDeathModeOK(int pnum)
+{
+	if ( pnum != myplr ) {
+		return TRUE;
+	}
+
+	if ( (DWORD)pnum >= MAX_PLRS ) {
+		TermMsg("PlrDeathModeOK: illegal player %d", pnum);
+	}
+
+	if (plr[pnum]._pmode == PM_DEATH) {
+		return TRUE;
+	} else if (plr[pnum]._pmode == PM_QUIT) {
+		return TRUE;
+	} else if (plr[pnum]._pmode == PM_NEWLVL) {
+		return TRUE;
+	}
+
+	return FALSE;
+}
+
+void __cdecl ValidatePlayer()
+{
+	int v0; // edi
+	int v1; // esi
+	char *v2; // eax
+	int v3; // ecx
+	int v4; // ecx
+	int *v5; // eax
+	int v6; // eax
+	int v7; // edx
+	int v8; // edx
+	int v9; // edx
+	int v10; // eax
+	int *v11; // ebx
+	signed int v12; // edi
+	char *v13; // eax
+	__int64 v14; // [esp+Ch] [ebp-8h]
+
+	v0 = 0;
+	v14 = (__int64)0;
+	if ( (unsigned int)myplr >= 4 )
+		TermMsg("ValidatePlayer: illegal player %d", myplr);
+	v1 = myplr;
+	v2 = &plr[myplr]._pLevel;
+	if ( *v2 > 50 )
+		*v2 = 50;
+	v3 = plr[v1]._pNextExper;
+	if ( plr[v1]._pExperience > v3 )
+		plr[v1]._pExperience = v3;
+	v4 = 0;
+	if ( plr[v1]._pNumInv > 0 )
+	{
+		v5 = &plr[v1].InvList[0]._ivalue;
+		do
+		{
+			if ( *(v5 - 47) == 11 )
+			{
+				if ( *v5 > 5000 )
+					*v5 = 5000;
+				v4 += *v5;
+			}
+			++v0;
+			v5 += 92;
+		}
+		while ( v0 < plr[v1]._pNumInv );
+	}
+	if ( v4 != plr[v1]._pGold )
+		plr[v1]._pGold = v4;
+	v6 = SLOBYTE(plr[v1]._pClass);
+	v7 = MaxStats[v6][0];
+	if ( plr[v1]._pBaseStr > v7 )
+		plr[v1]._pBaseStr = v7;
+	v8 = MaxStats[v6][1];
+	if ( plr[v1]._pBaseMag > v8 )
+		plr[v1]._pBaseMag = v8;
+	v9 = MaxStats[v6][2];
+	if ( plr[v1]._pBaseDex > v9 )
+		plr[v1]._pBaseDex = v9;
+	v10 = MaxStats[v6][3];
+	if ( plr[v1]._pBaseVit > v10 )
+		plr[v1]._pBaseVit = v10;
+	v11 = &spelldata[1].sBookLvl;
+	v12 = 1;
+	do
+	{
+		if ( *v11 != -1 )
+		{
+			v14 |= (__int64)1 << ((unsigned char)v12 - 1);
+			v13 = &plr[v1]._pSplLvl[v12];
+			if ( *v13 > 15 )
+				*v13 = 15;
+		}
+		v11 += 14;
+		++v12;
+	}
+	while ( (signed int)v11 < (signed int)&spelldata[37].sBookLvl );
+	*(_QWORD *)plr[v1]._pMemSpells &= v14;
+}
+
+void __cdecl ProcessPlayers()
+{
+	int v0; // eax
+	int v1; // eax
+	unsigned char *v2; // ecx
+	char v3; // al
+	int v4; // ebp
+	int *v5; // esi
+	int v6; // eax
+	//int v7; // eax
+	int v8; // eax
+	int v9; // eax
+	int v10; // eax
+	int v11; // edi
+	int v12; // eax
+	char *v13; // eax
+	char *v14; // eax
+
+	v0 = myplr;
+	if ( (unsigned int)myplr >= 4 )
+	{
+		TermMsg("ProcessPlayers: illegal player %d", myplr);
+		v0 = myplr;
+	}
+	v1 = v0;
+	v2 = &plr[v1].pLvlLoad;
+	v3 = plr[v1].pLvlLoad;
+	if ( v3 )
+		*v2 = v3 - 1;
+	v4 = 0;
+	if ( sfxdelay > 0 && !--sfxdelay )
+		PlaySFX(sfxdnum);
+	ValidatePlayer();
+	v5 = &plr[0]._pHitPoints;
+	do
+	{
+		v6 = (int)(v5 - 89);
+		if ( *((_BYTE *)v5 - 379) && currlevel == *(_DWORD *)v6 && (v4 == myplr || !*(_BYTE *)(v6 + 267)) )
+		{
+			CheckCheatStats(v4);
+			//_LOBYTE(v7) = PlrDeathModeOK(v4);
+			if ( !PlrDeathModeOK(v4) && (signed int)(*v5 & 0xFFFFFFC0) <= 0 )
+				SyncPlrKill(v4, -1);
+			if ( v4 == myplr )
+			{
+				if ( v5[5294] & 0x40 && currlevel )
+				{
+					*v5 -= 4;
+					v8 = *v5;
+					*(v5 - 2) -= 4;
+					if ( (signed int)(v8 & 0xFFFFFFC0) <= 0 )
+						SyncPlrKill(v4, 0);
+					drawhpflag = 1;
+				}
+				if ( *((_BYTE *)v5 + 21179) & 8 )
+				{
+					v9 = v5[3];
+					if ( v9 > 0 )
+					{
+						v10 = v9 - v5[5];
+						v5[5] = 0;
+						drawmanaflag = 1;
+						v5[3] = v10;
+					}
+				}
+			}
+			v11 = 0;
+			do
+			{
+				switch ( *(v5 - 102) )
+				{
+					case PM_STAND:
+						v12 = PM_DoStand(v4);
+						goto LABEL_38;
+					case PM_WALK:
+						v12 = PM_DoWalk(v4);
+						goto LABEL_38;
+					case PM_WALK2:
+						v12 = PM_DoWalk2(v4);
+						goto LABEL_38;
+					case PM_WALK3:
+						v12 = PM_DoWalk3(v4);
+						goto LABEL_38;
+					case PM_ATTACK:
+						v12 = PM_DoAttack(v4);
+						goto LABEL_38;
+					case PM_RATTACK:
+						v12 = PM_DoRangeAttack(v4);
+						goto LABEL_38;
+					case PM_BLOCK:
+						v12 = PM_DoBlock(v4);
+						goto LABEL_38;
+					case PM_GOTHIT:
+						v12 = PM_DoGotHit(v4);
+						goto LABEL_38;
+					case PM_DEATH:
+						v12 = PM_DoDeath(v4);
+						goto LABEL_38;
+					case PM_SPELL:
+						v12 = PM_DoSpell(v4);
+						goto LABEL_38;
+					case PM_NEWLVL:
+						v12 = PM_DoStand(v4);
+LABEL_38:
+						v11 = v12;
+						break;
+					default:
+						break;
+				}
+				CheckNewPath(v4);
+			}
+			while ( v11 );
+			v13 = (char *)(v5 - 69);
+			++*(_DWORD *)v13;
+			if ( *(v5 - 69) > *(v5 - 70) )
+			{
+				*(_DWORD *)v13 = 0;
+				v14 = (char *)(v5 - 67);
+				++*(_DWORD *)v14;
+				if ( *(v5 - 67) > *(v5 - 68) )
+					*(_DWORD *)v14 = 1;
+			}
+		}
+		v5 += 5430;
+		++v4;
+	}
+	while ( (signed int)v5 < (signed int)&plr[MAX_PLRS]._pHitPoints );
+}
+// 52A554: using guessed type int sfxdelay;
+
+void __fastcall CheckCheatStats(int pnum)
+{
+	if ( plr[pnum]._pStrength > 750 ) {
+		plr[pnum]._pStrength = 750;
+	}
+
+	if ( plr[pnum]._pDexterity > 750 ) {
+		plr[pnum]._pDexterity = 750;
+	}
+
+	if ( plr[pnum]._pMagic > 750 ) {
+		plr[pnum]._pMagic = 750;
+	}
+
+	if ( plr[pnum]._pVitality > 750 ) {
+		plr[pnum]._pVitality = 750;
+	}
+
+	if ( plr[pnum]._pHitPoints > 128000 ) {
+		plr[pnum]._pHitPoints = 128000;
+	}
+
+	if ( plr[pnum]._pMana > 128000 ) {
+		plr[pnum]._pMana = 128000;
+	}
+}
+
+void __fastcall ClrPlrPath(int pnum)
+{
+	if ( (DWORD)pnum >= MAX_PLRS ) {
+		TermMsg("ClrPlrPath: illegal player %d", pnum);
+	}
+
+	memset(plr[pnum].walkpath, -1, sizeof(plr[pnum].walkpath));
+}
+
+BOOL __fastcall PosOkPlayer(int pnum, int px, int py)
+{
+	char v8; // cl
+	unsigned int v9; // ecx
+	int v10; // esi
+	char v11; // al
+	char v12; // cl
+	bool result; // eax
+
+	result = 0;
+	if ( px >= 0 && px < 112 && py >= 0 && py < 112 && !SolidLoc(px, py) )
+	{
+		if ( dPiece[px][py] )
+		{
+			v8 = dPlayer[px][py];
+			if ( !v8 || (v8 <= 0 ? (v9 = -1 - v8) : (v9 = v8 - 1), v9 == pnum || v9 >= 4 || !plr[v9]._pHitPoints) )
+			{
+				v10 = dMonster[px][py];
+				if ( !v10 || currlevel && v10 > 0 && (signed int)(monster[v10-1]._mhitpoints & 0xFFFFFFC0) <= 0 ) /* fix */
+				{
+					v11 = dObject[px][py];
+					if ( !v11 || (v11 <= 0 ? (v12 = -1 - v11) : (v12 = v11 - 1), !object[v12]._oSolidFlag) )
+						result = 1;
+				}
+			}
+		}
+	}
+	return result;
+}
+
+void __fastcall MakePlrPath(int pnum, int xx, int yy, unsigned char endspace)
+{
+	int v4; // esi
+	int v5; // ebx
+	int v6; // esi
+	int v7; // edi
+	int v8; // eax
+	int v9; // eax
+	int v10; // ecx
+	int a2; // [esp+Ch] [ebp-4h]
+
+	v4 = pnum;
+	v5 = xx;
+	a2 = pnum;
+	if ( (unsigned int)pnum >= MAX_PLRS )
+		TermMsg("MakePlrPath: illegal player %d", pnum);
+	v6 = v4;
+	v7 = yy;
+	v8 = plr[v6]._px;
+	plr[v6]._ptargx = v5;
+	plr[v6]._ptargy = yy;
+	if ( v8 != v5 || plr[v6]._py != yy )
+	{
+		v9 = FindPath(PosOkPlayer, a2, v8, plr[v6]._py, v5, yy, plr[v6].walkpath);
+		if ( v9 )
+		{
+			if ( !endspace )
+			{
+				v10 = plr[v6].walkpath[--v9]; /* *((char *)&plr[v6]._pmode + v9-- + 3) */
+				switch ( v10 )
+				{
+					case 1: // N
+						goto LABEL_12;
+					case 2: // W
+						++v5;
+						break;
+					case 3: // E
+						--v5;
+						break;
+					case 4: // S
+						goto LABEL_15;
+					case 5: // NW
+						++v5;
+						goto LABEL_12;
+					case 6: // NE
+						--v5;
+LABEL_12:
+						v7 = yy + 1;
+						break;
+					case 7: // SE
+						--v5;
+						goto LABEL_15;
+					case 8: // SW
+						++v5;
+LABEL_15:
+						v7 = yy - 1;
+						break;
+					default: // 0/Neutral
+						break;
+				}
+				plr[v6]._ptargx = v5;
+				plr[v6]._ptargy = v7;
+			}
+			plr[v6].walkpath[v9] = -1;
+		}
+	}
+}
+
+void __fastcall CheckPlrSpell()
+{
+	int v0; // ecx
+	int v1; // eax
+	int v2; // edx
+	char v3; // al
+	int v4; // ecx
+	char v5; // al
+	int v6; // eax
+	int v7; // edx
+	int v8; // esi
+	int v9; // ST10_4
+	int v10; // eax
+	int v11; // eax
+	int v12; // eax
+	int v13; // ST10_4
+	int v14; // eax
+	char v15; // al
+
+	v0 = myplr;
+	if ( (unsigned int)myplr >= 4 )
+	{
+		TermMsg("CheckPlrSpell: illegal player %d", myplr);
+		v0 = myplr;
+	}
+	v1 = 21720 * v0;
+	v2 = plr[v0]._pRSpell;
+	if ( v2 != -1 )
+	{
+		if ( leveltype == DTYPE_TOWN && !*(_DWORD *)&spelldata[v2].sTownSpell )
+		{
+			v5 = *((_BYTE *)&plr[0]._pClass + v1);
+			switch ( v5 )
+			{
+				case PC_WARRIOR:
+					v4 = PS_WARR27;
+					goto LABEL_53;
+				case PC_ROGUE:
+					v4 = PS_ROGUE27;
+					goto LABEL_53;
+				case PC_SORCERER:
+					v4 = PS_MAGE27;
+					goto LABEL_53;
+			}
+			return;
+		}
+		if ( pcurs != CURSOR_HAND
+		  || MouseY >= 352
+		  || (chrflag && MouseX < 320 || invflag && MouseX > 320)
+		  && v2 != 2
+		  && v2 != 5
+		  && v2 != 26
+		  && v2 != 9
+		  && v2 != 27 )
+		{
+			return;
+		}
+		_LOBYTE(v1) = *((_BYTE *)&plr[0]._pRSplType + v1);
+		if ( (v1 & 0x80u) != 0 )
+			goto LABEL_46;
+		if ( (char)v1 <= 1 )
+		{
+			v6 = CheckSpell(v0, v2, v1, 0);
+		}
+		else
+		{
+			if ( (_BYTE)v1 != 2 )
+			{
+				if ( (_BYTE)v1 == 3 )
+				{
+					v6 = UseStaff();
+					goto LABEL_36;
+				}
+LABEL_46:
+				if ( _LOBYTE(plr[v0]._pRSplType) == 1 )
+				{
+					v15 = plr[v0]._pClass;
+					switch ( v15 )
+					{
+						case PC_WARRIOR:
+							v4 = PS_WARR35;
+							goto LABEL_53;
+						case PC_ROGUE:
+							v4 = PS_ROGUE35;
+							goto LABEL_53;
+						case PC_SORCERER:
+							v4 = PS_MAGE35;
+							goto LABEL_53;
+					}
+				}
+				return;
+			}
+			v6 = UseScroll();
+		}
+LABEL_36:
+		v0 = myplr;
+		if ( v6 )
+		{
+			v7 = plr[myplr]._pRSpell;
+			if ( v7 == 6 )
+			{
+				v8 = GetDirection(plr[myplr].WorldX, plr[myplr].WorldY, cursmx, cursmy);
+				v9 = GetSpellLevel(myplr, plr[myplr]._pRSpell);
+				v10 = 21720 * myplr;
+				_LOWORD(v10) = plr[myplr]._pRSpell;
+				NetSendCmdLocParam3(1u, CMD_SPELLXYD, cursmx, cursmy, v10, v8, v9);
+			}
+			else if ( pcursmonst == -1 )
+			{
+				if ( pcursplr == -1 )
+				{
+					v13 = GetSpellLevel(myplr, v7);
+					v14 = 21720 * myplr;
+					_LOWORD(v14) = plr[myplr]._pRSpell;
+					NetSendCmdLocParam2(1u, CMD_SPELLXY, cursmx, cursmy, v14, v13);
+				}
+				else
+				{
+					v12 = GetSpellLevel(myplr, v7);
+					NetSendCmdParam3(1u, CMD_SPELLPID, pcursplr, plr[myplr]._pRSpell, v12);
+				}
+			}
+			else
+			{
+				v11 = GetSpellLevel(myplr, v7);
+				NetSendCmdParam3(1u, CMD_SPELLID, pcursmonst, plr[myplr]._pRSpell, v11);
+			}
+			return;
+		}
+		goto LABEL_46;
+	}
+	v3 = *((_BYTE *)&plr[0]._pClass + v1);
+	switch ( v3 )
+	{
+		case PC_WARRIOR:
+			v4 = PS_WARR34;
+LABEL_53:
+			PlaySFX(v4);
+			return;
+		case PC_ROGUE:
+			v4 = PS_ROGUE34;
+			goto LABEL_53;
+		case PC_SORCERER:
+			v4 = PS_MAGE34;
+			goto LABEL_53;
+	}
+}
+// 4B8CC2: using guessed type char pcursplr;
+// 5BB1ED: using guessed type char leveltype;
+
+void __fastcall SyncPlrAnim(int pnum)
+{
+	int v1; // esi
+	int v2; // eax
+	int v3; // ecx
+	unsigned char *v4; // ecx
+	int v5; // edx
+
+	v1 = pnum;
+	if ( (unsigned int)pnum >= MAX_PLRS )
+		TermMsg("SyncPlrAnim: illegal player %d", pnum);
+	v2 = v1;
+	v3 = plr[v1]._pdir;
+	switch ( plr[v1]._pmode )
+	{
+		case PM_STAND:
+		case PM_NEWLVL:
+		case PM_QUIT:
+			v4 = plr[0]._pNAnim[v3 + 5430 * v1];
+			goto LABEL_19;
+		case PM_WALK:
+		case PM_WALK2:
+		case PM_WALK3:
+			v4 = plr[0]._pWAnim[v3 + 5430 * v1];
+			goto LABEL_19;
+		case PM_ATTACK:
+		case PM_RATTACK:
+			v4 = plr[0]._pAAnim[v3 + 5430 * v1];
+			goto LABEL_19;
+		case PM_BLOCK:
+			v4 = plr[0]._pBAnim[v3 + 5430 * v1];
+			goto LABEL_19;
+		case PM_GOTHIT:
+			v4 = plr[0]._pHAnim[v3 + 5430 * v1];
+			goto LABEL_19;
+		case PM_DEATH:
+			v4 = plr[0]._pDAnim[v3 + 5430 * v1];
+			goto LABEL_19;
+		case PM_SPELL:
+			if ( v1 == myplr )
+				v5 = (unsigned char)spelldata[plr[v2]._pSpell].sType;
+			else
+				v5 = 0;
+			if ( !v5 )
+				plr[v2]._pAnimData = plr[0]._pFAnim[v3 + 5430 * v1];
+			if ( v5 == STYPE_LIGHTNING )
+				plr[v2]._pAnimData = plr[0]._pLAnim[v3 + 5430 * v1];
+			if ( v5 == STYPE_MAGIC )
+			{
+				v4 = plr[0]._pTAnim[v3 + 5430 * v1];
+LABEL_19:
+				plr[v2]._pAnimData = v4;
+			}
+			break;
+		default:
+			TermMsg("SyncPlrAnim");
+			break;
+	}
+}
+
+void __fastcall SyncInitPlrPos(int pnum)
+{
+	int v1; // esi
+	bool v2; // zf
+	unsigned int v3; // eax
+	int v4; // ebx
+	int v5; // edi
+	int v6; // eax
+	signed int v7; // [esp+Ch] [ebp-18h]
+	int p; // [esp+10h] [ebp-14h]
+	int v9; // [esp+14h] [ebp-10h]
+	signed int v10; // [esp+18h] [ebp-Ch]
+	signed int v11; // [esp+1Ch] [ebp-8h]
+	unsigned int i; // [esp+20h] [ebp-4h]
+	signed int v13; // [esp+20h] [ebp-4h]
+
+	p = pnum;
+	v1 = pnum;
+	v2 = gbMaxPlayers == 1;
+	plr[v1]._ptargx = plr[pnum].WorldX;
+	plr[v1]._ptargy = plr[pnum].WorldY;
+	if ( !v2 && plr[v1].plrlevel == currlevel )
+	{
+		v3 = 0;
+		for ( i = 0; ; v3 = i )
+		{
+			v4 = plr[v1].WorldX + *(int *)((char *)plrxoff2 + v3);
+			v5 = plr[v1].WorldY + *(int *)((char *)plryoff2 + v3);
+			if ( PosOkPlayer(p, v4, v5) )
+				break;
+			i += 4;
+			if ( i >= 0x20 )
+				break;
+		}
+		if ( !PosOkPlayer(p, v4, v5) )
+		{
+			v11 = 0;
+			v6 = -1;
+			v13 = 1;
+			v7 = -1;
+			do
+			{
+				if ( v11 )
+					break;
+				v9 = v6;
+				while ( v6 <= v13 && !v11 )
+				{
+					v5 = v9 + plr[v1].WorldY;
+					v10 = v7;
+					do
+					{
+						if ( v11 )
+							break;
+						v4 = v10 + plr[v1].WorldX;
+						if ( PosOkPlayer(p, v10 + plr[v1].WorldX, v5) && !PosOkPortal(currlevel, v4, v5) )
+							v11 = 1;
+						++v10;
+					}
+					while ( v10 <= v13 );
+					v6 = ++v9;
+				}
+				++v13;
+				v6 = v7-- - 1;
+			}
+			while ( v7 > -50 );
+		}
+		plr[v1].WorldX = v4;
+		v2 = p == myplr;
+		plr[v1].WorldY = v5;
+		dPlayer[v4][v5] = p + 1;
+		if ( v2 )
+		{
+			plr[v1]._px = v4;
+			plr[v1]._py = v5;
+			plr[v1]._ptargx = v4;
+			plr[v1]._ptargy = v5;
+			ViewX = v4;
+			ViewY = v5;
+		}
+	}
+}
+// 679660: using guessed type char gbMaxPlayers;
+
+void __fastcall SyncInitPlr(int pnum)
+{
+	if ( (DWORD)pnum >= MAX_PLRS ) {
+		TermMsg("SyncInitPlr: illegal player %d", pnum);
+	}
+
+	SetPlrAnims(pnum);
+	SyncInitPlrPos(pnum);
+}
+
+void __fastcall CheckStats(int pnum)
+{
+	int v1; // esi
+	int v2; // eax
+	char v3; // cl
+	signed int v4; // esi
+	signed int v5; // edi
+	int v6; // edx
+	int v7; // ecx
+	int v8; // edx
+	int v9; // ecx
+	int v10; // edx
+	int v11; // ecx
+	int v12; // edx
+	int v13; // ecx
+	//signed int v14; // [esp+Ch] [ebp-4h]
+
+	v1 = pnum;
+	if ( (unsigned int)pnum >= MAX_PLRS )
+		TermMsg("CheckStats: illegal player %d", pnum);
+	v2 = v1;
+	v3 = plr[v1]._pClass;
+	if ( v3 )
+	{
+		if ( v3 == 1 )
+		{
+			v4 = 1;
+		}
+		else if ( v3 == 2 )
+		{
+			v4 = 2;
+		}
+		/*else
+		{
+			v4 = v14;
+		}*/
+	}
+	else
+	{
+		v4 = 0;
+	}
+	v5 = 0;
+	do
+	{
+		if ( v5 )
+		{
+			switch ( v5 )
+			{
+				case ATTRIB_MAG:
+					v10 = plr[v2]._pBaseMag;
+					v11 = MaxStats[v4][1];
+					if ( v10 <= v11 )
+					{
+						if ( v10 < 0 )
+							plr[v2]._pBaseMag = 0;
+					}
+					else
+					{
+						plr[v2]._pBaseMag = v11;
+					}
+					break;
+				case ATTRIB_DEX:
+					v8 = plr[v2]._pBaseDex;
+					v9 = MaxStats[v4][2];
+					if ( v8 <= v9 )
+					{
+						if ( v8 < 0 )
+							plr[v2]._pBaseDex = 0;
+					}
+					else
+					{
+						plr[v2]._pBaseDex = v9;
+					}
+					break;
+				case ATTRIB_VIT:
+					v6 = plr[v2]._pBaseVit;
+					v7 = MaxStats[v4][3];
+					if ( v6 <= v7 )
+					{
+						if ( v6 < 0 )
+							plr[v2]._pBaseVit = 0;
+					}
+					else
+					{
+						plr[v2]._pBaseVit = v7;
+					}
+					break;
+			}
+		}
+		else
+		{
+			v12 = plr[v2]._pBaseStr;
+			v13 = MaxStats[v4][0];
+			if ( v12 <= v13 )
+			{
+				if ( v12 < 0 )
+					plr[v2]._pBaseStr = 0;
+			}
+			else
+			{
+				plr[v2]._pBaseStr = v13;
+			}
+		}
+		++v5;
+	}
+	while ( v5 < 4 );
+}
+
+void __fastcall ModifyPlrStr(int pnum, int l)
+{
+	int v2; // esi
+	int v3; // edi
+	int v4; // esi
+	char v5; // dl
+	int v6; // ecx
+	int v7; // eax
+	int v8; // ebx
+	int v9; // eax
+	signed int v10; // ecx
+	int p; // [esp+8h] [ebp-4h]
+
+	v2 = pnum;
+	v3 = l;
+	p = pnum;
+	if ( (unsigned int)pnum >= MAX_PLRS )
+		TermMsg("ModifyPlrStr: illegal player %d", pnum);
+	v4 = v2;
+	v5 = plr[v4]._pClass;
+	v6 = plr[v4]._pBaseStr;
+	v7 = MaxStats[v5][0];
+	if ( v6 + v3 > v7 )
+		v3 = v7 - v6;
+	plr[v4]._pBaseStr = v3 + v6;
+	plr[v4]._pStrength += v3;
+	v8 = plr[v4]._pStrength;
+	if ( v5 == 1 )
+	{
+		v9 = plr[v4]._pLevel * (v8 + plr[v4]._pDexterity);
+		v10 = 200;
+	}
+	else
+	{
+		v9 = v8 * plr[v4]._pLevel;
+		v10 = 100;
+	}
+	plr[v4]._pDamageMod = v9 / v10;
+	CalcPlrInv(p, 1u);
+	if ( p == myplr )
+		NetSendCmdParam1(0, CMD_SETSTR, plr[v4]._pBaseStr);
+}
+
+void __fastcall ModifyPlrMag(int pnum, int l)
+{
+	int v2; // esi
+	int v3; // edi
+	int v4; // esi
+	char v5; // dl
+	int v6; // ecx
+	int v7; // eax
+	int v8; // eax
+	int v9; // edi
+	int p; // [esp+8h] [ebp-4h]
+
+	v2 = pnum;
+	v3 = l;
+	p = pnum;
+	if ( (unsigned int)pnum >= MAX_PLRS )
+		TermMsg("ModifyPlrMag: illegal player %d", pnum);
+	v4 = v2;
+	v5 = plr[v4]._pClass;
+	v6 = MaxStats[v5][1];
+	v7 = plr[v4]._pBaseMag;
+	if ( v7 + v3 > v6 )
+		v3 = v6 - v7;
+	plr[v4]._pMagic += v3;
+	v8 = v3 + v7;
+	v9 = v3 << 6;
+	plr[v4]._pBaseMag = v8;
+	if ( v5 == 2 )
+		v9 *= 2;
+	plr[v4]._pMaxManaBase += v9;
+	plr[v4]._pMaxMana += v9;
+	if ( !(plr[v4]._pIFlags & 0x8000000) )
+	{
+		plr[v4]._pManaBase += v9;
+		plr[v4]._pMana += v9;
+	}
+	CalcPlrInv(p, 1u);
+	if ( p == myplr )
+		NetSendCmdParam1(0, CMD_SETMAG, plr[v4]._pBaseMag);
+}
+
+void __fastcall ModifyPlrDex(int pnum, int l)
+{
+	if ( (DWORD)pnum >= MAX_PLRS ) {
+		TermMsg("ModifyPlrDex: illegal player %d", pnum);
+	}
+
+	int max = MaxStats[plr[pnum]._pClass][ATTRIB_DEX];
+	if ( plr[pnum]._pBaseDex + l > max )
+	{
+		l = max - plr[pnum]._pBaseDex;
+	}
+
+	plr[pnum]._pDexterity += l;
+	plr[pnum]._pBaseDex += l;
+	CalcPlrInv(pnum, 1);
+
+	if ( plr[pnum]._pClass == PC_ROGUE ) {
+		plr[pnum]._pDamageMod = plr[pnum]._pLevel * (plr[pnum]._pDexterity + plr[pnum]._pStrength) / 200;
+	}
+
+	if ( pnum == myplr ) {
+		NetSendCmdParam1(0, CMD_SETDEX, plr[pnum]._pBaseDex);
+	}
+}
+
+void __fastcall ModifyPlrVit(int pnum, int l)
+{
+	if ( (DWORD)pnum >= MAX_PLRS ) {
+		TermMsg("ModifyPlrVit: illegal player %d", pnum);
+	}
+
+	int max = MaxStats[plr[pnum]._pClass][ATTRIB_VIT];
+	if ( plr[pnum]._pBaseVit + l > max )
+	{
+		l = max - plr[pnum]._pBaseVit;
+	}
+
+	plr[pnum]._pVitality += l;
+	plr[pnum]._pBaseVit += l;
+
+	int ms = l << 6;
+	if ( plr[pnum]._pClass == PC_WARRIOR ) {
+		ms *= 2;
+	}
+
+	plr[pnum]._pHPBase += ms;
+	plr[pnum]._pMaxHPBase += ms;
+	plr[pnum]._pHitPoints += ms;
+	plr[pnum]._pMaxHP += ms;
+
+	CalcPlrInv(pnum, TRUE);
+
+	if ( pnum == myplr ) {
+		NetSendCmdParam1(FALSE, CMD_SETVIT, plr[pnum]._pBaseVit);
+	}
+}
+
+void __fastcall SetPlayerHitPoints(int pnum, int newhp)
+{
+	if ( (DWORD)pnum >= MAX_PLRS ) {
+		TermMsg("SetPlayerHitPoints: illegal player %d", pnum);
+	}
+
+	plr[pnum]._pHitPoints = newhp;
+	plr[pnum]._pHPBase = newhp + plr[pnum]._pMaxHPBase - plr[pnum]._pMaxHP;
+
+	if ( pnum == myplr ) {
+		drawhpflag = 1;
+	}
+}
+
+void __fastcall SetPlrStr(int pnum, int v)
+{
+	if ( (DWORD)pnum >= MAX_PLRS ) {
+		TermMsg("SetPlrStr: illegal player %d", pnum);
+	}
+
+	plr[pnum]._pBaseStr = v;
+	CalcPlrInv(pnum, TRUE);
+
+	int dm;
+	if ( plr[pnum]._pClass == PC_ROGUE ) {
+		dm = plr[pnum]._pLevel * (plr[pnum]._pStrength + plr[pnum]._pDexterity) / 200;
+	} else {
+		dm = plr[pnum]._pLevel * plr[pnum]._pStrength / 100;
+	}
+
+	plr[pnum]._pDamageMod = dm;
+}
+
+void __fastcall SetPlrMag(int pnum, int v)
+{
+	if ( (DWORD)pnum >= MAX_PLRS ) {
+		TermMsg("SetPlrMag: illegal player %d", pnum);
+	}
+
+	plr[pnum]._pBaseMag = v;
+
+	int m = v << 6;
+	if ( plr[pnum]._pClass == PC_SORCERER ) {
+		m *= 2;
+	}
+
+	plr[pnum]._pMaxManaBase = m;
+	plr[pnum]._pMaxMana = m;
+	CalcPlrInv(pnum, TRUE);
+}
+
+void __fastcall SetPlrDex(int pnum, int v)
+{
+	if ( (DWORD)pnum >= MAX_PLRS ) {
+		TermMsg("SetPlrDex: illegal player %d", pnum);
+	}
+
+	plr[pnum]._pBaseDex = v;
+	CalcPlrInv(pnum, TRUE);
+
+	int dm;
+	if ( plr[pnum]._pClass == PC_ROGUE ) {
+		dm = plr[pnum]._pLevel * (plr[pnum]._pStrength + plr[pnum]._pDexterity) / 200;
+	} else {
+		dm = plr[pnum]._pStrength * plr[pnum]._pLevel / 100;
+	}
+
+	plr[pnum]._pDamageMod = dm;
+}
+
+void __fastcall SetPlrVit(int pnum, int v)
+{
+	if ( (DWORD)pnum >= MAX_PLRS ) {
+		TermMsg("SetPlrVit: illegal player %d", pnum);
+	}
+
+	plr[pnum]._pBaseVit = v;
+
+	int hp = v << 6;
+	if ( !_LOBYTE(plr[pnum]._pClass) ) {
+		hp *= 2;
+	}
+
+	plr[pnum]._pHPBase = hp;
+	plr[pnum]._pMaxHPBase = hp;
+	CalcPlrInv(pnum, TRUE);
+}
+
+void __fastcall InitDungMsgs(int pnum)
+{
+	if ( (DWORD)pnum >= MAX_PLRS ) {
+		TermMsg("InitDungMsgs: illegal player %d", pnum);
+	}
+
+	plr[pnum].pDungMsgs = 0;
+}
+
+void __cdecl PlayDungMsgs()
+{
+	int v0; // eax
+	int v1; // eax
+	char v2; // cl
+	char v3; // dl
+	char v4; // cl
+	char v5; // cl
+	char v6; // dl
+	char v7; // cl
+	char v8; // dl
+	char v9; // cl
+	char v10; // dl
+	char v11; // cl
+	char v12; // dl
+
+	v0 = myplr;
+	if ( (unsigned int)myplr >= 4 )
+	{
+		TermMsg("PlayDungMsgs: illegal player %d", myplr);
+		v0 = myplr;
+	}
+	switch ( currlevel )
+	{
+		case 1u:
+			v1 = v0;
+			if ( !plr[v1]._pLvlVisited[1] && gbMaxPlayers == currlevel )
+			{
+				v2 = plr[v1].pDungMsgs;
+				if ( !(v2 & 1) )
+				{
+					v3 = plr[v1]._pClass;
+					sfxdelay = 40;
+					if ( v3 )
+					{
+						if ( v3 == 1 )
+						{
+							sfxdnum = PS_ROGUE97;
+						}
+						else if ( v3 == 2 )
+						{
+							sfxdnum = PS_MAGE97;
+						}
+					}
+					else
+					{
+						sfxdnum = PS_WARR97;
+					}
+					v4 = v2 | 1;
+LABEL_14:
+					plr[v1].pDungMsgs = v4;
+					return;
+				}
+			}
+			break;
+		case 5u:
+			v1 = v0;
+			if ( !plr[v1]._pLvlVisited[5] && gbMaxPlayers == 1 )
+			{
+				v5 = plr[v1].pDungMsgs;
+				if ( !(v5 & 2) )
+				{
+					v6 = plr[v1]._pClass;
+					sfxdelay = 40;
+					if ( v6 )
+					{
+						if ( v6 == 1 )
+						{
+							sfxdnum = PS_ROGUE96;
+						}
+						else if ( v6 == 2 )
+						{
+							sfxdnum = PS_MAGE96;
+						}
+					}
+					else
+					{
+						sfxdnum = PS_WARR96B;
+					}
+					v4 = v5 | 2;
+					goto LABEL_14;
+				}
+			}
+			break;
+		case 9u:
+			v1 = v0;
+			if ( !plr[v1]._pLvlVisited[9] && gbMaxPlayers == 1 )
+			{
+				v7 = plr[v1].pDungMsgs;
+				if ( !(v7 & 4) )
+				{
+					v8 = plr[v1]._pClass;
+					sfxdelay = 40;
+					if ( v8 )
+					{
+						if ( v8 == 1 )
+						{
+							sfxdnum = PS_ROGUE98;
+						}
+						else if ( v8 == 2 )
+						{
+							sfxdnum = PS_MAGE98;
+						}
+					}
+					else
+					{
+						sfxdnum = PS_WARR98;
+					}
+					v4 = v7 | 4;
+					goto LABEL_14;
+				}
+			}
+			break;
+		case 13u:
+			v1 = v0;
+			if ( !plr[v1]._pLvlVisited[13] && gbMaxPlayers == 1 )
+			{
+				v9 = plr[v1].pDungMsgs;
+				if ( !(v9 & 8) )
+				{
+					v10 = plr[v1]._pClass;
+					sfxdelay = 40;
+					if ( v10 )
+					{
+						if ( v10 == 1 )
+						{
+							sfxdnum = PS_ROGUE99;
+						}
+						else if ( v10 == 2 )
+						{
+							sfxdnum = PS_MAGE99;
+						}
+					}
+					else
+					{
+						sfxdnum = PS_WARR99;
+					}
+					v4 = v9 | 8;
+					goto LABEL_14;
+				}
+			}
+			break;
+		case 16u:
+			v1 = v0;
+			if ( !plr[v1]._pLvlVisited[15] && gbMaxPlayers == 1 )
+			{
+				v11 = plr[v1].pDungMsgs;
+				if ( !(v11 & 0x10) )
+				{
+					v12 = plr[v1]._pClass;
+					sfxdelay = 40;
+					if ( !v12 || v12 == 1 || v12 == 2 )
+						sfxdnum = PS_DIABLVLINT;
+					v4 = v11 | 0x10;
+					goto LABEL_14;
+				}
+			}
+			break;
+	}
+	sfxdelay = 0;
+}
+// 52A554: using guessed type int sfxdelay;
+// 679660: using guessed type char gbMaxPlayers;
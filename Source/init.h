/**
 * @file init.h
 *
 * Interface of routines for initializing the environment, disable screen saver, load MPQ.
 */
#ifndef __INIT_H__
#define __INIT_H__

DEVILUTION_BEGIN_NAMESPACE

#ifdef __cplusplus
extern "C" {
#endif

extern _SNETVERSIONDATA fileinfo;
extern int gbActive;
<<<<<<< HEAD
extern HANDLE hellfire_mpq;
extern WNDPROC CurrentProc;
extern HANDLE diabdat_mpq;
extern HANDLE patch_rt_mpq;
extern bool gbIsSpawn;
extern BOOLEAN screensaver_enabled_prev;
#ifdef HELLFIRE
extern HANDLE hfmonk_mpq;
=======
extern WNDPROC CurrentProc;
extern HANDLE diabdat_mpq;
#ifdef HELLFIRE
>>>>>>> c3380d31
extern HANDLE hfbard_mpq;
extern HANDLE hfbarb_mpq;
#endif

<<<<<<< HEAD
void init_cleanup();
void init_disable_screensaver(BOOLEAN disable);
void init_create_window();
void init_archives();
void init_get_file_info();
void MainWndProc(HWND hWnd, UINT Msg, WPARAM wParam, LPARAM lParam);
void init_activate_window(HWND hWnd, BOOL bActive);
WNDPROC SetWindowProc(WNDPROC NewProc);

extern BOOL was_window_init;   /** defined in dx.cpp */

/* rdata */

=======
void init_cleanup(BOOL show_cursor);
void init_create_window(int nCmdShow);
LRESULT __stdcall MainWndProc(HWND hWnd, UINT Msg, WPARAM wParam, LPARAM lParam);
LRESULT __stdcall WindowProc(HWND hWnd, UINT Msg, WPARAM wParam, LPARAM lParam);
WNDPROC SetWindowProc(WNDPROC NewProc);

>>>>>>> c3380d31
/* data */

extern char gszVersionNumber[260];
extern char gszProductName[260];

#ifdef __cplusplus
}
#endif

DEVILUTION_END_NAMESPACE

#endif /* __INIT_H__ */
<|MERGE_RESOLUTION|>--- conflicted
+++ resolved
@@ -1,68 +1,45 @@
-/**
- * @file init.h
- *
- * Interface of routines for initializing the environment, disable screen saver, load MPQ.
- */
-#ifndef __INIT_H__
-#define __INIT_H__
-
-DEVILUTION_BEGIN_NAMESPACE
-
-#ifdef __cplusplus
-extern "C" {
-#endif
-
-extern _SNETVERSIONDATA fileinfo;
-extern int gbActive;
-<<<<<<< HEAD
-extern HANDLE hellfire_mpq;
-extern WNDPROC CurrentProc;
-extern HANDLE diabdat_mpq;
-extern HANDLE patch_rt_mpq;
-extern bool gbIsSpawn;
-extern BOOLEAN screensaver_enabled_prev;
-#ifdef HELLFIRE
-extern HANDLE hfmonk_mpq;
-=======
-extern WNDPROC CurrentProc;
-extern HANDLE diabdat_mpq;
-#ifdef HELLFIRE
->>>>>>> c3380d31
-extern HANDLE hfbard_mpq;
-extern HANDLE hfbarb_mpq;
-#endif
-
-<<<<<<< HEAD
-void init_cleanup();
-void init_disable_screensaver(BOOLEAN disable);
-void init_create_window();
-void init_archives();
-void init_get_file_info();
-void MainWndProc(HWND hWnd, UINT Msg, WPARAM wParam, LPARAM lParam);
-void init_activate_window(HWND hWnd, BOOL bActive);
-WNDPROC SetWindowProc(WNDPROC NewProc);
-
-extern BOOL was_window_init;   /** defined in dx.cpp */
-
-/* rdata */
-
-=======
-void init_cleanup(BOOL show_cursor);
-void init_create_window(int nCmdShow);
-LRESULT __stdcall MainWndProc(HWND hWnd, UINT Msg, WPARAM wParam, LPARAM lParam);
-LRESULT __stdcall WindowProc(HWND hWnd, UINT Msg, WPARAM wParam, LPARAM lParam);
-WNDPROC SetWindowProc(WNDPROC NewProc);
-
->>>>>>> c3380d31
-/* data */
-
-extern char gszVersionNumber[260];
-extern char gszProductName[260];
-
-#ifdef __cplusplus
-}
-#endif
-
-DEVILUTION_END_NAMESPACE
-
-#endif /* __INIT_H__ */
+/**
+ * @file init.h
+ *
+ * Interface of routines for initializing the environment, disable screen saver, load MPQ.
+ */
+#ifndef __INIT_H__
+#define __INIT_H__
+
+DEVILUTION_BEGIN_NAMESPACE
+
+#ifdef __cplusplus
+extern "C" {
+#endif
+
+extern _SNETVERSIONDATA fileinfo;
+extern int gbActive;
+extern HANDLE hellfire_mpq;
+extern WNDPROC CurrentProc;
+extern HANDLE diabdat_mpq;
+extern bool gbIsSpawn;
+extern HANDLE patch_rt_mpq;
+#ifdef HELLFIRE
+extern HANDLE hfmonk_mpq;
+extern HANDLE hfbard_mpq;
+extern HANDLE hfbarb_mpq;
+#endif
+
+void init_cleanup();
+void init_archives();
+void init_create_window();
+void MainWndProc(HWND hWnd, UINT Msg, WPARAM wParam, LPARAM lParam);
+WNDPROC SetWindowProc(WNDPROC NewProc);
+
+/* data */
+
+extern char gszVersionNumber[260];
+extern char gszProductName[260];
+
+#ifdef __cplusplus
+}
+#endif
+
+DEVILUTION_END_NAMESPACE
+
+#endif /* __INIT_H__ */
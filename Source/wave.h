//HEADER_GOES_HERE
#ifndef __WAVE_H__
#define __WAVE_H__

<<<<<<< HEAD
BOOL WCloseFile(HANDLE file);
LONG WGetFileSize(HANDLE hsFile, DWORD *lpFileSizeHigh, const char *FileName);
=======
void WCloseFile(HANDLE file);
LONG WGetFileSize(HANDLE hsFile, DWORD *lpFileSizeHigh);
>>>>>>> 46224337
void WGetFileArchive(HANDLE hsFile, DWORD *retry, const char *FileName);
BOOL WOpenFile(const char *FileName, HANDLE *phsFile, BOOL mayNotExist);
void WReadFile(HANDLE hsFile, LPVOID buf, DWORD to_read, const char *FileName);
int WSetFilePointer(HANDLE file1, int offset, HANDLE file2, int whence);
<<<<<<< HEAD
=======
BOOL LoadWaveFormat(HANDLE hsFile, WAVEFORMATEX *pwfx);
void AllocateMemFile(HANDLE hsFile, MEMFILE *pMemFile, DWORD dwPos);
void FreeMemFile(MEMFILE *pMemFile);
BOOL ReadWaveFile(MEMFILE *pMemFile, WAVEFORMATEX *pwfx, CKINFO *chunk);
BOOL ReadMemFile(MEMFILE *pMemFile, void *lpBuf, size_t length);
void FillMemFile(MEMFILE *pMemFile);
int SeekMemFile(MEMFILE *pMemFile, ULONG lDist, DWORD dwMethod);
BOOL ReadWaveSection(MEMFILE *pMemFile, DWORD id, CKINFO *chunk);
BYTE *LoadWaveFile(HANDLE hsFile, WAVEFORMATEX *pwfx, CKINFO *chunk);
>>>>>>> 46224337

#endif /* __WAVE_H__ */
<|MERGE_RESOLUTION|>--- conflicted
+++ resolved
@@ -1,29 +1,12 @@
-//HEADER_GOES_HERE
-#ifndef __WAVE_H__
-#define __WAVE_H__
-
-<<<<<<< HEAD
-BOOL WCloseFile(HANDLE file);
-LONG WGetFileSize(HANDLE hsFile, DWORD *lpFileSizeHigh, const char *FileName);
-=======
-void WCloseFile(HANDLE file);
-LONG WGetFileSize(HANDLE hsFile, DWORD *lpFileSizeHigh);
->>>>>>> 46224337
-void WGetFileArchive(HANDLE hsFile, DWORD *retry, const char *FileName);
-BOOL WOpenFile(const char *FileName, HANDLE *phsFile, BOOL mayNotExist);
-void WReadFile(HANDLE hsFile, LPVOID buf, DWORD to_read, const char *FileName);
-int WSetFilePointer(HANDLE file1, int offset, HANDLE file2, int whence);
-<<<<<<< HEAD
-=======
-BOOL LoadWaveFormat(HANDLE hsFile, WAVEFORMATEX *pwfx);
-void AllocateMemFile(HANDLE hsFile, MEMFILE *pMemFile, DWORD dwPos);
-void FreeMemFile(MEMFILE *pMemFile);
-BOOL ReadWaveFile(MEMFILE *pMemFile, WAVEFORMATEX *pwfx, CKINFO *chunk);
-BOOL ReadMemFile(MEMFILE *pMemFile, void *lpBuf, size_t length);
-void FillMemFile(MEMFILE *pMemFile);
-int SeekMemFile(MEMFILE *pMemFile, ULONG lDist, DWORD dwMethod);
-BOOL ReadWaveSection(MEMFILE *pMemFile, DWORD id, CKINFO *chunk);
-BYTE *LoadWaveFile(HANDLE hsFile, WAVEFORMATEX *pwfx, CKINFO *chunk);
->>>>>>> 46224337
-
-#endif /* __WAVE_H__ */
+//HEADER_GOES_HERE
+#ifndef __WAVE_H__
+#define __WAVE_H__
+
+void WCloseFile(HANDLE file);
+LONG WGetFileSize(HANDLE hsFile, DWORD *lpFileSizeHigh, const char *FileName);
+void WGetFileArchive(HANDLE hsFile, DWORD *retry, const char *FileName);
+BOOL WOpenFile(const char *FileName, HANDLE *phsFile, BOOL mayNotExist);
+void WReadFile(HANDLE hsFile, LPVOID buf, DWORD to_read, const char *FileName);
+int WSetFilePointer(HANDLE file1, int offset, HANDLE file2, int whence);
+
+#endif /* __WAVE_H__ */
--- conflicted
+++ resolved
@@ -1,60 +1,56 @@
-//HEADER_GOES_HERE
-#ifndef __TOWNERS_H__
-#define __TOWNERS_H__
-
-<<<<<<< HEAD
-DEVILUTION_BEGIN_NAMESPACE
-
-#ifdef __cplusplus
-extern "C" {
-#endif
-
-extern TownerStruct towner[16];
-=======
-extern TownerStruct towner[NUM_TOWNERS];
->>>>>>> 7e45f8bc
-
-int GetActiveTowner(int t);
-void SetTownerGPtrs(BYTE *pData, BYTE **pAnim);
-void NewTownerAnim(int tnum, BYTE *pAnim, int numFrames, int Delay);
-void InitTownerInfo(int i, int w, int sel, int t, int x, int y, int ao, int tp);
-void InitQstSnds(int i);
-void InitSmith();
-void InitBarOwner();
-void InitTownDead();
-void InitWitch();
-void InitBarmaid();
-void InitBoy();
-void InitHealer();
-void InitTeller();
-void InitDrunk();
-void InitCows();
-void InitTowners();
-void FreeTownerGFX();
-void TownCtrlMsg(int i);
-void TownBlackSmith();
-void TownBarOwner();
-void TownDead();
-void TownHealer();
-void TownStory();
-void TownDrunk();
-void TownBoy();
-void TownWitch();
-void TownBarMaid();
-void TownCow();
-void ProcessTowners();
-ItemStruct *PlrHasItem(int pnum, int item, int *i);
-void TownerTalk(int first, int t);
-void TalkToTowner(int p, int t);
-void CowSFX(int pnum);
-
-/* data */
-
-extern QuestTalkData Qtalklist[];
-#ifdef __cplusplus
-}
-#endif
-
-DEVILUTION_END_NAMESPACE
-
-#endif /* __TOWNERS_H__ */
+//HEADER_GOES_HERE
+#ifndef __TOWNERS_H__
+#define __TOWNERS_H__
+
+DEVILUTION_BEGIN_NAMESPACE
+
+#ifdef __cplusplus
+extern "C" {
+#endif
+
+extern TownerStruct towner[NUM_TOWNERS];
+
+int GetActiveTowner(int t);
+void SetTownerGPtrs(BYTE *pData, BYTE **pAnim);
+void NewTownerAnim(int tnum, BYTE *pAnim, int numFrames, int Delay);
+void InitTownerInfo(int i, int w, int sel, int t, int x, int y, int ao, int tp);
+void InitQstSnds(int i);
+void InitSmith();
+void InitBarOwner();
+void InitTownDead();
+void InitWitch();
+void InitBarmaid();
+void InitBoy();
+void InitHealer();
+void InitTeller();
+void InitDrunk();
+void InitCows();
+void InitTowners();
+void FreeTownerGFX();
+void TownCtrlMsg(int i);
+void TownBlackSmith();
+void TownBarOwner();
+void TownDead();
+void TownHealer();
+void TownStory();
+void TownDrunk();
+void TownBoy();
+void TownWitch();
+void TownBarMaid();
+void TownCow();
+void ProcessTowners();
+ItemStruct *PlrHasItem(int pnum, int item, int *i);
+void TownerTalk(int first, int t);
+void TalkToTowner(int p, int t);
+void CowSFX(int pnum);
+
+/* data */
+
+extern QuestTalkData Qtalklist[];
+#ifdef __cplusplus
+}
+#endif
+
+DEVILUTION_END_NAMESPACE
+
+#endif /* __TOWNERS_H__ */
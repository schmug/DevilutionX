--- conflicted
+++ resolved
@@ -1,136 +1,108 @@
-/**
- * @file control.h
- *
- * Interface of the character and main control panels
- */
-#ifndef __CONTROL_H__
-#define __CONTROL_H__
-
-<<<<<<< HEAD
-DEVILUTION_BEGIN_NAMESPACE
-
-#ifdef __cplusplus
-extern "C" {
-#endif
-
-extern BYTE *pDurIcons;
-extern BYTE *pChrButtons;
-=======
->>>>>>> 926b2ee2
-extern BOOL drawhpflag;
-extern BOOL dropGoldFlag;
-extern BOOL panbtn[8];
-extern BOOL chrbtn[4];
-extern BOOL lvlbtndown;
-extern int dropGoldValue;
-extern BOOL drawmanaflag;
-extern BOOL chrbtnactive;
-<<<<<<< HEAD
-extern BYTE *pPanelText;
-extern BYTE *pLifeBuff;
-extern BYTE *pBtmBuff;
-extern BYTE *pTalkBtns;
-extern int pstrjust[4];
-extern int pnumlines;
-=======
->>>>>>> 926b2ee2
-extern BOOL pinfoflag;
-extern int pSpell;
-extern char infoclr;
-extern char tempstr[256];
-extern BOOLEAN whisper[MAX_PLRS];
-extern int pSplType;
-extern int initialDropGoldIndex;
-extern BOOL talkflag;
-extern BOOL sbookflag;
-extern BOOL chrflag;
-extern BOOL drawbtnflag;
-extern char infostr[256];
-extern char panelstr[4][64];
-extern BOOL panelflag;
-extern int initialDropGoldValue;
-extern BOOL panbtndown;
-extern BOOL spselflag;
-
-void DrawSpellList();
-void SetSpell();
-void SetSpeedSpell(int slot);
-void ToggleSpell(int slot);
-void PrintChar(int sx, int sy, int nCel, char col);
-void AddPanelString(const char *str, BOOL just);
-void ClearPanel();
-void DrawPanelBox(int x, int y, int w, int h, int sx, int sy);
-void DrawLifeFlask();
-void UpdateLifeFlask();
-void DrawManaFlask();
-void control_update_life_mana();
-void UpdateManaFlask();
-void InitControlPan();
-void DrawCtrlPan();
-void DrawCtrlBtns();
-void DoSpeedBook();
-void DoPanBtn();
-void control_check_btn_press();
-void DoAutoMap();
-void CheckPanelInfo();
-void CheckBtnUp();
-void FreeControlPan();
-BOOL control_WriteStringToBuffer(BYTE *str);
-void DrawInfoBox();
-void PrintGameStr(int x, int y, const char *str, int color);
-void DrawChr();
-<<<<<<< HEAD
-#define ADD_PlrStringXY(x, y, width, pszStr, col) MY_PlrStringXY(x, y, width, pszStr, col, 1)
-void MY_PlrStringXY(int x, int y, int width, const char *pszStr, char col, int base);
-=======
->>>>>>> 926b2ee2
-void CheckLvlBtn();
-void ReleaseLvlBtn();
-void DrawLevelUpIcon();
-void CheckChrBtns();
-void ReleaseChrBtns();
-void DrawDurIcon();
-void RedBack();
-void DrawSpellBook();
-void CheckSBook();
-const char *get_pieces_str(int nGold);
-void DrawGoldSplit(int amount);
-void control_drop_gold(char vkey);
-void control_remove_gold(int pnum, int gold_index);
-void control_set_gold_curs(int pnum);
-void DrawTalkPan();
-<<<<<<< HEAD
-char *control_print_talk_msg(char *msg, int *x, int y, int just);
-=======
->>>>>>> 926b2ee2
-BOOL control_check_talk_btn();
-void control_release_talk_btn();
-void control_type_message();
-void control_reset_talk();
-BOOL control_talk_last_key(int vkey);
-BOOL control_presskeys(int vkey);
-
-/* rdata */
-extern const BYTE fontframe[128];
-extern const BYTE fontkern[68];
-extern const BYTE gbFontTransTbl[256];
-
-<<<<<<< HEAD
-/* data */
-
-extern char SpellITbl[MAX_SPELLS];
-extern int PanBtnPos[8][5];
-extern const char *const PanBtnHotKey[8];
-extern const char *const PanBtnStr[8];
-extern RECT32 ChrBtnsRect[4];
-extern int SpellPages[6][7];
-
-#ifdef __cplusplus
-}
-#endif
-
-DEVILUTION_END_NAMESPACE
-
-=======
->>>>>>> 926b2ee2
-#endif /* __CONTROL_H__ */
+/**
+ * @file control.h
+ *
+ * Interface of the character and main control panels
+ */
+#ifndef __CONTROL_H__
+#define __CONTROL_H__
+
+DEVILUTION_BEGIN_NAMESPACE
+
+#ifdef __cplusplus
+extern "C" {
+#endif
+
+extern BOOL drawhpflag;
+extern BOOL dropGoldFlag;
+extern BOOL panbtn[8];
+extern BOOL chrbtn[4];
+extern BOOL lvlbtndown;
+extern int dropGoldValue;
+extern BOOL drawmanaflag;
+extern BOOL chrbtnactive;
+extern BYTE *pPanelText;
+extern BOOL pinfoflag;
+extern int pSpell;
+extern char infoclr;
+extern char tempstr[256];
+extern BOOLEAN whisper[MAX_PLRS];
+extern int sbooktab;
+extern int pSplType;
+extern int initialDropGoldIndex;
+extern BOOL talkflag;
+extern BOOL sbookflag;
+extern BOOL chrflag;
+extern BOOL drawbtnflag;
+extern char infostr[256];
+extern char panelstr[4][64];
+extern BOOL panelflag;
+extern int initialDropGoldValue;
+extern BOOL panbtndown;
+extern BOOL spselflag;
+
+void DrawSpellList();
+void SetSpell();
+void SetSpeedSpell(int slot);
+void ToggleSpell(int slot);
+void PrintChar(int sx, int sy, int nCel, char col);
+void AddPanelString(const char *str, BOOL just);
+void ClearPanel();
+void DrawPanelBox(int x, int y, int w, int h, int sx, int sy);
+void DrawLifeFlask();
+void UpdateLifeFlask();
+void DrawManaFlask();
+void control_update_life_mana();
+void UpdateManaFlask();
+void InitControlPan();
+void DrawCtrlPan();
+void DrawCtrlBtns();
+void DoSpeedBook();
+void DoPanBtn();
+void control_check_btn_press();
+void DoAutoMap();
+void CheckPanelInfo();
+void CheckBtnUp();
+void FreeControlPan();
+BOOL control_WriteStringToBuffer(BYTE *str);
+void DrawInfoBox();
+void PrintGameStr(int x, int y, const char *str, int color);
+void DrawChr();
+void CheckLvlBtn();
+void ReleaseLvlBtn();
+void DrawLevelUpIcon();
+void CheckChrBtns();
+void ReleaseChrBtns();
+void DrawDurIcon();
+void RedBack();
+void DrawSpellBook();
+void CheckSBook();
+const char *get_pieces_str(int nGold);
+void DrawGoldSplit(int amount);
+void control_drop_gold(char vkey);
+void control_remove_gold(int pnum, int gold_index);
+void control_set_gold_curs(int pnum);
+void DrawTalkPan();
+BOOL control_check_talk_btn();
+void control_release_talk_btn();
+void control_type_message();
+void control_reset_talk();
+BOOL control_talk_last_key(int vkey);
+BOOL control_presskeys(int vkey);
+
+/* rdata */
+extern const BYTE fontframe[128];
+extern const BYTE fontkern[68];
+extern const BYTE gbFontTransTbl[256];
+
+/* data */
+
+extern RECT32 ChrBtnsRect[4];
+
+
+#ifdef __cplusplus
+}
+#endif
+
+DEVILUTION_END_NAMESPACE
+
+#endif /* __CONTROL_H__ */
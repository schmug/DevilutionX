#include "diablo.h"

<<<<<<< HEAD
DEVILUTION_BEGIN_NAMESPACE

int codec_decode(void *pbSrcDst, int size, char *pszPassword)
{
	unsigned int v3; // ebx
	char *v4;        // esi
	INT_PTR v5;      // ebx
	signed int v7;   // ecx
	int v8;          // esi
	char v9[128];    // [esp+8h] [ebp-98h]
	char dst[20];    // [esp+88h] [ebp-18h]
	int v11;         // [esp+9Ch] [ebp-4h]
	char *passworda; // [esp+A8h] [ebp+8h]
=======
int codec_decode(BYTE *pbSrcDst, DWORD size, char *pszPassword)
{
	char buf[128];
	char dst[20];
	int i;
>>>>>>> 01bc47c7

	codec_init_key(0, pszPassword);
	if (size <= 8)
		return 0;
	size = size - 8;
	if (size % 64 != 0)
		return 0;
	for (i = size; i != 0; pbSrcDst += 64, i -= 64) {
		memcpy(buf, pbSrcDst, 64);
		SHA1Result(0, dst);
		for (int j = 0; j < 64; j++) {
			buf[j] ^= dst[j % 20];
		}
		SHA1Calculate(0, buf, NULL);
		memset(dst, 0, sizeof(dst));
		memcpy(pbSrcDst, buf, 64);
	}

	memset(buf, 0, sizeof(buf));
	if (pbSrcDst[4] > 0) {
		size = 0;
		SHA1Clear();
	} else {
		SHA1Result(0, dst);
		if (*(DWORD *)pbSrcDst != *(DWORD *)dst) {
			memset(dst, 0, sizeof(dst));
			size = 0;
			SHA1Clear();
		} else {
			size += pbSrcDst[5] - 64;
			SHA1Clear();
		}
	}
	return size;
}

void codec_init_key(int unused, char *pszPassword)
{
	int i, ch, n;
	char key[136]; // last 64 bytes are the SHA1
	char pw[64];
	char digest[SHA1HashSize];
	char *keyInit;

	srand(0x7058);

	keyInit = key;
	for (i = 0; i < 136; i++) {
		*keyInit = rand();
		keyInit++;
	}
	ch = 0;
	for (i = 0; i < 64; i++) {
		if (!pszPassword[ch])
			ch = 0;
		pw[i] = pszPassword[ch];
		ch++;
	}
	SHA1Reset(0);
	SHA1Calculate(0, pw, digest);
	SHA1Clear();
	for (i = 0; (DWORD)i < 136; i++)
		key[i] ^= digest[i % 20];
	memset(pw, 0, sizeof(pw));
	memset(digest, 0, sizeof(digest));
	for (n = 0; n < 3; n++) {
		SHA1Reset(n);
		SHA1Calculate(n, &key[72], NULL);
	}
	memset(key, 0, sizeof(key));
}
// 4035DB: using guessed type char var_E0[72];
// 4035DB: using guessed type char var_58[64];
// 4035DB: using guessed type char dst[20];

DWORD codec_get_encoded_len(DWORD dwSrcBytes)
{
	if (dwSrcBytes % 64 != 0)
		dwSrcBytes += 64 - (dwSrcBytes % 64);
	return dwSrcBytes + 8;
}

void codec_encode(BYTE* pbSrcDst, DWORD size, int size_64, char *pszPassword)
{
	char buf[128];
	char tmp[20];
	char dst[20];
	DWORD chunk;
	WORD last_chunk;

	if (size_64 != codec_get_encoded_len(size))
		app_fatal("Invalid encode parameters");
	codec_init_key(1, pszPassword);

	last_chunk = 0;
	while (size != 0) {
		chunk = size < 64 ? size : 64;
		memcpy(buf, pbSrcDst, chunk);
		if (chunk < 64)
			memset(buf + chunk, 0, 64 - chunk);
		SHA1Result(0, dst);
		SHA1Calculate(0, buf, NULL);
		for (int j = 0; j < 64; j++) {
			buf[j] ^= dst[j % 20];
		}
		memset(dst, 0, sizeof(dst));
		memcpy(pbSrcDst, buf, 64);
		last_chunk = chunk;
		pbSrcDst += 64;
		size -= chunk;
	}
	memset(buf, 0, sizeof(buf));
	SHA1Result(0, tmp);
	pbSrcDst[4] = 0;
	((WORD *)pbSrcDst)[3] = 0;
	((DWORD *)pbSrcDst)[0] = ((DWORD *)tmp)[0];
	pbSrcDst[5] = last_chunk;
	SHA1Clear();
<<<<<<< HEAD
}
// 4036BE: using guessed type char var_AC[128];
// 4036BE: using guessed type char dst[20];

DEVILUTION_END_NAMESPACE

=======
}

>>>>>>> 01bc47c7
<|MERGE_RESOLUTION|>--- conflicted
+++ resolved
@@ -1,152 +1,131 @@
-#include "diablo.h"
-
-<<<<<<< HEAD
-DEVILUTION_BEGIN_NAMESPACE
-
-int codec_decode(void *pbSrcDst, int size, char *pszPassword)
-{
-	unsigned int v3; // ebx
-	char *v4;        // esi
-	INT_PTR v5;      // ebx
-	signed int v7;   // ecx
-	int v8;          // esi
-	char v9[128];    // [esp+8h] [ebp-98h]
-	char dst[20];    // [esp+88h] [ebp-18h]
-	int v11;         // [esp+9Ch] [ebp-4h]
-	char *passworda; // [esp+A8h] [ebp+8h]
-=======
-int codec_decode(BYTE *pbSrcDst, DWORD size, char *pszPassword)
-{
-	char buf[128];
-	char dst[20];
-	int i;
->>>>>>> 01bc47c7
-
-	codec_init_key(0, pszPassword);
-	if (size <= 8)
-		return 0;
-	size = size - 8;
-	if (size % 64 != 0)
-		return 0;
-	for (i = size; i != 0; pbSrcDst += 64, i -= 64) {
-		memcpy(buf, pbSrcDst, 64);
-		SHA1Result(0, dst);
-		for (int j = 0; j < 64; j++) {
-			buf[j] ^= dst[j % 20];
-		}
-		SHA1Calculate(0, buf, NULL);
-		memset(dst, 0, sizeof(dst));
-		memcpy(pbSrcDst, buf, 64);
-	}
-
-	memset(buf, 0, sizeof(buf));
-	if (pbSrcDst[4] > 0) {
-		size = 0;
-		SHA1Clear();
-	} else {
-		SHA1Result(0, dst);
-		if (*(DWORD *)pbSrcDst != *(DWORD *)dst) {
-			memset(dst, 0, sizeof(dst));
-			size = 0;
-			SHA1Clear();
-		} else {
-			size += pbSrcDst[5] - 64;
-			SHA1Clear();
-		}
-	}
-	return size;
-}
-
-void codec_init_key(int unused, char *pszPassword)
-{
-	int i, ch, n;
-	char key[136]; // last 64 bytes are the SHA1
-	char pw[64];
-	char digest[SHA1HashSize];
-	char *keyInit;
-
-	srand(0x7058);
-
-	keyInit = key;
-	for (i = 0; i < 136; i++) {
-		*keyInit = rand();
-		keyInit++;
-	}
-	ch = 0;
-	for (i = 0; i < 64; i++) {
-		if (!pszPassword[ch])
-			ch = 0;
-		pw[i] = pszPassword[ch];
-		ch++;
-	}
-	SHA1Reset(0);
-	SHA1Calculate(0, pw, digest);
-	SHA1Clear();
-	for (i = 0; (DWORD)i < 136; i++)
-		key[i] ^= digest[i % 20];
-	memset(pw, 0, sizeof(pw));
-	memset(digest, 0, sizeof(digest));
-	for (n = 0; n < 3; n++) {
-		SHA1Reset(n);
-		SHA1Calculate(n, &key[72], NULL);
-	}
-	memset(key, 0, sizeof(key));
-}
-// 4035DB: using guessed type char var_E0[72];
-// 4035DB: using guessed type char var_58[64];
-// 4035DB: using guessed type char dst[20];
-
-DWORD codec_get_encoded_len(DWORD dwSrcBytes)
-{
-	if (dwSrcBytes % 64 != 0)
-		dwSrcBytes += 64 - (dwSrcBytes % 64);
-	return dwSrcBytes + 8;
-}
-
-void codec_encode(BYTE* pbSrcDst, DWORD size, int size_64, char *pszPassword)
-{
-	char buf[128];
-	char tmp[20];
-	char dst[20];
-	DWORD chunk;
-	WORD last_chunk;
-
-	if (size_64 != codec_get_encoded_len(size))
-		app_fatal("Invalid encode parameters");
-	codec_init_key(1, pszPassword);
-
-	last_chunk = 0;
-	while (size != 0) {
-		chunk = size < 64 ? size : 64;
-		memcpy(buf, pbSrcDst, chunk);
-		if (chunk < 64)
-			memset(buf + chunk, 0, 64 - chunk);
-		SHA1Result(0, dst);
-		SHA1Calculate(0, buf, NULL);
-		for (int j = 0; j < 64; j++) {
-			buf[j] ^= dst[j % 20];
-		}
-		memset(dst, 0, sizeof(dst));
-		memcpy(pbSrcDst, buf, 64);
-		last_chunk = chunk;
-		pbSrcDst += 64;
-		size -= chunk;
-	}
-	memset(buf, 0, sizeof(buf));
-	SHA1Result(0, tmp);
-	pbSrcDst[4] = 0;
-	((WORD *)pbSrcDst)[3] = 0;
-	((DWORD *)pbSrcDst)[0] = ((DWORD *)tmp)[0];
-	pbSrcDst[5] = last_chunk;
-	SHA1Clear();
-<<<<<<< HEAD
-}
-// 4036BE: using guessed type char var_AC[128];
-// 4036BE: using guessed type char dst[20];
-
-DEVILUTION_END_NAMESPACE
-
-=======
-}
-
->>>>>>> 01bc47c7
+#include "diablo.h"
+
+DEVILUTION_BEGIN_NAMESPACE
+
+int codec_decode(BYTE *pbSrcDst, DWORD size, char *pszPassword)
+{
+	char buf[128];
+	char dst[20];
+	int i;
+
+	codec_init_key(0, pszPassword);
+	if (size <= 8)
+		return 0;
+	size = size - 8;
+	if (size % 64 != 0)
+		return 0;
+	for (i = size; i != 0; pbSrcDst += 64, i -= 64) {
+		memcpy(buf, pbSrcDst, 64);
+		SHA1Result(0, dst);
+		for (int j = 0; j < 64; j++) {
+			buf[j] ^= dst[j % 20];
+		}
+		SHA1Calculate(0, buf, NULL);
+		memset(dst, 0, sizeof(dst));
+		memcpy(pbSrcDst, buf, 64);
+	}
+
+	memset(buf, 0, sizeof(buf));
+	if (pbSrcDst[4] > 0) {
+		size = 0;
+		SHA1Clear();
+	} else {
+		SHA1Result(0, dst);
+		if (*(DWORD *)pbSrcDst != *(DWORD *)dst) {
+			memset(dst, 0, sizeof(dst));
+			size = 0;
+			SHA1Clear();
+		} else {
+			size += pbSrcDst[5] - 64;
+			SHA1Clear();
+		}
+	}
+	return size;
+}
+
+void codec_init_key(int unused, char *pszPassword)
+{
+	int i, ch, n;
+	char key[136]; // last 64 bytes are the SHA1
+	char pw[64];
+	char digest[SHA1HashSize];
+	char *keyInit;
+
+	srand(0x7058);
+
+	keyInit = key;
+	for (i = 0; i < 136; i++) {
+		*keyInit = rand();
+		keyInit++;
+	}
+	ch = 0;
+	for (i = 0; i < 64; i++) {
+		if (!pszPassword[ch])
+			ch = 0;
+		pw[i] = pszPassword[ch];
+		ch++;
+	}
+	SHA1Reset(0);
+	SHA1Calculate(0, pw, digest);
+	SHA1Clear();
+	for (i = 0; (DWORD)i < 136; i++)
+		key[i] ^= digest[i % 20];
+	memset(pw, 0, sizeof(pw));
+	memset(digest, 0, sizeof(digest));
+	for (n = 0; n < 3; n++) {
+		SHA1Reset(n);
+		SHA1Calculate(n, &key[72], NULL);
+	}
+	memset(key, 0, sizeof(key));
+}
+// 4035DB: using guessed type char var_E0[72];
+// 4035DB: using guessed type char var_58[64];
+// 4035DB: using guessed type char dst[20];
+
+DWORD codec_get_encoded_len(DWORD dwSrcBytes)
+{
+	if (dwSrcBytes % 64 != 0)
+		dwSrcBytes += 64 - (dwSrcBytes % 64);
+	return dwSrcBytes + 8;
+}
+
+void codec_encode(BYTE* pbSrcDst, DWORD size, int size_64, char *pszPassword)
+{
+	char buf[128];
+	char tmp[20];
+	char dst[20];
+	DWORD chunk;
+	WORD last_chunk;
+
+	if (size_64 != codec_get_encoded_len(size))
+		app_fatal("Invalid encode parameters");
+	codec_init_key(1, pszPassword);
+
+	last_chunk = 0;
+	while (size != 0) {
+		chunk = size < 64 ? size : 64;
+		memcpy(buf, pbSrcDst, chunk);
+		if (chunk < 64)
+			memset(buf + chunk, 0, 64 - chunk);
+		SHA1Result(0, dst);
+		SHA1Calculate(0, buf, NULL);
+		for (int j = 0; j < 64; j++) {
+			buf[j] ^= dst[j % 20];
+		}
+		memset(dst, 0, sizeof(dst));
+		memcpy(pbSrcDst, buf, 64);
+		last_chunk = chunk;
+		pbSrcDst += 64;
+		size -= chunk;
+	}
+	memset(buf, 0, sizeof(buf));
+	SHA1Result(0, tmp);
+	pbSrcDst[4] = 0;
+	((WORD *)pbSrcDst)[3] = 0;
+	((DWORD *)pbSrcDst)[0] = ((DWORD *)tmp)[0];
+	pbSrcDst[5] = last_chunk;
+	SHA1Clear();
+}
+
+DEVILUTION_END_NAMESPACE
+
--- conflicted
+++ resolved
@@ -1,697 +1,691 @@
-/**
- * @file cursor.cpp
- *
- * Implementation of cursor tracking functionality.
- */
-#include "all.h"
-
-DEVILUTION_BEGIN_NAMESPACE
-
-/** Pixel width of the current cursor image */
-int cursW;
-/** Pixel height of the current cursor image */
-int cursH;
-/** Current highlighted monster */
-int pcursmonst = -1;
-/** Width of current cursor in inventory cells */
-int icursW28;
-/** Height of current cursor in inventory cells */
-int icursH28;
-/** Cursor images CEL */
-BYTE *pCursCels;
-#ifdef HELLFIRE
-BYTE *pCursCels2;
-#endif
-
-/** inv_item value */
-char pcursinvitem;
-/** Pixel width of the current cursor image */
-int icursW;
-/** Pixel height of the current cursor image */
-int icursH;
-/** Current highlighted item */
-char pcursitem;
-/** Current highlighted object */
-char pcursobj;
-/** Current highlighted player */
-char pcursplr;
-/** Current highlighted tile row */
-int cursmx;
-/** Current highlighted tile column */
-int cursmy;
-/** Previously highlighted monster */
-int pcurstemp;
-/** Index of current cursor image */
-int pcurs;
-
-/* rdata */
-/** Maps from objcurs.cel frame number to frame width. */
-const int InvItemWidth[] = {
-	// clang-format off
-	// Cursors
-	0, 33, 32, 32, 32, 32, 32, 32, 32, 32, 32, 23,
-	// Items
-	1 * 28, 1 * 28, 1 * 28, 1 * 28, 1 * 28, 1 * 28, 1 * 28, 1 * 28, 1 * 28, 1 * 28,
-	1 * 28, 1 * 28, 1 * 28, 1 * 28, 1 * 28, 1 * 28, 1 * 28, 1 * 28, 1 * 28, 1 * 28,
-	1 * 28, 1 * 28, 1 * 28, 1 * 28, 1 * 28, 1 * 28, 1 * 28, 1 * 28, 1 * 28, 1 * 28,
-	1 * 28, 1 * 28, 1 * 28, 1 * 28, 1 * 28, 1 * 28, 1 * 28, 1 * 28, 1 * 28, 1 * 28,
-	1 * 28, 1 * 28, 1 * 28, 1 * 28, 1 * 28, 1 * 28, 1 * 28, 1 * 28, 1 * 28, 1 * 28,
-	1 * 28, 1 * 28, 1 * 28, 1 * 28, 1 * 28, 1 * 28, 1 * 28, 1 * 28, 1 * 28, 1 * 28,
-	1 * 28, 1 * 28, 1 * 28, 1 * 28, 1 * 28, 1 * 28, 1 * 28, 1 * 28, 1 * 28, 1 * 28,
-	1 * 28, 1 * 28, 1 * 28, 1 * 28, 1 * 28, 2 * 28, 2 * 28, 2 * 28, 2 * 28, 2 * 28,
-	2 * 28, 2 * 28, 2 * 28, 2 * 28, 2 * 28, 2 * 28, 2 * 28, 2 * 28, 2 * 28, 2 * 28,
-	2 * 28, 2 * 28, 2 * 28, 2 * 28, 2 * 28, 2 * 28, 2 * 28, 2 * 28, 2 * 28, 2 * 28,
-	2 * 28, 2 * 28, 2 * 28, 2 * 28, 2 * 28, 2 * 28, 2 * 28, 2 * 28, 2 * 28, 2 * 28,
-	2 * 28, 2 * 28, 2 * 28, 2 * 28, 2 * 28, 2 * 28, 2 * 28, 2 * 28, 2 * 28, 2 * 28,
-	2 * 28, 2 * 28, 2 * 28, 2 * 28, 2 * 28, 2 * 28, 2 * 28, 2 * 28, 2 * 28, 2 * 28,
-	2 * 28, 2 * 28, 2 * 28, 2 * 28, 2 * 28, 2 * 28, 2 * 28, 2 * 28, 2 * 28, 2 * 28,
-	2 * 28, 2 * 28, 2 * 28, 2 * 28, 2 * 28, 2 * 28, 2 * 28, 2 * 28, 2 * 28, 2 * 28,
-	2 * 28, 2 * 28, 2 * 28, 2 * 28, 2 * 28, 2 * 28, 2 * 28, 2 * 28, 2 * 28, 2 * 28,
-	2 * 28, 2 * 28, 2 * 28, 2 * 28, 2 * 28, 2 * 28, 2 * 28, 2 * 28,
-#ifdef HELLFIRE
-	1 * 28, 1 * 28, 1 * 28, 1 * 28, 1 * 28, 1 * 28, 1 * 28, 1 * 28, 1 * 28, 1 * 28,
-	1 * 28, 1 * 28, 1 * 28, 1 * 28, 1 * 28, 1 * 28, 1 * 28, 1 * 28, 1 * 28, 1 * 28,
-	1 * 28, 1 * 28, 1 * 28, 1 * 28, 1 * 28, 1 * 28, 1 * 28, 1 * 28, 1 * 28, 1 * 28,
-	2 * 28, 2 * 28, 1 * 28, 1 * 28, 1 * 28, 2 * 28, 2 * 28, 2 * 28, 2 * 28, 2 * 28,
-	2 * 28, 2 * 28, 2 * 28, 2 * 28, 2 * 28, 2 * 28, 2 * 28, 2 * 28, 2 * 28, 2 * 28,
-	2 * 28, 2 * 28, 2 * 28, 2 * 28, 2 * 28, 2 * 28, 2 * 28, 2 * 28, 2 * 28
-#endif
-	// clang-format on
-};
-
-/** Maps from objcurs.cel frame number to frame height. */
-const int InvItemHeight[] = {
-	// clang-format off
-	// Cursors
-	0, 29, 32, 32, 32, 32, 32, 32, 32, 32, 32, 35,
-	// Items
-	1 * 28, 1 * 28, 1 * 28, 1 * 28, 1 * 28, 1 * 28, 1 * 28, 1 * 28, 1 * 28, 1 * 28,
-	1 * 28, 1 * 28, 1 * 28, 1 * 28, 1 * 28, 1 * 28, 1 * 28, 1 * 28, 1 * 28, 1 * 28,
-	1 * 28, 1 * 28, 1 * 28, 1 * 28, 1 * 28, 1 * 28, 1 * 28, 1 * 28, 1 * 28, 1 * 28,
-	1 * 28, 1 * 28, 1 * 28, 1 * 28, 1 * 28, 1 * 28, 1 * 28, 1 * 28, 1 * 28, 1 * 28,
-	1 * 28, 1 * 28, 1 * 28, 1 * 28, 1 * 28, 1 * 28, 1 * 28, 1 * 28, 1 * 28, 1 * 28,
-	2 * 28, 2 * 28, 2 * 28, 2 * 28, 2 * 28, 2 * 28, 3 * 28, 3 * 28, 3 * 28, 3 * 28,
-	3 * 28, 3 * 28, 3 * 28, 3 * 28, 3 * 28, 3 * 28, 3 * 28, 3 * 28, 3 * 28, 3 * 28,
-	3 * 28, 3 * 28, 3 * 28, 3 * 28, 3 * 28, 2 * 28, 2 * 28, 2 * 28, 2 * 28, 2 * 28,
-	2 * 28, 2 * 28, 2 * 28, 2 * 28, 2 * 28, 2 * 28, 2 * 28, 2 * 28, 2 * 28, 2 * 28,
-	2 * 28, 2 * 28, 2 * 28, 2 * 28, 2 * 28, 2 * 28, 2 * 28, 2 * 28, 2 * 28, 2 * 28,
-	3 * 28, 3 * 28, 3 * 28, 3 * 28, 3 * 28, 3 * 28, 3 * 28, 3 * 28, 3 * 28, 3 * 28,
-	3 * 28, 3 * 28, 3 * 28, 3 * 28, 3 * 28, 3 * 28, 3 * 28, 3 * 28, 3 * 28, 3 * 28,
-	3 * 28, 3 * 28, 3 * 28, 3 * 28, 3 * 28, 3 * 28, 3 * 28, 3 * 28, 3 * 28, 3 * 28,
-	3 * 28, 3 * 28, 3 * 28, 3 * 28, 3 * 28, 3 * 28, 3 * 28, 3 * 28, 3 * 28, 3 * 28,
-	3 * 28, 3 * 28, 3 * 28, 3 * 28, 3 * 28, 3 * 28, 3 * 28, 3 * 28, 3 * 28, 3 * 28,
-	3 * 28, 3 * 28, 3 * 28, 3 * 28, 3 * 28, 3 * 28, 3 * 28, 3 * 28, 3 * 28, 3 * 28,
-	3 * 28, 3 * 28, 3 * 28, 3 * 28, 3 * 28, 3 * 28, 3 * 28, 3 * 28,
-#ifdef HELLFIRE
-	1 * 28, 1 * 28, 1 * 28, 1 * 28, 1 * 28, 1 * 28, 1 * 28, 1 * 28, 1 * 28, 1 * 28,
-	1 * 28, 1 * 28, 1 * 28, 1 * 28, 1 * 28, 1 * 28, 1 * 28, 1 * 28, 1 * 28, 1 * 28,
-	1 * 28, 1 * 28, 1 * 28, 1 * 28, 1 * 28, 1 * 28, 1 * 28, 1 * 28, 1 * 28, 1 * 28,
-	2 * 28, 2 * 28, 3 * 28, 3 * 28, 3 * 28, 3 * 28, 3 * 28, 3 * 28, 3 * 28, 3 * 28,
-	3 * 28, 3 * 28, 3 * 28, 3 * 28, 3 * 28, 3 * 28, 3 * 28, 3 * 28, 3 * 28, 3 * 28,
-	3 * 28, 3 * 28, 3 * 28, 3 * 28, 3 * 28, 3 * 28, 3 * 28, 3 * 28, 3 * 28
-#endif
-	// clang-format on
-};
-
-void InitCursor()
-{
-	assert(!pCursCels);
-	pCursCels = LoadFileInMem("Data\\Inv\\Objcurs.CEL", NULL);
-#ifdef HELLFIRE
-	pCursCels2 = LoadFileInMem("Data\\Inv\\Objcurs2.CEL", NULL);
-#endif
-	ClearCursor();
-}
-
-void FreeCursor()
-{
-	MemFreeDbg(pCursCels);
-#ifdef HELLFIRE
-	MemFreeDbg(pCursCels2);
-#endif
-	ClearCursor();
-}
-
-void SetICursor(int i)
-{
-	icursW = InvItemWidth[i];
-	icursH = InvItemHeight[i];
-	icursW28 = icursW / 28;
-	icursH28 = icursH / 28;
-}
-
-void SetCursor_(int i)
-{
-	pcurs = i;
-	cursW = InvItemWidth[i];
-	cursH = InvItemHeight[i];
-	SetICursor(i);
-}
-
-void NewCursor(int i)
-{
-	SetCursor_(i);
-}
-
-void InitLevelCursor()
-{
-	SetCursor_(CURSOR_HAND);
-	cursmx = ViewX;
-	cursmy = ViewY;
-	pcurstemp = -1;
-	pcursmonst = -1;
-	pcursobj = -1;
-	pcursitem = -1;
-	pcursplr = -1;
-	ClearCursor();
-}
-
-void CheckTown()
-{
-	int i, mx;
-
-	for (i = 0; i < nummissiles; i++) {
-		mx = missileactive[i];
-		if (missile[mx]._mitype == MIS_TOWN) {
-			if (cursmx == missile[mx]._mix - 1 && cursmy == missile[mx]._miy
-			    || cursmx == missile[mx]._mix && cursmy == missile[mx]._miy - 1
-			    || cursmx == missile[mx]._mix - 1 && cursmy == missile[mx]._miy - 1
-			    || cursmx == missile[mx]._mix - 2 && cursmy == missile[mx]._miy - 1
-			    || cursmx == missile[mx]._mix - 2 && cursmy == missile[mx]._miy - 2
-			    || cursmx == missile[mx]._mix - 1 && cursmy == missile[mx]._miy - 2
-			    || cursmx == missile[mx]._mix && cursmy == missile[mx]._miy) {
-				trigflag = TRUE;
-				ClearPanel();
-				strcpy(infostr, "Town Portal");
-				sprintf(tempstr, "from %s", plr[missile[mx]._misource]._pName);
-				AddPanelString(tempstr, TRUE);
-				cursmx = missile[mx]._mix;
-				cursmy = missile[mx]._miy;
-			}
-		}
-	}
-}
-
-void CheckRportal()
-{
-	int i, mx;
-
-	for (i = 0; i < nummissiles; i++) {
-		mx = missileactive[i];
-		if (missile[mx]._mitype == MIS_RPORTAL) {
-			if (cursmx == missile[mx]._mix - 1 && cursmy == missile[mx]._miy
-			    || cursmx == missile[mx]._mix && cursmy == missile[mx]._miy - 1
-			    || cursmx == missile[mx]._mix - 1 && cursmy == missile[mx]._miy - 1
-			    || cursmx == missile[mx]._mix - 2 && cursmy == missile[mx]._miy - 1
-			    || cursmx == missile[mx]._mix - 2 && cursmy == missile[mx]._miy - 2
-			    || cursmx == missile[mx]._mix - 1 && cursmy == missile[mx]._miy - 2
-			    || cursmx == missile[mx]._mix && cursmy == missile[mx]._miy) {
-				trigflag = TRUE;
-				ClearPanel();
-				strcpy(infostr, "Portal to");
-				if (!setlevel)
-					strcpy(tempstr, "The Unholy Altar");
-				else
-					strcpy(tempstr, "level 15");
-				AddPanelString(tempstr, TRUE);
-				cursmx = missile[mx]._mix;
-				cursmy = missile[mx]._miy;
-			}
-		}
-	}
-}
-
-void CheckCursMove()
-{
-	int i, sx, sy, fx, fy, mx, my, tx, ty, px, py, xx, yy, mi, columns, rows, xo, yo;
-	char bv;
-	BOOL flipflag, flipx, flipy;
-
-	sx = MouseX;
-	sy = MouseY;
-
-	if (PANELS_COVER) {
-		if (chrflag || questlog) {
-			if (sx >= SCREEN_WIDTH / 2) { /// BUGFIX: (sx >= SCREEN_WIDTH / 2) (fixed)
-				sx -= SCREEN_WIDTH / 4;
-			} else {
-				sx = 0;
-			}
-		} else if (invflag || sbookflag) {
-			if (sx <= SCREEN_WIDTH / 2) {
-				sx += SCREEN_WIDTH / 4;
-			} else {
-				sx = 0;
-			}
-		}
-	}
-	if (sy > PANEL_TOP - 1 && MouseX >= PANEL_LEFT && MouseX < PANEL_LEFT + PANEL_WIDTH && track_isscrolling()) {
-		sy = PANEL_TOP - 1;
-	}
-
-	if (!zoomflag) {
-		sx >>= 1;
-		sy >>= 1;
-	}
-
-	// Adjust by player offset and tile grid alignment
-	CalcTileOffset(&xo, &yo);
-	sx -= ScrollInfo._sxoff - xo;
-	sy -= ScrollInfo._syoff - yo;
-
-	// Predict the next frame when walking to avoid input jitter
-	fx = plr[myplr]._pVar6 / 256;
-	fy = plr[myplr]._pVar7 / 256;
-	fx -= (plr[myplr]._pVar6 + plr[myplr]._pxvel) / 256;
-	fy -= (plr[myplr]._pVar7 + plr[myplr]._pyvel) / 256;
-	if (ScrollInfo._sdir != SDIR_NONE) {
-		sx -= fx;
-		sy -= fy;
-	}
-
-	// Convert to tile grid
-	mx = ViewX;
-	my = ViewY;
-
-	TilesInView(&columns, &rows);
-	int lrow = rows - RowsCoveredByPanel();
-
-	// Center player tile on screen
-	ShiftGrid(&mx, &my, -columns / 2, -lrow / 2);
-
-	// Align grid
-	if ((columns & 1) == 0 && (lrow & 1) == 0) {
-		sy += TILE_HEIGHT / 2;
-	} else if (columns & 1 && lrow & 1) {
-		sx -= TILE_WIDTH / 2;
-	} else if (columns & 1 && (lrow & 1) == 0) {
-		my++;
-	}
-
-	if (!zoomflag) {
-		sy -= TILE_HEIGHT / 4;
-	}
-
-	tx = sx / TILE_WIDTH;
-	ty = sy / TILE_HEIGHT;
-	ShiftGrid(&mx, &my, tx, ty);
-
-	// Shift position to match diamond grid aligment
-	px = sx % TILE_WIDTH;
-	py = sy % TILE_HEIGHT;
-
-	// Shift position to match diamond grid aligment
-	flipy = py < (px >> 1);
-	if (flipy) {
-		my--;
-	}
-	flipx = py >= TILE_HEIGHT - (px >> 1);
-	if (flipx) {
-		mx++;
-	}
-
-	if (mx < 0) {
-		mx = 0;
-	}
-	if (mx >= MAXDUNX) {
-		mx = MAXDUNX - 1;
-	}
-	if (my < 0) {
-		my = 0;
-	}
-	if (my >= MAXDUNY) {
-		my = MAXDUNY - 1;
-	}
-
-	flipflag = flipy && flipx || (flipy || flipx) && px < TILE_WIDTH / 2;
-
-	pcurstemp = pcursmonst;
-	pcursmonst = -1;
-	pcursobj = -1;
-	pcursitem = -1;
-	if (pcursinvitem != -1) {
-		drawsbarflag = TRUE;
-	}
-	pcursinvitem = -1;
-	pcursplr = -1;
-	uitemflag = FALSE;
-	panelflag = FALSE;
-	trigflag = FALSE;
-
-	if (plr[myplr]._pInvincible) {
-		return;
-	}
-	if (pcurs >= CURSOR_FIRSTITEM || spselflag) {
-		cursmx = mx;
-		cursmy = my;
-		return;
-	}
-	if (MouseY > PANEL_TOP && MouseX >= PANEL_LEFT && MouseX <= PANEL_LEFT + PANEL_WIDTH) {
-		CheckPanelInfo();
-		return;
-	}
-	if (doomflag) {
-		return;
-	}
-	if (invflag && MouseX > RIGHT_PANEL && MouseY <= SPANEL_HEIGHT) {
-		pcursinvitem = CheckInvHLight();
-		return;
-	}
-	if (sbookflag && MouseX > RIGHT_PANEL && MouseY <= SPANEL_HEIGHT) {
-		return;
-	}
-	if ((chrflag || questlog) && MouseX < SPANEL_WIDTH && MouseY <= SPANEL_HEIGHT) {
-		return;
-	}
-
-	if (leveltype != DTYPE_TOWN) {
-		if (pcurstemp != -1) {
-			if (!flipflag && mx + 2 < MAXDUNX && my + 1 < MAXDUNY && dMonster[mx + 2][my + 1] != 0 && dFlags[mx + 2][my + 1] & BFLAG_LIT) {
-				mi = dMonster[mx + 2][my + 1] > 0 ? dMonster[mx + 2][my + 1] - 1 : -(dMonster[mx + 2][my + 1] + 1);
-				if (mi == pcurstemp && monster[mi]._mhitpoints >> 6 > 0 && monster[mi].MData->mSelFlag & 4) {
-					cursmx = mx + 2; /// BUGFIX: 'mx + 2' (fixed)
-					cursmy = my + 1; /// BUGFIX: 'my + 1' (fixed)
-					pcursmonst = mi;
-				}
-			}
-			if (flipflag && mx + 1 < MAXDUNX && my + 2 < MAXDUNY && dMonster[mx + 1][my + 2] != 0 && dFlags[mx + 1][my + 2] & BFLAG_LIT) {
-				mi = dMonster[mx + 1][my + 2] > 0 ? dMonster[mx + 1][my + 2] - 1 : -(dMonster[mx + 1][my + 2] + 1);
-				if (mi == pcurstemp && monster[mi]._mhitpoints >> 6 > 0 && monster[mi].MData->mSelFlag & 4) {
-					cursmx = mx + 1;
-					cursmy = my + 2;
-					pcursmonst = mi;
-				}
-			}
-			if (mx + 2 < MAXDUNX && my + 2 < MAXDUNY && dMonster[mx + 2][my + 2] != 0 && dFlags[mx + 2][my + 2] & BFLAG_LIT) {
-				mi = dMonster[mx + 2][my + 2] > 0 ? dMonster[mx + 2][my + 2] - 1 : -(dMonster[mx + 2][my + 2] + 1);
-				if (mi == pcurstemp && monster[mi]._mhitpoints >> 6 > 0 && monster[mi].MData->mSelFlag & 4) {
-					cursmx = mx + 2;
-					cursmy = my + 2;
-					pcursmonst = mi;
-				}
-			}
-			if (mx + 1 < MAXDUNX && !flipflag && dMonster[mx + 1][my] != 0 && dFlags[mx + 1][my] & BFLAG_LIT) {
-				mi = dMonster[mx + 1][my] > 0 ? dMonster[mx + 1][my] - 1 : -(dMonster[mx + 1][my] + 1);
-				if (mi == pcurstemp && monster[mi]._mhitpoints >> 6 > 0 && monster[mi].MData->mSelFlag & 2) {
-					cursmx = mx + 1;
-					cursmy = my;
-					pcursmonst = mi;
-				}
-			}
-			if (my + 1 < MAXDUNY && flipflag && dMonster[mx][my + 1] != 0 && dFlags[mx][my + 1] & BFLAG_LIT) {
-				mi = dMonster[mx][my + 1] > 0 ? dMonster[mx][my + 1] - 1 : -(dMonster[mx][my + 1] + 1);
-				if (mi == pcurstemp && monster[mi]._mhitpoints >> 6 > 0 && monster[mi].MData->mSelFlag & 2) {
-					cursmx = mx;
-					cursmy = my + 1;
-					pcursmonst = mi;
-				}
-			}
-			if (dMonster[mx][my] != 0 && dFlags[mx][my] & BFLAG_LIT) {
-				mi = dMonster[mx][my] > 0 ? dMonster[mx][my] - 1 : -(dMonster[mx][my] + 1);
-				if (mi == pcurstemp && monster[mi]._mhitpoints >> 6 > 0 && monster[mi].MData->mSelFlag & 1) {
-					cursmx = mx;
-					cursmy = my;
-					pcursmonst = mi;
-				}
-			}
-			if (mx + 1 < MAXDUNX && my + 1 < MAXDUNY && dMonster[mx + 1][my + 1] != 0 && dFlags[mx + 1][my + 1] & BFLAG_LIT) {
-				mi = dMonster[mx + 1][my + 1] > 0 ? dMonster[mx + 1][my + 1] - 1 : -(dMonster[mx + 1][my + 1] + 1);
-				if (mi == pcurstemp && monster[mi]._mhitpoints >> 6 > 0 && monster[mi].MData->mSelFlag & 2) {
-					cursmx = mx + 1;
-					cursmy = my + 1;
-					pcursmonst = mi;
-				}
-			}
-			if (pcursmonst != -1 && monster[pcursmonst]._mFlags & MFLAG_HIDDEN) {
-				pcursmonst = -1;
-				cursmx = mx;
-				cursmy = my;
-			}
-#ifdef HELLFIRE
-			if (pcursmonst != -1 && monster[pcursmonst]._mFlags & MFLAG_GOLEM && !(monster[pcursmonst]._mFlags & MFLAG_UNUSED)) {
-				pcursmonst = -1;
-			}
-#else
-			if (pcursmonst != -1 && monster[pcursmonst]._mFlags & MFLAG_GOLEM) {
-				pcursmonst = -1;
-			}
-#endif
-			if (pcursmonst != -1) {
-				return;
-			}
-		}
-		if (!flipflag && mx + 2 < MAXDUNX && my + 1 < MAXDUNY && dMonster[mx + 2][my + 1] != 0 && dFlags[mx + 2][my + 1] & BFLAG_LIT) {
-			mi = dMonster[mx + 2][my + 1] > 0 ? dMonster[mx + 2][my + 1] - 1 : -(dMonster[mx + 2][my + 1] + 1);
-			if (monster[mi]._mhitpoints >> 6 > 0 && monster[mi].MData->mSelFlag & 4) {
-				cursmx = mx + 2;
-				cursmy = my + 1;
-				pcursmonst = mi;
-			}
-		}
-		if (flipflag && mx + 1 < MAXDUNX && my + 2 < MAXDUNY && dMonster[mx + 1][my + 2] != 0 && dFlags[mx + 1][my + 2] & BFLAG_LIT) {
-			mi = dMonster[mx + 1][my + 2] > 0 ? dMonster[mx + 1][my + 2] - 1 : -(dMonster[mx + 1][my + 2] + 1);
-			if (monster[mi]._mhitpoints >> 6 > 0 && monster[mi].MData->mSelFlag & 4) {
-				cursmx = mx + 1;
-				cursmy = my + 2;
-				pcursmonst = mi;
-			}
-		}
-		if (mx + 2 < MAXDUNX && my + 2 < MAXDUNY && dMonster[mx + 2][my + 2] != 0 && dFlags[mx + 2][my + 2] & BFLAG_LIT) {
-			mi = dMonster[mx + 2][my + 2] > 0 ? dMonster[mx + 2][my + 2] - 1 : -(dMonster[mx + 2][my + 2] + 1);
-			if (monster[mi]._mhitpoints >> 6 > 0 && monster[mi].MData->mSelFlag & 4) {
-				cursmx = mx + 2;
-				cursmy = my + 2;
-				pcursmonst = mi;
-			}
-		}
-		if (!flipflag && mx + 1 < MAXDUNX && dMonster[mx + 1][my] != 0 && dFlags[mx + 1][my] & BFLAG_LIT) {
-			mi = dMonster[mx + 1][my] > 0 ? dMonster[mx + 1][my] - 1 : -(dMonster[mx + 1][my] + 1);
-			if (monster[mi]._mhitpoints >> 6 > 0 && monster[mi].MData->mSelFlag & 2) {
-				cursmx = mx + 1;
-				cursmy = my;
-				pcursmonst = mi;
-			}
-		}
-		if (flipflag && my + 1 < MAXDUNY && dMonster[mx][my + 1] != 0 && dFlags[mx][my + 1] & BFLAG_LIT) {
-			mi = dMonster[mx][my + 1] > 0 ? dMonster[mx][my + 1] - 1 : -(dMonster[mx][my + 1] + 1);
-			if (monster[mi]._mhitpoints >> 6 > 0 && monster[mi].MData->mSelFlag & 2) {
-				cursmx = mx;
-				cursmy = my + 1;
-				pcursmonst = mi;
-			}
-		}
-		if (dMonster[mx][my] != 0 && dFlags[mx][my] & BFLAG_LIT) {
-			mi = dMonster[mx][my] > 0 ? dMonster[mx][my] - 1 : -(dMonster[mx][my] + 1);
-			if (monster[mi]._mhitpoints >> 6 > 0 && monster[mi].MData->mSelFlag & 1) {
-				cursmx = mx;
-				cursmy = my;
-				pcursmonst = mi;
-			}
-		}
-		if (mx + 1 < MAXDUNX && my + 1 < MAXDUNY && dMonster[mx + 1][my + 1] != 0 && dFlags[mx + 1][my + 1] & BFLAG_LIT) {
-			mi = dMonster[mx + 1][my + 1] > 0 ? dMonster[mx + 1][my + 1] - 1 : -(dMonster[mx + 1][my + 1] + 1);
-			if (monster[mi]._mhitpoints >> 6 > 0 && monster[mi].MData->mSelFlag & 2) {
-				cursmx = mx + 1;
-				cursmy = my + 1;
-				pcursmonst = mi;
-			}
-		}
-		if (pcursmonst != -1 && monster[pcursmonst]._mFlags & MFLAG_HIDDEN) {
-			pcursmonst = -1;
-			cursmx = mx;
-			cursmy = my;
-		}
-#ifdef HELLFIRE
-		if (pcursmonst != -1 && monster[pcursmonst]._mFlags & MFLAG_GOLEM && !(monster[pcursmonst]._mFlags & MFLAG_UNUSED)) {
-			pcursmonst = -1;
-		}
-#else
-		if (pcursmonst != -1 && monster[pcursmonst]._mFlags & MFLAG_GOLEM) {
-			pcursmonst = -1;
-		}
-#endif
-	} else {
-		if (!flipflag && mx + 1 < MAXDUNX && dMonster[mx + 1][my] > 0) {
-			pcursmonst = dMonster[mx + 1][my] - 1;
-			cursmx = mx + 1;
-			cursmy = my;
-		}
-		if (flipflag && my + 1 < MAXDUNY && dMonster[mx][my + 1] > 0) {
-			pcursmonst = dMonster[mx][my + 1] - 1;
-			cursmx = mx;
-			cursmy = my + 1;
-		}
-		if (dMonster[mx][my] > 0) {
-			pcursmonst = dMonster[mx][my] - 1;
-			cursmx = mx;
-			cursmy = my;
-		}
-		if (mx + 1 < MAXDUNX && my + 1 < MAXDUNY && dMonster[mx + 1][my + 1] > 0) {
-			pcursmonst = dMonster[mx + 1][my + 1] - 1;
-			cursmx = mx + 1;
-			cursmy = my + 1;
-		}
-		if (pcursmonst != -1 && !towner[pcursmonst]._tSelFlag) {
-			pcursmonst = -1;
-		}
-	}
-
-	if (pcursmonst == -1) {
-		if (!flipflag && mx + 1 < MAXDUNX && dPlayer[mx + 1][my] != 0) {
-			bv = dPlayer[mx + 1][my] > 0 ? dPlayer[mx + 1][my] - 1 : -(dPlayer[mx + 1][my] + 1);
-			if (bv != myplr && plr[bv]._pHitPoints != 0) {
-				cursmx = mx + 1;
-				cursmy = my;
-				pcursplr = bv;
-			}
-		}
-		if (flipflag && my + 1 < MAXDUNY && dPlayer[mx][my + 1] != 0) {
-			bv = dPlayer[mx][my + 1] > 0 ? dPlayer[mx][my + 1] - 1 : -(dPlayer[mx][my + 1] + 1);
-			if (bv != myplr && plr[bv]._pHitPoints != 0) {
-				cursmx = mx;
-				cursmy = my + 1;
-				pcursplr = bv;
-			}
-		}
-		if (dPlayer[mx][my] != 0) {
-			bv = dPlayer[mx][my] > 0 ? dPlayer[mx][my] - 1 : -(dPlayer[mx][my] + 1);
-			if (bv != myplr) {
-				cursmx = mx;
-				cursmy = my;
-				pcursplr = bv;
-			}
-		}
-		if (dFlags[mx][my] & BFLAG_DEAD_PLAYER) {
-			for (i = 0; i < MAX_PLRS; i++) {
-				if (plr[i]._px == mx && plr[i]._py == my && i != myplr) {
-					cursmx = mx;
-					cursmy = my;
-					pcursplr = i;
-				}
-			}
-		}
-		if (pcurs == CURSOR_RESURRECT) {
-			for (xx = -1; xx < 2; xx++) {
-				for (yy = -1; yy < 2; yy++) {
-					if (mx + xx < MAXDUNX && my + yy < MAXDUNY && dFlags[mx + xx][my + yy] & BFLAG_DEAD_PLAYER) {
-						for (i = 0; i < MAX_PLRS; i++) {
-							if (plr[i]._px == mx + xx && plr[i]._py == my + yy && i != myplr) {
-								cursmx = mx + xx;
-								cursmy = my + yy;
-								pcursplr = i;
-							}
-						}
-					}
-				}
-			}
-		}
-		if (mx + 1 < MAXDUNX && my + 1 < MAXDUNY && dPlayer[mx + 1][my + 1] != 0) {
-			bv = dPlayer[mx + 1][my + 1] > 0 ? dPlayer[mx + 1][my + 1] - 1 : -(dPlayer[mx + 1][my + 1] + 1);
-			if (bv != myplr && plr[bv]._pHitPoints != 0) {
-				cursmx = mx + 1;
-				cursmy = my + 1;
-				pcursplr = bv;
-			}
-		}
-	}
-	if (pcursmonst == -1 && pcursplr == -1) {
-		if (!flipflag && mx + 1 < MAXDUNX && dObject[mx + 1][my] != 0) {
-			bv = dObject[mx + 1][my] > 0 ? dObject[mx + 1][my] - 1 : -(dObject[mx + 1][my] + 1);
-			if (object[bv]._oSelFlag >= 2) {
-				cursmx = mx + 1;
-				cursmy = my;
-				pcursobj = bv;
-			}
-		}
-		if (flipflag && my + 1 < MAXDUNY && dObject[mx][my + 1] != 0) {
-			bv = dObject[mx][my + 1] > 0 ? dObject[mx][my + 1] - 1 : -(dObject[mx][my + 1] + 1);
-			if (object[bv]._oSelFlag >= 2) {
-				cursmx = mx;
-				cursmy = my + 1;
-				pcursobj = bv;
-			}
-		}
-		if (dObject[mx][my] != 0) {
-			bv = dObject[mx][my] > 0 ? dObject[mx][my] - 1 : -(dObject[mx][my] + 1);
-			if (object[bv]._oSelFlag == 1 || object[bv]._oSelFlag == 3) {
-				cursmx = mx;
-				cursmy = my;
-				pcursobj = bv;
-			}
-		}
-		if (mx + 1 < MAXDUNX && my + 1 < MAXDUNY && dObject[mx + 1][my + 1] != 0) {
-			bv = dObject[mx + 1][my + 1] > 0 ? dObject[mx + 1][my + 1] - 1 : -(dObject[mx + 1][my + 1] + 1);
-			if (object[bv]._oSelFlag >= 2) {
-				cursmx = mx + 1;
-				cursmy = my + 1;
-				pcursobj = bv;
-			}
-		}
-	}
-	if (pcursplr == -1 && pcursobj == -1 && pcursmonst == -1) {
-		if (!flipflag && mx + 1 < MAXDUNX && dItem[mx + 1][my] > 0) {
-			bv = dItem[mx + 1][my] - 1;
-			if (item[bv]._iSelFlag >= 2) {
-				cursmx = mx + 1;
-				cursmy = my;
-				pcursitem = bv;
-			}
-		}
-		if (flipflag && my + 1 < MAXDUNY && dItem[mx][my + 1] > 0) {
-			bv = dItem[mx][my + 1] - 1;
-			if (item[bv]._iSelFlag >= 2) {
-				cursmx = mx;
-				cursmy = my + 1;
-				pcursitem = bv;
-			}
-		}
-		if (dItem[mx][my] > 0) {
-			bv = dItem[mx][my] - 1;
-			if (item[bv]._iSelFlag == 1 || item[bv]._iSelFlag == 3) {
-				cursmx = mx;
-				cursmy = my;
-				pcursitem = bv;
-			}
-		}
-		if (mx + 1 < MAXDUNX && my + 1 < MAXDUNY && dItem[mx + 1][my + 1] > 0) {
-			bv = dItem[mx + 1][my + 1] - 1;
-			if (item[bv]._iSelFlag >= 2) {
-				cursmx = mx + 1;
-				cursmy = my + 1;
-				pcursitem = bv;
-			}
-		}
-		if (pcursitem == -1) {
-			cursmx = mx;
-			cursmy = my;
-			CheckTrigForce();
-			CheckTown();
-			CheckRportal();
-		}
-	}
-
-	if (pcurs == CURSOR_IDENTIFY) {
-		pcursobj = -1;
-		pcursmonst = -1;
-		pcursitem = -1;
-		cursmx = mx;
-		cursmy = my;
-	}
-#ifdef HELLFIRE
-	if (pcursmonst != -1 && monster[pcursmonst]._mFlags & MFLAG_GOLEM && !(monster[pcursmonst]._mFlags & MFLAG_UNUSED)) {
-		pcursmonst = -1;
-	}
-#else
-	if (pcursmonst != -1 && monster[pcursmonst]._mFlags & MFLAG_GOLEM) {
-		pcursmonst = -1;
-	}
-<<<<<<< HEAD
-}
-
-DEVILUTION_END_NAMESPACE
-
-=======
-#endif
-}
-
->>>>>>> 1d84a096
+/**
+ * @file cursor.cpp
+ *
+ * Implementation of cursor tracking functionality.
+ */
+#include "all.h"
+
+DEVILUTION_BEGIN_NAMESPACE
+
+/** Pixel width of the current cursor image */
+int cursW;
+/** Pixel height of the current cursor image */
+int cursH;
+/** Current highlighted monster */
+int pcursmonst = -1;
+/** Width of current cursor in inventory cells */
+int icursW28;
+/** Height of current cursor in inventory cells */
+int icursH28;
+/** Cursor images CEL */
+BYTE *pCursCels;
+#ifdef HELLFIRE
+BYTE *pCursCels2;
+#endif
+
+/** inv_item value */
+char pcursinvitem;
+/** Pixel width of the current cursor image */
+int icursW;
+/** Pixel height of the current cursor image */
+int icursH;
+/** Current highlighted item */
+char pcursitem;
+/** Current highlighted object */
+char pcursobj;
+/** Current highlighted player */
+char pcursplr;
+/** Current highlighted tile row */
+int cursmx;
+/** Current highlighted tile column */
+int cursmy;
+/** Previously highlighted monster */
+int pcurstemp;
+/** Index of current cursor image */
+int pcurs;
+
+/* rdata */
+/** Maps from objcurs.cel frame number to frame width. */
+const int InvItemWidth[] = {
+	// clang-format off
+	// Cursors
+	0, 33, 32, 32, 32, 32, 32, 32, 32, 32, 32, 23,
+	// Items
+	1 * 28, 1 * 28, 1 * 28, 1 * 28, 1 * 28, 1 * 28, 1 * 28, 1 * 28, 1 * 28, 1 * 28,
+	1 * 28, 1 * 28, 1 * 28, 1 * 28, 1 * 28, 1 * 28, 1 * 28, 1 * 28, 1 * 28, 1 * 28,
+	1 * 28, 1 * 28, 1 * 28, 1 * 28, 1 * 28, 1 * 28, 1 * 28, 1 * 28, 1 * 28, 1 * 28,
+	1 * 28, 1 * 28, 1 * 28, 1 * 28, 1 * 28, 1 * 28, 1 * 28, 1 * 28, 1 * 28, 1 * 28,
+	1 * 28, 1 * 28, 1 * 28, 1 * 28, 1 * 28, 1 * 28, 1 * 28, 1 * 28, 1 * 28, 1 * 28,
+	1 * 28, 1 * 28, 1 * 28, 1 * 28, 1 * 28, 1 * 28, 1 * 28, 1 * 28, 1 * 28, 1 * 28,
+	1 * 28, 1 * 28, 1 * 28, 1 * 28, 1 * 28, 1 * 28, 1 * 28, 1 * 28, 1 * 28, 1 * 28,
+	1 * 28, 1 * 28, 1 * 28, 1 * 28, 1 * 28, 2 * 28, 2 * 28, 2 * 28, 2 * 28, 2 * 28,
+	2 * 28, 2 * 28, 2 * 28, 2 * 28, 2 * 28, 2 * 28, 2 * 28, 2 * 28, 2 * 28, 2 * 28,
+	2 * 28, 2 * 28, 2 * 28, 2 * 28, 2 * 28, 2 * 28, 2 * 28, 2 * 28, 2 * 28, 2 * 28,
+	2 * 28, 2 * 28, 2 * 28, 2 * 28, 2 * 28, 2 * 28, 2 * 28, 2 * 28, 2 * 28, 2 * 28,
+	2 * 28, 2 * 28, 2 * 28, 2 * 28, 2 * 28, 2 * 28, 2 * 28, 2 * 28, 2 * 28, 2 * 28,
+	2 * 28, 2 * 28, 2 * 28, 2 * 28, 2 * 28, 2 * 28, 2 * 28, 2 * 28, 2 * 28, 2 * 28,
+	2 * 28, 2 * 28, 2 * 28, 2 * 28, 2 * 28, 2 * 28, 2 * 28, 2 * 28, 2 * 28, 2 * 28,
+	2 * 28, 2 * 28, 2 * 28, 2 * 28, 2 * 28, 2 * 28, 2 * 28, 2 * 28, 2 * 28, 2 * 28,
+	2 * 28, 2 * 28, 2 * 28, 2 * 28, 2 * 28, 2 * 28, 2 * 28, 2 * 28, 2 * 28, 2 * 28,
+	2 * 28, 2 * 28, 2 * 28, 2 * 28, 2 * 28, 2 * 28, 2 * 28, 2 * 28,
+#ifdef HELLFIRE
+	1 * 28, 1 * 28, 1 * 28, 1 * 28, 1 * 28, 1 * 28, 1 * 28, 1 * 28, 1 * 28, 1 * 28,
+	1 * 28, 1 * 28, 1 * 28, 1 * 28, 1 * 28, 1 * 28, 1 * 28, 1 * 28, 1 * 28, 1 * 28,
+	1 * 28, 1 * 28, 1 * 28, 1 * 28, 1 * 28, 1 * 28, 1 * 28, 1 * 28, 1 * 28, 1 * 28,
+	2 * 28, 2 * 28, 1 * 28, 1 * 28, 1 * 28, 2 * 28, 2 * 28, 2 * 28, 2 * 28, 2 * 28,
+	2 * 28, 2 * 28, 2 * 28, 2 * 28, 2 * 28, 2 * 28, 2 * 28, 2 * 28, 2 * 28, 2 * 28,
+	2 * 28, 2 * 28, 2 * 28, 2 * 28, 2 * 28, 2 * 28, 2 * 28, 2 * 28, 2 * 28
+#endif
+	// clang-format on
+};
+
+/** Maps from objcurs.cel frame number to frame height. */
+const int InvItemHeight[] = {
+	// clang-format off
+	// Cursors
+	0, 29, 32, 32, 32, 32, 32, 32, 32, 32, 32, 35,
+	// Items
+	1 * 28, 1 * 28, 1 * 28, 1 * 28, 1 * 28, 1 * 28, 1 * 28, 1 * 28, 1 * 28, 1 * 28,
+	1 * 28, 1 * 28, 1 * 28, 1 * 28, 1 * 28, 1 * 28, 1 * 28, 1 * 28, 1 * 28, 1 * 28,
+	1 * 28, 1 * 28, 1 * 28, 1 * 28, 1 * 28, 1 * 28, 1 * 28, 1 * 28, 1 * 28, 1 * 28,
+	1 * 28, 1 * 28, 1 * 28, 1 * 28, 1 * 28, 1 * 28, 1 * 28, 1 * 28, 1 * 28, 1 * 28,
+	1 * 28, 1 * 28, 1 * 28, 1 * 28, 1 * 28, 1 * 28, 1 * 28, 1 * 28, 1 * 28, 1 * 28,
+	2 * 28, 2 * 28, 2 * 28, 2 * 28, 2 * 28, 2 * 28, 3 * 28, 3 * 28, 3 * 28, 3 * 28,
+	3 * 28, 3 * 28, 3 * 28, 3 * 28, 3 * 28, 3 * 28, 3 * 28, 3 * 28, 3 * 28, 3 * 28,
+	3 * 28, 3 * 28, 3 * 28, 3 * 28, 3 * 28, 2 * 28, 2 * 28, 2 * 28, 2 * 28, 2 * 28,
+	2 * 28, 2 * 28, 2 * 28, 2 * 28, 2 * 28, 2 * 28, 2 * 28, 2 * 28, 2 * 28, 2 * 28,
+	2 * 28, 2 * 28, 2 * 28, 2 * 28, 2 * 28, 2 * 28, 2 * 28, 2 * 28, 2 * 28, 2 * 28,
+	3 * 28, 3 * 28, 3 * 28, 3 * 28, 3 * 28, 3 * 28, 3 * 28, 3 * 28, 3 * 28, 3 * 28,
+	3 * 28, 3 * 28, 3 * 28, 3 * 28, 3 * 28, 3 * 28, 3 * 28, 3 * 28, 3 * 28, 3 * 28,
+	3 * 28, 3 * 28, 3 * 28, 3 * 28, 3 * 28, 3 * 28, 3 * 28, 3 * 28, 3 * 28, 3 * 28,
+	3 * 28, 3 * 28, 3 * 28, 3 * 28, 3 * 28, 3 * 28, 3 * 28, 3 * 28, 3 * 28, 3 * 28,
+	3 * 28, 3 * 28, 3 * 28, 3 * 28, 3 * 28, 3 * 28, 3 * 28, 3 * 28, 3 * 28, 3 * 28,
+	3 * 28, 3 * 28, 3 * 28, 3 * 28, 3 * 28, 3 * 28, 3 * 28, 3 * 28, 3 * 28, 3 * 28,
+	3 * 28, 3 * 28, 3 * 28, 3 * 28, 3 * 28, 3 * 28, 3 * 28, 3 * 28,
+#ifdef HELLFIRE
+	1 * 28, 1 * 28, 1 * 28, 1 * 28, 1 * 28, 1 * 28, 1 * 28, 1 * 28, 1 * 28, 1 * 28,
+	1 * 28, 1 * 28, 1 * 28, 1 * 28, 1 * 28, 1 * 28, 1 * 28, 1 * 28, 1 * 28, 1 * 28,
+	1 * 28, 1 * 28, 1 * 28, 1 * 28, 1 * 28, 1 * 28, 1 * 28, 1 * 28, 1 * 28, 1 * 28,
+	2 * 28, 2 * 28, 3 * 28, 3 * 28, 3 * 28, 3 * 28, 3 * 28, 3 * 28, 3 * 28, 3 * 28,
+	3 * 28, 3 * 28, 3 * 28, 3 * 28, 3 * 28, 3 * 28, 3 * 28, 3 * 28, 3 * 28, 3 * 28,
+	3 * 28, 3 * 28, 3 * 28, 3 * 28, 3 * 28, 3 * 28, 3 * 28, 3 * 28, 3 * 28
+#endif
+	// clang-format on
+};
+
+void InitCursor()
+{
+	assert(!pCursCels);
+	pCursCels = LoadFileInMem("Data\\Inv\\Objcurs.CEL", NULL);
+#ifdef HELLFIRE
+	pCursCels2 = LoadFileInMem("Data\\Inv\\Objcurs2.CEL", NULL);
+#endif
+	ClearCursor();
+}
+
+void FreeCursor()
+{
+	MemFreeDbg(pCursCels);
+#ifdef HELLFIRE
+	MemFreeDbg(pCursCels2);
+#endif
+	ClearCursor();
+}
+
+void SetICursor(int i)
+{
+	icursW = InvItemWidth[i];
+	icursH = InvItemHeight[i];
+	icursW28 = icursW / 28;
+	icursH28 = icursH / 28;
+}
+
+void SetCursor_(int i)
+{
+	pcurs = i;
+	cursW = InvItemWidth[i];
+	cursH = InvItemHeight[i];
+	SetICursor(i);
+}
+
+void NewCursor(int i)
+{
+	SetCursor_(i);
+}
+
+void InitLevelCursor()
+{
+	SetCursor_(CURSOR_HAND);
+	cursmx = ViewX;
+	cursmy = ViewY;
+	pcurstemp = -1;
+	pcursmonst = -1;
+	pcursobj = -1;
+	pcursitem = -1;
+	pcursplr = -1;
+	ClearCursor();
+}
+
+void CheckTown()
+{
+	int i, mx;
+
+	for (i = 0; i < nummissiles; i++) {
+		mx = missileactive[i];
+		if (missile[mx]._mitype == MIS_TOWN) {
+			if (cursmx == missile[mx]._mix - 1 && cursmy == missile[mx]._miy
+			    || cursmx == missile[mx]._mix && cursmy == missile[mx]._miy - 1
+			    || cursmx == missile[mx]._mix - 1 && cursmy == missile[mx]._miy - 1
+			    || cursmx == missile[mx]._mix - 2 && cursmy == missile[mx]._miy - 1
+			    || cursmx == missile[mx]._mix - 2 && cursmy == missile[mx]._miy - 2
+			    || cursmx == missile[mx]._mix - 1 && cursmy == missile[mx]._miy - 2
+			    || cursmx == missile[mx]._mix && cursmy == missile[mx]._miy) {
+				trigflag = TRUE;
+				ClearPanel();
+				strcpy(infostr, "Town Portal");
+				sprintf(tempstr, "from %s", plr[missile[mx]._misource]._pName);
+				AddPanelString(tempstr, TRUE);
+				cursmx = missile[mx]._mix;
+				cursmy = missile[mx]._miy;
+			}
+		}
+	}
+}
+
+void CheckRportal()
+{
+	int i, mx;
+
+	for (i = 0; i < nummissiles; i++) {
+		mx = missileactive[i];
+		if (missile[mx]._mitype == MIS_RPORTAL) {
+			if (cursmx == missile[mx]._mix - 1 && cursmy == missile[mx]._miy
+			    || cursmx == missile[mx]._mix && cursmy == missile[mx]._miy - 1
+			    || cursmx == missile[mx]._mix - 1 && cursmy == missile[mx]._miy - 1
+			    || cursmx == missile[mx]._mix - 2 && cursmy == missile[mx]._miy - 1
+			    || cursmx == missile[mx]._mix - 2 && cursmy == missile[mx]._miy - 2
+			    || cursmx == missile[mx]._mix - 1 && cursmy == missile[mx]._miy - 2
+			    || cursmx == missile[mx]._mix && cursmy == missile[mx]._miy) {
+				trigflag = TRUE;
+				ClearPanel();
+				strcpy(infostr, "Portal to");
+				if (!setlevel)
+					strcpy(tempstr, "The Unholy Altar");
+				else
+					strcpy(tempstr, "level 15");
+				AddPanelString(tempstr, TRUE);
+				cursmx = missile[mx]._mix;
+				cursmy = missile[mx]._miy;
+			}
+		}
+	}
+}
+
+void CheckCursMove()
+{
+	int i, sx, sy, fx, fy, mx, my, tx, ty, px, py, xx, yy, mi, columns, rows, xo, yo;
+	char bv;
+	BOOL flipflag, flipx, flipy;
+
+	sx = MouseX;
+	sy = MouseY;
+
+	if (PANELS_COVER) {
+		if (chrflag || questlog) {
+			if (sx >= SCREEN_WIDTH / 2) { /// BUGFIX: (sx >= SCREEN_WIDTH / 2) (fixed)
+				sx -= SCREEN_WIDTH / 4;
+			} else {
+				sx = 0;
+			}
+		} else if (invflag || sbookflag) {
+			if (sx <= SCREEN_WIDTH / 2) {
+				sx += SCREEN_WIDTH / 4;
+			} else {
+				sx = 0;
+			}
+		}
+	}
+	if (sy > PANEL_TOP - 1 && MouseX >= PANEL_LEFT && MouseX < PANEL_LEFT + PANEL_WIDTH && track_isscrolling()) {
+		sy = PANEL_TOP - 1;
+	}
+
+	if (!zoomflag) {
+		sx >>= 1;
+		sy >>= 1;
+	}
+
+	// Adjust by player offset and tile grid alignment
+	CalcTileOffset(&xo, &yo);
+	sx -= ScrollInfo._sxoff - xo;
+	sy -= ScrollInfo._syoff - yo;
+
+	// Predict the next frame when walking to avoid input jitter
+	fx = plr[myplr]._pVar6 / 256;
+	fy = plr[myplr]._pVar7 / 256;
+	fx -= (plr[myplr]._pVar6 + plr[myplr]._pxvel) / 256;
+	fy -= (plr[myplr]._pVar7 + plr[myplr]._pyvel) / 256;
+	if (ScrollInfo._sdir != SDIR_NONE) {
+		sx -= fx;
+		sy -= fy;
+	}
+
+	// Convert to tile grid
+	mx = ViewX;
+	my = ViewY;
+
+	TilesInView(&columns, &rows);
+	int lrow = rows - RowsCoveredByPanel();
+
+	// Center player tile on screen
+	ShiftGrid(&mx, &my, -columns / 2, -lrow / 2);
+
+	// Align grid
+	if ((columns & 1) == 0 && (lrow & 1) == 0) {
+		sy += TILE_HEIGHT / 2;
+	} else if (columns & 1 && lrow & 1) {
+		sx -= TILE_WIDTH / 2;
+	} else if (columns & 1 && (lrow & 1) == 0) {
+		my++;
+	}
+
+	if (!zoomflag) {
+		sy -= TILE_HEIGHT / 4;
+	}
+
+	tx = sx / TILE_WIDTH;
+	ty = sy / TILE_HEIGHT;
+	ShiftGrid(&mx, &my, tx, ty);
+
+	// Shift position to match diamond grid aligment
+	px = sx % TILE_WIDTH;
+	py = sy % TILE_HEIGHT;
+
+	// Shift position to match diamond grid aligment
+	flipy = py < (px >> 1);
+	if (flipy) {
+		my--;
+	}
+	flipx = py >= TILE_HEIGHT - (px >> 1);
+	if (flipx) {
+		mx++;
+	}
+
+	if (mx < 0) {
+		mx = 0;
+	}
+	if (mx >= MAXDUNX) {
+		mx = MAXDUNX - 1;
+	}
+	if (my < 0) {
+		my = 0;
+	}
+	if (my >= MAXDUNY) {
+		my = MAXDUNY - 1;
+	}
+
+	flipflag = flipy && flipx || (flipy || flipx) && px < TILE_WIDTH / 2;
+
+	pcurstemp = pcursmonst;
+	pcursmonst = -1;
+	pcursobj = -1;
+	pcursitem = -1;
+	if (pcursinvitem != -1) {
+		drawsbarflag = TRUE;
+	}
+	pcursinvitem = -1;
+	pcursplr = -1;
+	uitemflag = FALSE;
+	panelflag = FALSE;
+	trigflag = FALSE;
+
+	if (plr[myplr]._pInvincible) {
+		return;
+	}
+	if (pcurs >= CURSOR_FIRSTITEM || spselflag) {
+		cursmx = mx;
+		cursmy = my;
+		return;
+	}
+	if (MouseY > PANEL_TOP && MouseX >= PANEL_LEFT && MouseX <= PANEL_LEFT + PANEL_WIDTH) {
+		CheckPanelInfo();
+		return;
+	}
+	if (doomflag) {
+		return;
+	}
+	if (invflag && MouseX > RIGHT_PANEL && MouseY <= SPANEL_HEIGHT) {
+		pcursinvitem = CheckInvHLight();
+		return;
+	}
+	if (sbookflag && MouseX > RIGHT_PANEL && MouseY <= SPANEL_HEIGHT) {
+		return;
+	}
+	if ((chrflag || questlog) && MouseX < SPANEL_WIDTH && MouseY <= SPANEL_HEIGHT) {
+		return;
+	}
+
+	if (leveltype != DTYPE_TOWN) {
+		if (pcurstemp != -1) {
+			if (!flipflag && mx + 2 < MAXDUNX && my + 1 < MAXDUNY && dMonster[mx + 2][my + 1] != 0 && dFlags[mx + 2][my + 1] & BFLAG_LIT) {
+				mi = dMonster[mx + 2][my + 1] > 0 ? dMonster[mx + 2][my + 1] - 1 : -(dMonster[mx + 2][my + 1] + 1);
+				if (mi == pcurstemp && monster[mi]._mhitpoints >> 6 > 0 && monster[mi].MData->mSelFlag & 4) {
+					cursmx = mx + 2; /// BUGFIX: 'mx + 2' (fixed)
+					cursmy = my + 1; /// BUGFIX: 'my + 1' (fixed)
+					pcursmonst = mi;
+				}
+			}
+			if (flipflag && mx + 1 < MAXDUNX && my + 2 < MAXDUNY && dMonster[mx + 1][my + 2] != 0 && dFlags[mx + 1][my + 2] & BFLAG_LIT) {
+				mi = dMonster[mx + 1][my + 2] > 0 ? dMonster[mx + 1][my + 2] - 1 : -(dMonster[mx + 1][my + 2] + 1);
+				if (mi == pcurstemp && monster[mi]._mhitpoints >> 6 > 0 && monster[mi].MData->mSelFlag & 4) {
+					cursmx = mx + 1;
+					cursmy = my + 2;
+					pcursmonst = mi;
+				}
+			}
+			if (mx + 2 < MAXDUNX && my + 2 < MAXDUNY && dMonster[mx + 2][my + 2] != 0 && dFlags[mx + 2][my + 2] & BFLAG_LIT) {
+				mi = dMonster[mx + 2][my + 2] > 0 ? dMonster[mx + 2][my + 2] - 1 : -(dMonster[mx + 2][my + 2] + 1);
+				if (mi == pcurstemp && monster[mi]._mhitpoints >> 6 > 0 && monster[mi].MData->mSelFlag & 4) {
+					cursmx = mx + 2;
+					cursmy = my + 2;
+					pcursmonst = mi;
+				}
+			}
+			if (mx + 1 < MAXDUNX && !flipflag && dMonster[mx + 1][my] != 0 && dFlags[mx + 1][my] & BFLAG_LIT) {
+				mi = dMonster[mx + 1][my] > 0 ? dMonster[mx + 1][my] - 1 : -(dMonster[mx + 1][my] + 1);
+				if (mi == pcurstemp && monster[mi]._mhitpoints >> 6 > 0 && monster[mi].MData->mSelFlag & 2) {
+					cursmx = mx + 1;
+					cursmy = my;
+					pcursmonst = mi;
+				}
+			}
+			if (my + 1 < MAXDUNY && flipflag && dMonster[mx][my + 1] != 0 && dFlags[mx][my + 1] & BFLAG_LIT) {
+				mi = dMonster[mx][my + 1] > 0 ? dMonster[mx][my + 1] - 1 : -(dMonster[mx][my + 1] + 1);
+				if (mi == pcurstemp && monster[mi]._mhitpoints >> 6 > 0 && monster[mi].MData->mSelFlag & 2) {
+					cursmx = mx;
+					cursmy = my + 1;
+					pcursmonst = mi;
+				}
+			}
+			if (dMonster[mx][my] != 0 && dFlags[mx][my] & BFLAG_LIT) {
+				mi = dMonster[mx][my] > 0 ? dMonster[mx][my] - 1 : -(dMonster[mx][my] + 1);
+				if (mi == pcurstemp && monster[mi]._mhitpoints >> 6 > 0 && monster[mi].MData->mSelFlag & 1) {
+					cursmx = mx;
+					cursmy = my;
+					pcursmonst = mi;
+				}
+			}
+			if (mx + 1 < MAXDUNX && my + 1 < MAXDUNY && dMonster[mx + 1][my + 1] != 0 && dFlags[mx + 1][my + 1] & BFLAG_LIT) {
+				mi = dMonster[mx + 1][my + 1] > 0 ? dMonster[mx + 1][my + 1] - 1 : -(dMonster[mx + 1][my + 1] + 1);
+				if (mi == pcurstemp && monster[mi]._mhitpoints >> 6 > 0 && monster[mi].MData->mSelFlag & 2) {
+					cursmx = mx + 1;
+					cursmy = my + 1;
+					pcursmonst = mi;
+				}
+			}
+			if (pcursmonst != -1 && monster[pcursmonst]._mFlags & MFLAG_HIDDEN) {
+				pcursmonst = -1;
+				cursmx = mx;
+				cursmy = my;
+			}
+#ifdef HELLFIRE
+			if (pcursmonst != -1 && monster[pcursmonst]._mFlags & MFLAG_GOLEM && !(monster[pcursmonst]._mFlags & MFLAG_UNUSED)) {
+				pcursmonst = -1;
+			}
+#else
+			if (pcursmonst != -1 && monster[pcursmonst]._mFlags & MFLAG_GOLEM) {
+				pcursmonst = -1;
+			}
+#endif
+			if (pcursmonst != -1) {
+				return;
+			}
+		}
+		if (!flipflag && mx + 2 < MAXDUNX && my + 1 < MAXDUNY && dMonster[mx + 2][my + 1] != 0 && dFlags[mx + 2][my + 1] & BFLAG_LIT) {
+			mi = dMonster[mx + 2][my + 1] > 0 ? dMonster[mx + 2][my + 1] - 1 : -(dMonster[mx + 2][my + 1] + 1);
+			if (monster[mi]._mhitpoints >> 6 > 0 && monster[mi].MData->mSelFlag & 4) {
+				cursmx = mx + 2;
+				cursmy = my + 1;
+				pcursmonst = mi;
+			}
+		}
+		if (flipflag && mx + 1 < MAXDUNX && my + 2 < MAXDUNY && dMonster[mx + 1][my + 2] != 0 && dFlags[mx + 1][my + 2] & BFLAG_LIT) {
+			mi = dMonster[mx + 1][my + 2] > 0 ? dMonster[mx + 1][my + 2] - 1 : -(dMonster[mx + 1][my + 2] + 1);
+			if (monster[mi]._mhitpoints >> 6 > 0 && monster[mi].MData->mSelFlag & 4) {
+				cursmx = mx + 1;
+				cursmy = my + 2;
+				pcursmonst = mi;
+			}
+		}
+		if (mx + 2 < MAXDUNX && my + 2 < MAXDUNY && dMonster[mx + 2][my + 2] != 0 && dFlags[mx + 2][my + 2] & BFLAG_LIT) {
+			mi = dMonster[mx + 2][my + 2] > 0 ? dMonster[mx + 2][my + 2] - 1 : -(dMonster[mx + 2][my + 2] + 1);
+			if (monster[mi]._mhitpoints >> 6 > 0 && monster[mi].MData->mSelFlag & 4) {
+				cursmx = mx + 2;
+				cursmy = my + 2;
+				pcursmonst = mi;
+			}
+		}
+		if (!flipflag && mx + 1 < MAXDUNX && dMonster[mx + 1][my] != 0 && dFlags[mx + 1][my] & BFLAG_LIT) {
+			mi = dMonster[mx + 1][my] > 0 ? dMonster[mx + 1][my] - 1 : -(dMonster[mx + 1][my] + 1);
+			if (monster[mi]._mhitpoints >> 6 > 0 && monster[mi].MData->mSelFlag & 2) {
+				cursmx = mx + 1;
+				cursmy = my;
+				pcursmonst = mi;
+			}
+		}
+		if (flipflag && my + 1 < MAXDUNY && dMonster[mx][my + 1] != 0 && dFlags[mx][my + 1] & BFLAG_LIT) {
+			mi = dMonster[mx][my + 1] > 0 ? dMonster[mx][my + 1] - 1 : -(dMonster[mx][my + 1] + 1);
+			if (monster[mi]._mhitpoints >> 6 > 0 && monster[mi].MData->mSelFlag & 2) {
+				cursmx = mx;
+				cursmy = my + 1;
+				pcursmonst = mi;
+			}
+		}
+		if (dMonster[mx][my] != 0 && dFlags[mx][my] & BFLAG_LIT) {
+			mi = dMonster[mx][my] > 0 ? dMonster[mx][my] - 1 : -(dMonster[mx][my] + 1);
+			if (monster[mi]._mhitpoints >> 6 > 0 && monster[mi].MData->mSelFlag & 1) {
+				cursmx = mx;
+				cursmy = my;
+				pcursmonst = mi;
+			}
+		}
+		if (mx + 1 < MAXDUNX && my + 1 < MAXDUNY && dMonster[mx + 1][my + 1] != 0 && dFlags[mx + 1][my + 1] & BFLAG_LIT) {
+			mi = dMonster[mx + 1][my + 1] > 0 ? dMonster[mx + 1][my + 1] - 1 : -(dMonster[mx + 1][my + 1] + 1);
+			if (monster[mi]._mhitpoints >> 6 > 0 && monster[mi].MData->mSelFlag & 2) {
+				cursmx = mx + 1;
+				cursmy = my + 1;
+				pcursmonst = mi;
+			}
+		}
+		if (pcursmonst != -1 && monster[pcursmonst]._mFlags & MFLAG_HIDDEN) {
+			pcursmonst = -1;
+			cursmx = mx;
+			cursmy = my;
+		}
+#ifdef HELLFIRE
+		if (pcursmonst != -1 && monster[pcursmonst]._mFlags & MFLAG_GOLEM && !(monster[pcursmonst]._mFlags & MFLAG_UNUSED)) {
+			pcursmonst = -1;
+		}
+#else
+		if (pcursmonst != -1 && monster[pcursmonst]._mFlags & MFLAG_GOLEM) {
+			pcursmonst = -1;
+		}
+#endif
+	} else {
+		if (!flipflag && mx + 1 < MAXDUNX && dMonster[mx + 1][my] > 0) {
+			pcursmonst = dMonster[mx + 1][my] - 1;
+			cursmx = mx + 1;
+			cursmy = my;
+		}
+		if (flipflag && my + 1 < MAXDUNY && dMonster[mx][my + 1] > 0) {
+			pcursmonst = dMonster[mx][my + 1] - 1;
+			cursmx = mx;
+			cursmy = my + 1;
+		}
+		if (dMonster[mx][my] > 0) {
+			pcursmonst = dMonster[mx][my] - 1;
+			cursmx = mx;
+			cursmy = my;
+		}
+		if (mx + 1 < MAXDUNX && my + 1 < MAXDUNY && dMonster[mx + 1][my + 1] > 0) {
+			pcursmonst = dMonster[mx + 1][my + 1] - 1;
+			cursmx = mx + 1;
+			cursmy = my + 1;
+		}
+		if (pcursmonst != -1 && !towner[pcursmonst]._tSelFlag) {
+			pcursmonst = -1;
+		}
+	}
+
+	if (pcursmonst == -1) {
+		if (!flipflag && mx + 1 < MAXDUNX && dPlayer[mx + 1][my] != 0) {
+			bv = dPlayer[mx + 1][my] > 0 ? dPlayer[mx + 1][my] - 1 : -(dPlayer[mx + 1][my] + 1);
+			if (bv != myplr && plr[bv]._pHitPoints != 0) {
+				cursmx = mx + 1;
+				cursmy = my;
+				pcursplr = bv;
+			}
+		}
+		if (flipflag && my + 1 < MAXDUNY && dPlayer[mx][my + 1] != 0) {
+			bv = dPlayer[mx][my + 1] > 0 ? dPlayer[mx][my + 1] - 1 : -(dPlayer[mx][my + 1] + 1);
+			if (bv != myplr && plr[bv]._pHitPoints != 0) {
+				cursmx = mx;
+				cursmy = my + 1;
+				pcursplr = bv;
+			}
+		}
+		if (dPlayer[mx][my] != 0) {
+			bv = dPlayer[mx][my] > 0 ? dPlayer[mx][my] - 1 : -(dPlayer[mx][my] + 1);
+			if (bv != myplr) {
+				cursmx = mx;
+				cursmy = my;
+				pcursplr = bv;
+			}
+		}
+		if (dFlags[mx][my] & BFLAG_DEAD_PLAYER) {
+			for (i = 0; i < MAX_PLRS; i++) {
+				if (plr[i]._px == mx && plr[i]._py == my && i != myplr) {
+					cursmx = mx;
+					cursmy = my;
+					pcursplr = i;
+				}
+			}
+		}
+		if (pcurs == CURSOR_RESURRECT) {
+			for (xx = -1; xx < 2; xx++) {
+				for (yy = -1; yy < 2; yy++) {
+					if (mx + xx < MAXDUNX && my + yy < MAXDUNY && dFlags[mx + xx][my + yy] & BFLAG_DEAD_PLAYER) {
+						for (i = 0; i < MAX_PLRS; i++) {
+							if (plr[i]._px == mx + xx && plr[i]._py == my + yy && i != myplr) {
+								cursmx = mx + xx;
+								cursmy = my + yy;
+								pcursplr = i;
+							}
+						}
+					}
+				}
+			}
+		}
+		if (mx + 1 < MAXDUNX && my + 1 < MAXDUNY && dPlayer[mx + 1][my + 1] != 0) {
+			bv = dPlayer[mx + 1][my + 1] > 0 ? dPlayer[mx + 1][my + 1] - 1 : -(dPlayer[mx + 1][my + 1] + 1);
+			if (bv != myplr && plr[bv]._pHitPoints != 0) {
+				cursmx = mx + 1;
+				cursmy = my + 1;
+				pcursplr = bv;
+			}
+		}
+	}
+	if (pcursmonst == -1 && pcursplr == -1) {
+		if (!flipflag && mx + 1 < MAXDUNX && dObject[mx + 1][my] != 0) {
+			bv = dObject[mx + 1][my] > 0 ? dObject[mx + 1][my] - 1 : -(dObject[mx + 1][my] + 1);
+			if (object[bv]._oSelFlag >= 2) {
+				cursmx = mx + 1;
+				cursmy = my;
+				pcursobj = bv;
+			}
+		}
+		if (flipflag && my + 1 < MAXDUNY && dObject[mx][my + 1] != 0) {
+			bv = dObject[mx][my + 1] > 0 ? dObject[mx][my + 1] - 1 : -(dObject[mx][my + 1] + 1);
+			if (object[bv]._oSelFlag >= 2) {
+				cursmx = mx;
+				cursmy = my + 1;
+				pcursobj = bv;
+			}
+		}
+		if (dObject[mx][my] != 0) {
+			bv = dObject[mx][my] > 0 ? dObject[mx][my] - 1 : -(dObject[mx][my] + 1);
+			if (object[bv]._oSelFlag == 1 || object[bv]._oSelFlag == 3) {
+				cursmx = mx;
+				cursmy = my;
+				pcursobj = bv;
+			}
+		}
+		if (mx + 1 < MAXDUNX && my + 1 < MAXDUNY && dObject[mx + 1][my + 1] != 0) {
+			bv = dObject[mx + 1][my + 1] > 0 ? dObject[mx + 1][my + 1] - 1 : -(dObject[mx + 1][my + 1] + 1);
+			if (object[bv]._oSelFlag >= 2) {
+				cursmx = mx + 1;
+				cursmy = my + 1;
+				pcursobj = bv;
+			}
+		}
+	}
+	if (pcursplr == -1 && pcursobj == -1 && pcursmonst == -1) {
+		if (!flipflag && mx + 1 < MAXDUNX && dItem[mx + 1][my] > 0) {
+			bv = dItem[mx + 1][my] - 1;
+			if (item[bv]._iSelFlag >= 2) {
+				cursmx = mx + 1;
+				cursmy = my;
+				pcursitem = bv;
+			}
+		}
+		if (flipflag && my + 1 < MAXDUNY && dItem[mx][my + 1] > 0) {
+			bv = dItem[mx][my + 1] - 1;
+			if (item[bv]._iSelFlag >= 2) {
+				cursmx = mx;
+				cursmy = my + 1;
+				pcursitem = bv;
+			}
+		}
+		if (dItem[mx][my] > 0) {
+			bv = dItem[mx][my] - 1;
+			if (item[bv]._iSelFlag == 1 || item[bv]._iSelFlag == 3) {
+				cursmx = mx;
+				cursmy = my;
+				pcursitem = bv;
+			}
+		}
+		if (mx + 1 < MAXDUNX && my + 1 < MAXDUNY && dItem[mx + 1][my + 1] > 0) {
+			bv = dItem[mx + 1][my + 1] - 1;
+			if (item[bv]._iSelFlag >= 2) {
+				cursmx = mx + 1;
+				cursmy = my + 1;
+				pcursitem = bv;
+			}
+		}
+		if (pcursitem == -1) {
+			cursmx = mx;
+			cursmy = my;
+			CheckTrigForce();
+			CheckTown();
+			CheckRportal();
+		}
+	}
+
+	if (pcurs == CURSOR_IDENTIFY) {
+		pcursobj = -1;
+		pcursmonst = -1;
+		pcursitem = -1;
+		cursmx = mx;
+		cursmy = my;
+	}
+#ifdef HELLFIRE
+	if (pcursmonst != -1 && monster[pcursmonst]._mFlags & MFLAG_GOLEM && !(monster[pcursmonst]._mFlags & MFLAG_UNUSED)) {
+		pcursmonst = -1;
+	}
+#else
+	if (pcursmonst != -1 && monster[pcursmonst]._mFlags & MFLAG_GOLEM) {
+		pcursmonst = -1;
+	}
+#endif
+}
+
+DEVILUTION_END_NAMESPACE
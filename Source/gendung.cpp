--- conflicted
+++ resolved
@@ -1,1233 +1,1229 @@
-//HEADER_GOES_HERE
-
-#include "../types.h"
-
-<<<<<<< HEAD
-DEVILUTION_BEGIN_NAMESPACE
-
-short level_frame_types[2048];
-=======
-WORD level_frame_types[MAXTILES];
->>>>>>> 1780717d
-int themeCount;
-char nTransTable[2049];
-//int dword_52D204;
-int dMonster[MAXDUNX][MAXDUNY];
-char dungeon[40][40];
-char dObject[MAXDUNX][MAXDUNY];
-BYTE *pSpeedCels;
-int nlevel_frames; // weak
-char pdungeon[40][40];
-char dDead[MAXDUNX][MAXDUNY];
-WORD dpiece_defs_map_1[MAXDUNX * MAXDUNY][16];
-char dTransVal2[MAXDUNX][MAXDUNY];
-char TransVal; // weak
-int dword_5A5594;
-char dflags[40][40];
-int dPiece[MAXDUNX][MAXDUNY];
-char dTransVal[MAXDUNX][MAXDUNY];
-int setloadflag_2; // weak
-int tile_defs[MAXTILES];
-BYTE *pMegaTiles;
-BYTE *pLevelPieces;
-int gnDifficulty; // idb
-char block_lvid[2049];
-//char byte_5B78EB;
-char dung_map[MAXDUNX][MAXDUNY];
-BOOLEAN nTrapTable[2049];
-BYTE leveltype;
-unsigned char currlevel; // idb
-char TransList[256];
-BOOLEAN nSolidTable[2049];
-int level_frame_count[MAXTILES];
-ScrollStruct ScrollInfo;
-BYTE *pDungeonCels;
-int speed_cel_frame_num_from_light_index_frame_num[128][16];
-THEME_LOC themeLoc[MAXTHEMES];
-char dPlayer[MAXDUNX][MAXDUNY];
-int dword_5C2FF8;   // weak
-int dword_5C2FFC;   // weak
-int scr_pix_width;  // weak
-int scr_pix_height; // weak
-char dArch[MAXDUNX][MAXDUNY];
-char nBlockTable[2049];
-void *level_special_cel;
-char dFlags[MAXDUNX][MAXDUNY];
-char dItem[MAXDUNX][MAXDUNY];
-BYTE setlvlnum;
-int level_frame_sizes[MAXTILES];
-char nMissileTable[2049];
-char *pSetPiece_2;
-char setlvltype; // weak
-char setlevel;   // weak
-int LvlViewY;    // weak
-int LvlViewX;    // weak
-int dmaxx;       // weak
-int dmaxy;       // weak
-int setpc_h;     // weak
-int setpc_w;     // weak
-int setpc_x;     // idb
-int ViewX;       // idb
-int ViewY;       // idb
-int setpc_y;     // idb
-char dMissile[MAXDUNX][MAXDUNY];
-int dminx; // weak
-int dminy; // weak
-WORD dpiece_defs_map_2[MAXDUNX][MAXDUNY][16];
-
-void __cdecl FillSolidBlockTbls()
-{
-	unsigned char bv;
-	unsigned int dwTiles;
-	unsigned char *pSBFile, *pTmp;
-	int i;
-
-	memset(nBlockTable, 0, sizeof(nBlockTable));
-	memset(nSolidTable, 0, sizeof(nSolidTable));
-	memset(nTransTable, 0, sizeof(nTransTable));
-	memset(nMissileTable, 0, sizeof(nMissileTable));
-	memset(nTrapTable, 0, sizeof(nTrapTable));
-
-	switch(leveltype) {
-	case DTYPE_TOWN:
-		pSBFile = LoadFileInMem("Levels\\TownData\\Town.SOL", (int *)&dwTiles);
-		break;
-	case DTYPE_CATHEDRAL:
-		pSBFile = LoadFileInMem("Levels\\L1Data\\L1.SOL", (int *)&dwTiles);
-		break;
-	case DTYPE_CATACOMBS:
-		pSBFile = LoadFileInMem("Levels\\L2Data\\L2.SOL", (int *)&dwTiles);
-		break;
-	case DTYPE_CAVES:
-		pSBFile = LoadFileInMem("Levels\\L3Data\\L3.SOL", (int *)&dwTiles);
-		break;
-	case DTYPE_HELL:
-		pSBFile = LoadFileInMem("Levels\\L4Data\\L4.SOL", (int *)&dwTiles);
-		break;
-	default:
-		TermMsg("FillSolidBlockTbls");
-	}
-
-	pTmp = pSBFile;
-
-	for(i = 1; i <= dwTiles; i++) {
-		bv = *pTmp++;
-		if(bv & 1)
-			nSolidTable[i] = 1;
-		if(bv & 2)
-			nBlockTable[i] = 1;
-		if(bv & 4)
-			nMissileTable[i] = 1;
-		if(bv & 8)
-			nTransTable[i] = 1;
-		if(bv & 0x80)
-			nTrapTable[i] = 1;
-		block_lvid[i] = (bv & 0x70) >> 4; /* beta: (bv >> 4) & 7 */
-	}
-
-	mem_free_dbg(pSBFile);
-}
-
-void __cdecl gendung_418D91()
-{
-	int i, j, x, y;
-	int total_frames, blocks, total_size, frameidx, lfs_adder, blk_cnt, currtile, nDataSize;
-	WORD m;
-	BOOL blood_flag;
-	WORD *pMap;
-	DWORD *pFrameTable;
-#if (_MSC_VER < 800) || (_MSC_VER > 1200)
-	int k, l;
-	BYTE width, pix;
-	BYTE *src, *dst, *tbl;
-#endif
-
-	for(i = 0; i < MAXTILES; i++) {
-		tile_defs[i] = i;
-		level_frame_count[i] = 0;
-		level_frame_types[i] = 0;
-	}
-
-	if(leveltype != DTYPE_HELL)
-		blocks = 10;
-	else
-		blocks = 12;
-
-	for(y = 0; y < MAXDUNY; y++) {
-		for(x = 0; x < MAXDUNX; x++) {
-			for(i = 0; i < blocks; i++) {
-				pMap = dpiece_defs_map_2[x][y];
-				if(pMap[i]) {
-					level_frame_count[pMap[i] & 0xFFF]++;
-					level_frame_types[pMap[i] & 0xFFF] = pMap[i] & 0x7000;
-				}
-			}
-		}
-	}
-
-	pFrameTable = (DWORD *)pDungeonCels;
-	nlevel_frames = pFrameTable[0] & 0xFFFF;
-
-	for(i = 1; i < nlevel_frames; i++) {
-#if (_MSC_VER >= 800) && (_MSC_VER <= 1200)
-		__asm {
-			mov		ebx, pDungeonCels
-			mov		eax, i
-			shl		eax, 2
-			add		ebx, eax
-			mov		eax, [ebx+4]
-			sub		eax, [ebx]
-			mov		nDataSize, eax
-		}
-#else
-		nDataSize = pFrameTable[i + 1] - pFrameTable[i];
-#endif
-		level_frame_sizes[i] = nDataSize & 0xFFFF;
-	}
-
-	level_frame_sizes[0] = 0;
-
-	if(leveltype == DTYPE_HELL) {
-		for(i = 0; i < nlevel_frames; i++) {
-			if(!i)
-				level_frame_count[0] = 0;
-			blood_flag = TRUE;
-			if(level_frame_count[i]) {
-				if(level_frame_types[i] != 0x1000) {
-#if (_MSC_VER >= 800) && (_MSC_VER <= 1200)
-					j = level_frame_sizes[i];
-					__asm {
-						mov		ebx, pDungeonCels
-						mov		eax, i
-						shl		eax, 2
-						add		ebx, eax
-						mov		esi, pDungeonCels
-						add		esi, [ebx]
-						xor		ebx, ebx
-						mov		ecx, j
-						jecxz	l1_label3
-					l1_label1:
-						lodsb
-						cmp		al, 0
-						jz		l1_label2
-						cmp		al, 32
-						jnb		l1_label2
-						mov		blood_flag, ebx
-					l1_label2:
-						loop	l1_label1
-					l1_label3:
-						nop
-					}
-#else
-					src = &pDungeonCels[pFrameTable[i]];
-					for(j = level_frame_sizes[i]; j; j--) {
-						pix = *src++;
-						if(pix && pix < 32)
-							blood_flag = FALSE;
-					}
-#endif
-				} else {
-#if (_MSC_VER >= 800) && (_MSC_VER <= 1200)
-					__asm {
-						mov		ebx, pDungeonCels
-						mov		eax, i
-						shl		eax, 2
-						add		ebx, eax
-						mov		esi, pDungeonCels
-						add		esi, [ebx]
-						xor		ebx, ebx
-						mov		ecx, 32
-					l2_label1:
-						push	ecx
-						mov		edx, 32
-					l2_label2:
-						xor		eax, eax
-						lodsb
-						or		al, al
-						js		l2_label5
-						sub		edx, eax
-						mov		ecx, eax
-					l2_label3:
-						lodsb
-						cmp		al, 0
-						jz		l2_label4
-						cmp		al, 32
-						jnb		l2_label4
-						mov		blood_flag, ebx
-					l2_label4:
-						loop	l2_label3
-						or		edx, edx
-						jz		l2_label6
-						jmp		l2_label2
-					l2_label5:
-						neg		al
-						sub		edx, eax
-						jnz		l2_label2
-					l2_label6:
-						pop		ecx
-						loop	l2_label1
-					}
-#else
-					src = &pDungeonCels[pFrameTable[i]];
-					for(k = 32; k; k--) {
-						for(l = 32; l;) {
-							width = *src++;
-							if(!(width & 0x80)) {
-								l -= width;
-								while(width) {
-									pix = *src++;
-									if(pix && pix < 32)
-										blood_flag = FALSE;
-									width--;
-								}
-							} else {
-								width = -(char)width;
-								l -= width;
-							}
-						}
-					}
-#endif
-				}
-				if(!blood_flag)
-					level_frame_count[i] = 0;
-			}
-		}
-	}
-
-	gendung_4191BF(MAXTILES - 1);
-	total_size = 0;
-	total_frames = 0;
-
-	if(light4flag) {
-		while(total_size < 0x100000) {
-			total_size += level_frame_sizes[total_frames] << 1;
-			total_frames++;
-		}
-	} else {
-		while(total_size < 0x100000) {
-			total_size += (level_frame_sizes[total_frames] << 4) - (level_frame_sizes[total_frames] << 1);
-			total_frames++;
-		}
-	}
-
-	total_frames--;
-	if(total_frames > 128)
-		total_frames = 128;
-
-	frameidx = 0; /* move into loop ? */
-
-	if(light4flag)
-		blk_cnt = 3;
-	else
-		blk_cnt = 15;
-
-	for(i = 0; i < total_frames; i++) {
-		currtile = tile_defs[i];
-		speed_cel_frame_num_from_light_index_frame_num[i][0] = currtile;
-		if(level_frame_types[i] != 0x1000) {
-			lfs_adder = level_frame_sizes[i];
-			for(j = 1; j < blk_cnt; j++) {
-				speed_cel_frame_num_from_light_index_frame_num[i][j] = frameidx;
-#if (_MSC_VER >= 800) && (_MSC_VER <= 1200)
-				__asm {
-					mov		ebx, pDungeonCels
-					mov		eax, currtile
-					shl		eax, 2
-					add		ebx, eax
-					mov		esi, pDungeonCels
-					add		esi, [ebx]
-					mov		edi, pSpeedCels
-					add		edi, frameidx
-					mov		ebx, j
-					shl		ebx, 8
-					add		ebx, pLightTbl
-					mov		ecx, lfs_adder
-					jecxz	l3_label2
-				l3_label1:
-					lodsb
-					xlat
-					stosb
-					loop	l3_label1
-				l3_label2:
-					nop
-				}
-#else
-				src = &pDungeonCels[pFrameTable[currtile]];
-				dst = &pSpeedCels[frameidx];
-				tbl = (BYTE *)&pLightTbl[256 * j];
-				for(k = lfs_adder; k; k--) {
-					*dst++ = tbl[*src++];
-				}
-#endif
-				frameidx += lfs_adder;
-			}
-		} else {
-			for(j = 1; j < blk_cnt; j++) {
-				speed_cel_frame_num_from_light_index_frame_num[i][j] = frameidx;
-#if (_MSC_VER >= 800) && (_MSC_VER <= 1200)
-				__asm {
-					mov		ebx, pDungeonCels
-					mov		eax, currtile
-					shl		eax, 2
-					add		ebx, eax
-					mov		esi, pDungeonCels
-					add		esi, [ebx]
-					mov		edi, pSpeedCels
-					add		edi, frameidx
-					mov		ebx, j
-					shl		ebx, 8
-					add		ebx, pLightTbl
-					mov		ecx, 32
-				l4_label1:
-					push	ecx
-					mov		edx, 32
-				l4_label2:
-					xor		eax, eax
-					lodsb
-					stosb
-					or		al, al
-					js		l4_label4
-					sub		edx, eax
-					mov		ecx, eax
-				l4_label3:
-					lodsb
-					xlat
-					stosb
-					loop	l4_label3
-					or		edx, edx
-					jz		l4_label5
-					jmp		l4_label2
-				l4_label4:
-					neg		al
-					sub		edx, eax
-					jnz		l4_label2
-				l4_label5:
-					pop		ecx
-					loop	l4_label1
-				}
-#else
-				src = &pDungeonCels[pFrameTable[currtile]];
-				dst = &pSpeedCels[frameidx];
-				tbl = (BYTE *)&pLightTbl[256 * j];
-				for(k = 32; k; k--) {
-					for(l = 32; l;) {
-						width = *src++;
-						*dst++ = width;
-						if(!(width & 0x80)) {
-							l -= width;
-							while(width) {
-								*dst++ = tbl[*src++];
-								width--;
-							}
-						} else {
-							width = -(char)width;
-							l -= width;
-						}
-					}
-				}
-#endif
-				frameidx += level_frame_sizes[i];
-			}
-		}
-	}
-
-	for(y = 0; y < MAXDUNY; y++) {
-		for(x = 0; x < MAXDUNX; x++) {
-			if(dPiece[x][y]) {
-				pMap = dpiece_defs_map_2[x][y];
-				for(i = 0; i < blocks; i++) {
-					if(pMap[i]) {
-						for(m = 0; m < total_frames; m++) {
-							if((pMap[i] & 0xFFF) == tile_defs[m]) {
-								pMap[i] = m + level_frame_types[m] + 0x8000;
-								m = total_frames;
-							}
-						}
-					}
-				}
-			}
-		}
-	}
-}
-// 525728: using guessed type int light4flag;
-// 53CD4C: using guessed type int nlevel_frames;
-
-void __fastcall gendung_4191BF(int frames)
-{
-	int i;
-	BOOL doneflag;
-
-	doneflag = FALSE;
-	while(frames > 0 && !doneflag) {
-		doneflag = TRUE;
-		for(i = 0; i < frames; i++) {
-			if(level_frame_count[i] < level_frame_count[i + 1]) {
-				gendung_4191FB(i, i + 1);
-				doneflag = FALSE;
-			}
-		}
-		frames--;
-	}
-}
-
-void __fastcall gendung_4191FB(int f1, int f2)
-{
-	int swap;
-
-	swap = level_frame_count[f1];
-	level_frame_count[f1] = level_frame_count[f2];
-	level_frame_count[f2] = swap;
-	swap = tile_defs[f1];
-	tile_defs[f1] = tile_defs[f2];
-	tile_defs[f2] = swap;
-	swap = level_frame_types[f1];
-	level_frame_types[f1] = level_frame_types[f2];
-	level_frame_types[f2] = swap;
-	swap = level_frame_sizes[f1];
-	level_frame_sizes[f1] = level_frame_sizes[f2];
-	level_frame_sizes[f2] = swap;
-}
-
-int __fastcall gendung_get_dpiece_num_from_coord(int x, int y)
-{
-	if (x < MAXDUNY - y)
-		return (y + y * y + x * (x + 2 * y + 3)) / 2;
-
-	x = MAXDUNX - x - 1;
-	y = MAXDUNY - y - 1;
-	return MAXDUNX * MAXDUNY - ((y + y * y + x * (x + 2 * y + 3)) / 2) - 1;
-}
-
-void __cdecl gendung_4192C2()
-{
-	int i, x, y;
-
-	for(x = 0; x < MAXDUNX; x++) {
-		for(y = 0; y < MAXDUNY; y++) {
-			for(i = 0; i < 16; i++) {
-				dpiece_defs_map_1[gendung_get_dpiece_num_from_coord(x, y)][i] = dpiece_defs_map_2[x][y][i];
-			}
-		}
-	}
-}
-
-void __cdecl SetDungeonMicros()
-{
-	int i, x, y, lv, blocks;
-	WORD *pMap, *pPiece;
-
-	if(leveltype != DTYPE_HELL) {
-		dword_5A5594 = 10;
-		blocks = 10;
-	} else {
-		dword_5A5594 = 12;
-		blocks = 16;
-	}
-
-	for(y = 0; y < MAXDUNY; y++) {
-		for(x = 0; x < MAXDUNX; x++) {
-			lv = dPiece[x][y];
-			pMap = dpiece_defs_map_2[x][y];
-			if(lv) {
-				lv--;
-				if(leveltype != DTYPE_HELL)
-					pPiece = (WORD *)&pLevelPieces[20 * lv];
-				else
-					pPiece = (WORD *)&pLevelPieces[32 * lv];
-				for(i = 0; i < blocks; i++)
-					pMap[i] = pPiece[(i & 1) + blocks - 2 - (i & 0xE)];
-			} else {
-				for(i = 0; i < blocks; i++)
-					pMap[i] = 0;
-			}
-		}
-	}
-
-	gendung_418D91();
-	gendung_4192C2();
-
-	if(zoomflag) {
-		scr_pix_width = 640;
-		scr_pix_height = 352;
-		dword_5C2FF8 = 10;
-		dword_5C2FFC = 11;
-	} else {
-		scr_pix_width = 384;
-		scr_pix_height = 224;
-		dword_5C2FF8 = 6;
-		dword_5C2FFC = 7;
-	}
-}
-// 52569C: using guessed type int zoomflag;
-// 5C2FF8: using guessed type int dword_5C2FF8;
-// 5C2FFC: using guessed type int dword_5C2FFC;
-// 5C3000: using guessed type int scr_pix_width;
-// 5C3004: using guessed type int scr_pix_height;
-
-void __cdecl DRLG_InitTrans()
-{
-	memset(dung_map, 0, sizeof(dung_map));
-	memset(TransList, 0, sizeof(TransList));
-	TransVal = 1;
-}
-// 5A5590: using guessed type char TransVal;
-
-void __fastcall DRLG_MRectTrans(int x1, int y1, int x2, int y2)
-{
-	int v4;      // esi
-	int v5;      // edi
-	int i;       // eax
-	char *v7;    // edx
-	int j;       // ecx
-	int ty_enda; // [esp+10h] [ebp+8h]
-
-	v4 = 2 * x1 + 17;
-	v5 = 2 * x2 + 16;
-	i = 2 * y1 + 17;
-	for (ty_enda = 2 * y2 + 16; i <= ty_enda; ++i) {
-		if (v4 <= v5) {
-			v7 = &dung_map[v4][i];
-			j = v5 - v4 + 1;
-			do {
-				*v7 = TransVal;
-				v7 += 112;
-				--j;
-			} while (j);
-		}
-	}
-	++TransVal;
-}
-// 5A5590: using guessed type char TransVal;
-
-void __fastcall DRLG_RectTrans(int x1, int y1, int x2, int y2)
-{
-	int i;    // esi
-	char *v5; // edx
-	int j;    // eax
-
-	for (i = y1; i <= y2; ++i) {
-		if (x1 <= x2) {
-			v5 = &dung_map[x1][i];
-			j = x2 - x1 + 1;
-			do {
-				*v5 = TransVal;
-				v5 += 112;
-				--j;
-			} while (j);
-		}
-	}
-	++TransVal;
-}
-// 5A5590: using guessed type char TransVal;
-
-void __fastcall DRLG_CopyTrans(int sx, int sy, int dx, int dy)
-{
-	dung_map[dx][dy] = dung_map[sx][sy];
-}
-
-void __fastcall DRLG_ListTrans(int num, unsigned char *List)
-{
-	unsigned char *v2; // esi
-	int v3;            // edi
-	unsigned char v4;  // al
-	unsigned char *v5; // esi
-	unsigned char v6;  // cl
-	unsigned char v7;  // dl
-	unsigned char v8;  // bl
-
-	v2 = List;
-	if (num > 0) {
-		v3 = num;
-		do {
-			v4 = *v2;
-			v5 = v2 + 1;
-			v6 = *v5++;
-			v7 = *v5++;
-			v8 = *v5;
-			v2 = v5 + 1;
-			DRLG_RectTrans(v4, v6, v7, v8);
-			--v3;
-		} while (v3);
-	}
-}
-
-void __fastcall DRLG_AreaTrans(int num, unsigned char *List)
-{
-	unsigned char *v2; // esi
-	int v3;            // edi
-	unsigned char v4;  // al
-	unsigned char *v5; // esi
-	unsigned char v6;  // cl
-	unsigned char v7;  // dl
-	unsigned char v8;  // bl
-
-	v2 = List;
-	if (num > 0) {
-		v3 = num;
-		do {
-			v4 = *v2;
-			v5 = v2 + 1;
-			v6 = *v5++;
-			v7 = *v5++;
-			v8 = *v5;
-			v2 = v5 + 1;
-			DRLG_RectTrans(v4, v6, v7, v8);
-			--TransVal;
-			--v3;
-		} while (v3);
-	}
-	++TransVal;
-}
-// 5A5590: using guessed type char TransVal;
-
-void __cdecl DRLG_InitSetPC()
-{
-	setpc_x = 0;
-	setpc_y = 0;
-	setpc_w = 0;
-	setpc_h = 0;
-}
-// 5CF330: using guessed type int setpc_h;
-// 5CF334: using guessed type int setpc_w;
-
-void __cdecl DRLG_SetPC()
-{
-	int v0;   // ebx
-	int v1;   // edx
-	int v2;   // ecx
-	int v3;   // esi
-	int i;    // eax
-	int v5;   // ebp
-	char *v6; // edi
-
-	v0 = 0;
-	v1 = 2 * setpc_w;
-	v2 = 2 * setpc_h;
-	v3 = 2 * setpc_x + 16;
-	for (i = 2 * setpc_y + 16; v0 < v2; ++v0) {
-		if (v1 > 0) {
-			v5 = v1;
-			v6 = &dFlags[v3][v0 + i];
-			do {
-				*v6 |= DFLAG_POPULATED;
-				v6 += 112;
-				--v5;
-			} while (v5);
-		}
-	}
-}
-// 5CF330: using guessed type int setpc_h;
-// 5CF334: using guessed type int setpc_w;
-
-void __fastcall Make_SetPC(int x, int y, int w, int h)
-{
-	int v4;   // eax
-	int v5;   // esi
-	int v6;   // ebx
-	int i;    // eax
-	int v8;   // edx
-	char *v9; // ecx
-	int wa;   // [esp+14h] [ebp+8h]
-
-	v4 = w;
-	wa = 0;
-	v5 = 2 * v4;
-	v6 = 2 * x + 16;
-	for (i = 2 * y + 16; wa < 2 * h; ++wa) {
-		if (v5 > 0) {
-			v8 = v5;
-			v9 = &dFlags[v6][wa + i];
-			do {
-				*v9 |= DFLAG_POPULATED;
-				v9 += 112;
-				--v8;
-			} while (v8);
-		}
-	}
-}
-
-BOOLEAN __fastcall DRLG_WillThemeRoomFit(int floor, int x, int y, int minSize, int maxSize, int *width, int *height)
-{
-	int v7;             // esi
-	int v8;             // edi
-	int v10;            // ebx
-	int v11;            // edx
-	unsigned char *v12; // eax
-	int v13;            // eax
-	int i;              // eax
-	int v15;            // eax
-	int v16;            // esi
-	int v17;            // eax
-	int v18;            // edx
-	int v19;            // ecx
-	int v21;            // eax
-	int v22;            // esi
-	int yArray[20];     // [esp+8h] [ebp-BCh]
-	int xArray[20];     // [esp+58h] [ebp-6Ch]
-	int v25;            // [esp+A8h] [ebp-1Ch]
-	int v26;            // [esp+ACh] [ebp-18h]
-	int v27;            // [esp+B0h] [ebp-14h]
-	int v28;            // [esp+B4h] [ebp-10h]
-	char *v29;          // [esp+B8h] [ebp-Ch]
-	int v30;            // [esp+BCh] [ebp-8h]
-	int v31;            // [esp+C0h] [ebp-4h]
-
-	v28 = 1;
-	v27 = 1;
-	v7 = x;
-	v8 = 0;
-	v25 = floor;
-	v31 = 0;
-	v30 = 0;
-	if (x > 40 - maxSize && y > 40 - maxSize)
-		return 0;
-	if (!SkipThemeRoom(x, y))
-		return 0;
-	memset(xArray, 0, sizeof(xArray));
-	memset(yArray, 0, sizeof(yArray));
-	if (maxSize > 0) {
-		v10 = 40 * v7;
-		v26 = 40 * v7;
-		v29 = dungeon[v7];
-		do {
-			if (v27) {
-				v11 = v7;
-				if (v7 < v7 + maxSize) {
-					v12 = (unsigned char *)dungeon + v8 + v10 + y;
-					do {
-						if (*v12 == v25) {
-							++v31;
-						} else {
-							if (v11 >= minSize)
-								break;
-							v27 = 0;
-						}
-						++v11;
-						v12 += 40;
-					} while (v11 < v7 + maxSize);
-					v10 = v26;
-				}
-				if (v27) {
-					v13 = v31;
-					v31 = 0;
-					xArray[v8] = v13;
-				}
-			}
-			if (v28) {
-				for (i = y; i < y + maxSize; ++i) {
-					if ((unsigned char)v29[i] == v25) {
-						++v30;
-					} else {
-						if (i >= minSize)
-							break;
-						v28 = 0;
-					}
-				}
-				if (v28) {
-					v15 = v30;
-					v30 = 0;
-					yArray[v8] = v15;
-				}
-			}
-			v29 += 40;
-			++v8;
-		} while (v8 < maxSize);
-		v8 = 0;
-	}
-	v16 = minSize;
-	v17 = 0;
-	if (minSize > 0) {
-		while (xArray[v17] >= minSize && yArray[v17] >= minSize) {
-			if (++v17 >= minSize)
-				goto LABEL_32;
-		}
-		return 0;
-	}
-LABEL_32:
-	v18 = xArray[0];
-	v19 = yArray[0];
-	if (maxSize > 0) {
-		while (1) {
-			v21 = xArray[v8];
-			if (v21 < v16)
-				break;
-			v22 = yArray[v8];
-			if (v22 < minSize)
-				break;
-			if (v21 < v18)
-				v18 = xArray[v8];
-			if (v22 < v19)
-				v19 = yArray[v8];
-			if (++v8 >= maxSize)
-				break;
-			v16 = minSize;
-		}
-	}
-	*width = v18 - 2;
-	*height = v19 - 2;
-	return 1;
-}
-// 41965B: using guessed type int var_6C[20];
-// 41965B: using guessed type int var_BC[20];
-
-void __fastcall DRLG_CreateThemeRoom(int themeIndex)
-{
-	int v1;    // esi
-	int v2;    // eax
-	int v3;    // edi
-	int v4;    // ebx
-	int v5;    // ecx
-	int v6;    // ecx
-	int v7;    // ebx
-	int v8;    // edx
-	int v9;    // ebx
-	int v10;   // edx
-	int v11;   // ebx
-	int v12;   // edx
-	int v13;   // eax
-	int v14;   // eax
-	int v15;   // eax
-	int v16;   // ecx
-	char *v17; // eax
-	int v18;   // ecx
-	char *v19; // eax
-	int v20;   // [esp+Ch] [ebp-8h]
-	char *v21; // [esp+10h] [ebp-4h]
-
-	v1 = themeIndex;
-	v2 = themeLoc[themeIndex].y;
-	v3 = themeLoc[themeIndex].height;
-	v4 = v2;
-	v5 = v3 + v2;
-	if (v2 < v3 + v2) {
-		v20 = themeLoc[v1].x + themeLoc[v1].width;
-		while (1) {
-			v6 = themeLoc[v1].x;
-			if (v6 < v20)
-				break;
-		LABEL_52:
-			++v4;
-			v5 = v3 + v2;
-			if (v4 >= v3 + v2)
-				goto LABEL_53;
-		}
-		v21 = &dungeon[v6][v4];
-		while (1) {
-			if (leveltype != DTYPE_CATACOMBS)
-				goto LABEL_21;
-			if (v4 == v2 && v6 >= themeLoc[v1].x && v6 <= v20)
-				goto LABEL_12;
-			if (v4 != v3 + v2 - 1)
-				goto LABEL_13;
-			if (v6 >= themeLoc[v1].x)
-				break;
-		LABEL_16:
-			if (v6 == v20 - 1 && v4 >= v2 && v4 <= v3 + v2)
-				goto LABEL_19;
-			*v21 = 3;
-		LABEL_21:
-			if (leveltype == DTYPE_CAVES) {
-				if (v4 == v2 && v6 >= themeLoc[v1].x && v6 <= v20) {
-				LABEL_28:
-					*v21 = -122;
-					goto LABEL_51;
-				}
-				if (v4 == v3 + v2 - 1) {
-					if (v6 >= themeLoc[v1].x) {
-						if (v6 <= v20)
-							goto LABEL_28;
-						goto LABEL_29;
-					}
-				} else {
-				LABEL_29:
-					if (v6 == themeLoc[v1].x && v4 >= v2 && v4 <= v3 + v2) {
-					LABEL_35:
-						*v21 = -119;
-						goto LABEL_51;
-					}
-				}
-				if (v6 == v20 - 1 && v4 >= v2 && v4 <= v3 + v2)
-					goto LABEL_35;
-				*v21 = 7;
-			}
-			if (leveltype != DTYPE_HELL)
-				goto LABEL_51;
-			if (v4 != v2 || v6 < themeLoc[v1].x || v6 > v20) {
-				if (v4 != v3 + v2 - 1)
-					goto LABEL_44;
-				if (v6 < themeLoc[v1].x)
-					goto LABEL_47;
-				if (v6 > v20) {
-				LABEL_44:
-					if (v6 != themeLoc[v1].x || v4 < v2 || v4 > v3 + v2) {
-					LABEL_47:
-						if (v6 != v20 - 1 || v4 < v2 || v4 > v3 + v2) {
-							*v21 = 6;
-							goto LABEL_51;
-						}
-					}
-				LABEL_19:
-					*v21 = 1;
-					goto LABEL_51;
-				}
-			}
-		LABEL_12:
-			*v21 = 2;
-		LABEL_51:
-			v21 += 40;
-			if (++v6 >= v20)
-				goto LABEL_52;
-		}
-		if (v6 <= v20)
-			goto LABEL_12;
-	LABEL_13:
-		if (v6 == themeLoc[v1].x && v4 >= v2 && v4 <= v3 + v2)
-			goto LABEL_19;
-		goto LABEL_16;
-	}
-LABEL_53:
-	if (leveltype == DTYPE_CATACOMBS) {
-		v7 = themeLoc[v1].x;
-		v8 = 10 * (v7 + themeLoc[v1].width);
-		dungeon[v7][v2] = 8;
-		v5 = v3 + 40 * v7;
-		dungeon[-1][v8 * 4 + v2] = 7;          // *((_BYTE *)&dMonster[111][v8 + 102] + v2) = 7; /* check */
-		dungeon[0][v5 + v2 - 1] = 9;           // *((_BYTE *)&dMonster[111][111] + v5 + v2 + 3) = 9;
-		dungeon[-1][v3 + v8 * 4 + v2 - 1] = 6; // *((_BYTE *)&dMonster[111][101] + v3 + v8 * 4 + v2 + 3) = 6;
-	}
-	if (leveltype == DTYPE_CAVES) {
-		v9 = themeLoc[v1].x;
-		v10 = 10 * (v9 + themeLoc[v1].width);
-		dungeon[v9][v2] = 150;
-		v5 = v3 + 40 * v9;
-		dungeon[-1][v10 * 4 + v2] = 151;          // *((_BYTE *)&dMonster[111][v10 + 102] + v2) = -105;
-		dungeon[0][v5 + v2 - 1] = 152;            // *((_BYTE *)&dMonster[111][111] + v5 + v2 + 3) = -104;
-		dungeon[-1][v3 + v10 * 4 + v2 - 1] = 138; // *((_BYTE *)&dMonster[111][101] + v3 + v10 * 4 + v2 + 3) = -118;
-	}
-	if (leveltype == DTYPE_HELL) {
-		v11 = themeLoc[v1].x;
-		v12 = 10 * (v11 + themeLoc[v1].width);
-		dungeon[v11][v2] = 9;
-		v5 = v3 + 40 * v11;
-		dungeon[-1][v12 * 4 + v2] = 16;          // *((_BYTE *)&dMonster[111][v12 + 102] + v2) = 16;
-		dungeon[0][v5 + v2 - 1] = 15;            // *((_BYTE *)&dMonster[111][111] + v5 + v2 + 3) = 15;
-		dungeon[-1][v3 + v12 * 4 + v2 - 1] = 12; // *((_BYTE *)&dMonster[111][101] + v3 + v12 * 4 + v2 + 3) = 12;
-	}
-	if (leveltype == DTYPE_CATACOMBS) {
-		v13 = random(0, 2);
-		if (v13) {
-			if (v13 == 1) {
-				v5 = themeLoc[v1].height;
-				dungeon[themeLoc[v1].x + themeLoc[v1].width / 2][themeLoc[v1].y + v5 - 1] = 5; /*
-				*((_BYTE *)&dMonster[111][10 * (themeLoc[v1].x + themeLoc[v1].width / 2) + 111] + themeLoc[v1].y
-																								+ v5
-																								+ 3) = 5; */
-			}
-		} else {
-			v5 = themeLoc[v1].y;
-			dungeon[themeLoc[v1].x + themeLoc[v1].width - 1][themeLoc[v1].height / 2 + v5] = 4;
-			// *((_BYTE *)&dMonster[111][10 * (themeLoc[v1].x + themeLoc[v1].width) + 102] + themeLoc[v1].height / 2 + v5) = 4;
-		}
-	}
-	if (leveltype == DTYPE_CAVES) {
-		v14 = random(0, 2);
-		if (v14) {
-			if (v14 == 1) {
-				v5 = themeLoc[v1].height;
-				dungeon[themeLoc[v1].x + themeLoc[v1].width / 2][themeLoc[v1].y + v5 - 1] = 146; /*
-				*((_BYTE *)&dMonster[111][10 * (themeLoc[v1].x + themeLoc[v1].width / 2) + 111] + themeLoc[v1].y
-																								+ v5
-																								+ 3) = -110; */
-			}
-		} else {
-			v5 = themeLoc[v1].y;
-			dungeon[themeLoc[v1].x + themeLoc[v1].width - 1][themeLoc[v1].height / 2 + v5] = 147;
-			// *((_BYTE *)&dMonster[111][10 * (themeLoc[v1].x + themeLoc[v1].width) + 102] + themeLoc[v1].height / 2 + v5) = -109;
-		}
-	}
-	if (leveltype == DTYPE_HELL) {
-		v15 = random(0, 2);
-		if (v15) {
-			if (v15 == 1) {
-				v16 = themeLoc[v1].y + 40 * (themeLoc[v1].x + themeLoc[v1].width / 2) + themeLoc[v1].height;
-				v17 = (char *)dungeon + v16;
-				*(v17 - 41) = 57;
-				*(v17 - 1) = 6;
-				dungeon[0][v16 + 39] = 56;
-				*(v17 - 2) = 59;
-				*(v17 - 42) = 58;
-			}
-		} else {
-			v18 = themeLoc[v1].height / 2 + 40 * (themeLoc[v1].x + themeLoc[v1].width) + themeLoc[v1].y;
-			v19 = (char *)dungeon + v18;
-			*(v19 - 41) = 53;
-			*(v19 - 40) = 6;
-			dungeon[0][v18 - 39] = 52; // *((_BYTE *)&dMonster[111][102] + v18 + 1) = 52;
-			*(v19 - 81) = 54;
-		}
-	}
-}
-
-void __fastcall DRLG_PlaceThemeRooms(int minSize, int maxSize, int floor, int freq, int rndSize)
-{
-	int v5; // ebx
-	//int v7; // eax
-	int v8;             // esi
-	int v9;             // edi
-	int v10;            // eax
-	int v12;            // eax
-	int v14;            // eax
-	int v16;            // eax
-	int v17;            // edi
-	int v18;            // esi
-	int v19;            // ecx
-	int v20;            // ecx
-	int v21;            // eax
-	int minSize2;       // [esp+10h] [ebp-1Ch]
-	int maxSize2;       // [esp+14h] [ebp-18h]
-	unsigned char *v24; // [esp+18h] [ebp-14h]
-	signed int x_start; // [esp+1Ch] [ebp-10h]
-	int x;              // [esp+20h] [ebp-Ch]
-	int width;          // [esp+24h] [ebp-8h]
-	int height;         // [esp+28h] [ebp-4h]
-
-	v5 = 0;
-	maxSize2 = maxSize;
-	minSize2 = minSize;
-	themeCount = 0;
-	memset(themeLoc, 0, sizeof(*themeLoc));
-	do {
-		x = 0;
-		x_start = 20;
-		v24 = (unsigned char *)dungeon + v5;
-		do {
-			if (*v24 == floor) {
-				if (!random(0, freq)) {
-					//_LOBYTE(v7) = DRLG_WillThemeRoomFit(floor, x, v5, minSize2, maxSize2, &width, &height);
-					if (DRLG_WillThemeRoomFit(floor, x, v5, minSize2, maxSize2, &width, &height)) {
-						if (rndSize) {
-							v8 = minSize2 - 2;
-							v9 = maxSize2 - 2;
-							v10 = random(0, width - (minSize2 - 2) + 1);
-							v12 = minSize2 - 2 + random(0, v10);
-							if (v12 < minSize2 - 2 || (width = v12, v12 > v9))
-								width = minSize2 - 2;
-							v14 = random(0, height - v8 + 1);
-							v16 = v8 + random(0, v14);
-							if (v16 < v8 || v16 > v9)
-								v16 = minSize2 - 2;
-							height = v16;
-						} else {
-							v16 = height;
-						}
-						v17 = themeCount;
-						v18 = themeCount;
-						themeLoc[v18].x = x + 1;
-						themeLoc[v18].y = v5 + 1;
-						v19 = width;
-						themeLoc[v18].width = width;
-						themeLoc[v18].height = v16;
-						v20 = x + v19;
-						v21 = v5 + v16;
-						if (leveltype == DTYPE_CAVES)
-							DRLG_RectTrans(x_start, 2 * v5 + 20, 2 * v20 + 15, 2 * v21 + 15);
-						else
-							DRLG_MRectTrans(x + 1, v5 + 1, v20, v21);
-						themeLoc[v18].ttval = TransVal - 1;
-						DRLG_CreateThemeRoom(v17);
-						++themeCount;
-					}
-				}
-			}
-			x_start += 2;
-			++x;
-			v24 += 40;
-		} while (x_start < 100);
-		++v5;
-	} while (v5 < 40);
-}
-// 5A5590: using guessed type char TransVal;
-
-void __cdecl DRLG_HoldThemeRooms()
-{
-	int *v0; // esi
-	int v1;  // edi
-	int v2;  // edx
-	int v3;  // ebx
-	int v4;  // edi
-	int v5;  // ecx
-	int v6;  // eax
-	int v7;  // [esp+0h] [ebp-Ch]
-	int v8;  // [esp+4h] [ebp-8h]
-	int v9;  // [esp+8h] [ebp-4h]
-
-	if (themeCount > 0) {
-		v0 = &themeLoc[0].height;
-		v8 = themeCount;
-		do {
-			v1 = *(v0 - 3);
-			if (v1 < v1 + *v0 - 1) {
-				v2 = *(v0 - 4);
-				v3 = 2 * v1 + 16;
-				v7 = v2 + *(v0 - 1) - 1;
-				v9 = *v0 - 1;
-				do {
-					if (v2 < v7) {
-						v4 = 224 * (v2 + 8);
-						v5 = v7 - v2;
-						do {
-							v6 = v3 + v4;
-							v4 += 224;
-							dFlags[0][v6] |= DFLAG_POPULATED;
-							dFlags[1][v6] |= DFLAG_POPULATED;
-							dFlags[0][v6 + 1] |= DFLAG_POPULATED;
-							dFlags[1][v6 + 1] |= DFLAG_POPULATED;
-							--v5;
-						} while (v5);
-					}
-					v3 += 2;
-					--v9;
-				} while (v9);
-			}
-			v0 += 5;
-			--v8;
-		} while (v8);
-	}
-}
-
-BOOLEAN __fastcall SkipThemeRoom(int x, int y)
-{
-	int i;         // ebx
-	THEME_LOC *v3; // eax
-	int v4;        // esi
-
-	i = 0;
-	if (themeCount <= 0)
-		return 1;
-	v3 = themeLoc;
-	while (1) {
-		if (x >= v3->x - 2 && x <= v3->x + v3->width + 2) {
-			v4 = v3->y;
-			if (y >= v4 - 2 && y <= v4 + v3->height + 2)
-				break;
-		}
-		++i;
-		++v3;
-		if (i >= themeCount)
-			return 1;
-	}
-	return 0;
-}
-
-void __cdecl InitLevels()
-{
-	if (!leveldebug) {
-		currlevel = 0;
-		leveltype = 0;
-		setlevel = 0;
-	}
-}
-// 52572C: using guessed type int leveldebug;
-// 5CF31D: using guessed type char setlevel;
-
-DEVILUTION_END_NAMESPACE
+//HEADER_GOES_HERE
+
+#include "../types.h"
+
+DEVILUTION_BEGIN_NAMESPACE
+
+WORD level_frame_types[MAXTILES];
+int themeCount;
+char nTransTable[2049];
+//int dword_52D204;
+int dMonster[MAXDUNX][MAXDUNY];
+char dungeon[40][40];
+char dObject[MAXDUNX][MAXDUNY];
+BYTE *pSpeedCels;
+int nlevel_frames; // weak
+char pdungeon[40][40];
+char dDead[MAXDUNX][MAXDUNY];
+WORD dpiece_defs_map_1[MAXDUNX * MAXDUNY][16];
+char dTransVal2[MAXDUNX][MAXDUNY];
+char TransVal; // weak
+int dword_5A5594;
+char dflags[40][40];
+int dPiece[MAXDUNX][MAXDUNY];
+char dTransVal[MAXDUNX][MAXDUNY];
+int setloadflag_2; // weak
+int tile_defs[MAXTILES];
+BYTE *pMegaTiles;
+BYTE *pLevelPieces;
+int gnDifficulty; // idb
+char block_lvid[2049];
+//char byte_5B78EB;
+char dung_map[MAXDUNX][MAXDUNY];
+BOOLEAN nTrapTable[2049];
+BYTE leveltype;
+unsigned char currlevel; // idb
+char TransList[256];
+BOOLEAN nSolidTable[2049];
+int level_frame_count[MAXTILES];
+ScrollStruct ScrollInfo;
+BYTE *pDungeonCels;
+int speed_cel_frame_num_from_light_index_frame_num[128][16];
+THEME_LOC themeLoc[MAXTHEMES];
+char dPlayer[MAXDUNX][MAXDUNY];
+int dword_5C2FF8;   // weak
+int dword_5C2FFC;   // weak
+int scr_pix_width;  // weak
+int scr_pix_height; // weak
+char dArch[MAXDUNX][MAXDUNY];
+char nBlockTable[2049];
+void *level_special_cel;
+char dFlags[MAXDUNX][MAXDUNY];
+char dItem[MAXDUNX][MAXDUNY];
+BYTE setlvlnum;
+int level_frame_sizes[MAXTILES];
+char nMissileTable[2049];
+char *pSetPiece_2;
+char setlvltype; // weak
+char setlevel;   // weak
+int LvlViewY;    // weak
+int LvlViewX;    // weak
+int dmaxx;       // weak
+int dmaxy;       // weak
+int setpc_h;     // weak
+int setpc_w;     // weak
+int setpc_x;     // idb
+int ViewX;       // idb
+int ViewY;       // idb
+int setpc_y;     // idb
+char dMissile[MAXDUNX][MAXDUNY];
+int dminx; // weak
+int dminy; // weak
+WORD dpiece_defs_map_2[MAXDUNX][MAXDUNY][16];
+
+void __cdecl FillSolidBlockTbls()
+{
+	unsigned char bv;
+	unsigned int dwTiles;
+	unsigned char *pSBFile, *pTmp;
+	int i;
+
+	memset(nBlockTable, 0, sizeof(nBlockTable));
+	memset(nSolidTable, 0, sizeof(nSolidTable));
+	memset(nTransTable, 0, sizeof(nTransTable));
+	memset(nMissileTable, 0, sizeof(nMissileTable));
+	memset(nTrapTable, 0, sizeof(nTrapTable));
+
+	switch(leveltype) {
+	case DTYPE_TOWN:
+		pSBFile = LoadFileInMem("Levels\\TownData\\Town.SOL", (int *)&dwTiles);
+		break;
+	case DTYPE_CATHEDRAL:
+		pSBFile = LoadFileInMem("Levels\\L1Data\\L1.SOL", (int *)&dwTiles);
+		break;
+	case DTYPE_CATACOMBS:
+		pSBFile = LoadFileInMem("Levels\\L2Data\\L2.SOL", (int *)&dwTiles);
+		break;
+	case DTYPE_CAVES:
+		pSBFile = LoadFileInMem("Levels\\L3Data\\L3.SOL", (int *)&dwTiles);
+		break;
+	case DTYPE_HELL:
+		pSBFile = LoadFileInMem("Levels\\L4Data\\L4.SOL", (int *)&dwTiles);
+		break;
+	default:
+		TermMsg("FillSolidBlockTbls");
+	}
+
+	pTmp = pSBFile;
+
+	for(i = 1; i <= dwTiles; i++) {
+		bv = *pTmp++;
+		if(bv & 1)
+			nSolidTable[i] = 1;
+		if(bv & 2)
+			nBlockTable[i] = 1;
+		if(bv & 4)
+			nMissileTable[i] = 1;
+		if(bv & 8)
+			nTransTable[i] = 1;
+		if(bv & 0x80)
+			nTrapTable[i] = 1;
+		block_lvid[i] = (bv & 0x70) >> 4; /* beta: (bv >> 4) & 7 */
+	}
+
+	mem_free_dbg(pSBFile);
+}
+
+void __cdecl gendung_418D91()
+{
+	int i, j, x, y;
+	int total_frames, blocks, total_size, frameidx, lfs_adder, blk_cnt, currtile, nDataSize;
+	WORD m;
+	BOOL blood_flag;
+	WORD *pMap;
+	DWORD *pFrameTable;
+#if (_MSC_VER < 800) || (_MSC_VER > 1200)
+	int k, l;
+	BYTE width, pix;
+	BYTE *src, *dst, *tbl;
+#endif
+
+	for(i = 0; i < MAXTILES; i++) {
+		tile_defs[i] = i;
+		level_frame_count[i] = 0;
+		level_frame_types[i] = 0;
+	}
+
+	if(leveltype != DTYPE_HELL)
+		blocks = 10;
+	else
+		blocks = 12;
+
+	for(y = 0; y < MAXDUNY; y++) {
+		for(x = 0; x < MAXDUNX; x++) {
+			for(i = 0; i < blocks; i++) {
+				pMap = dpiece_defs_map_2[x][y];
+				if(pMap[i]) {
+					level_frame_count[pMap[i] & 0xFFF]++;
+					level_frame_types[pMap[i] & 0xFFF] = pMap[i] & 0x7000;
+				}
+			}
+		}
+	}
+
+	pFrameTable = (DWORD *)pDungeonCels;
+	nlevel_frames = pFrameTable[0] & 0xFFFF;
+
+	for(i = 1; i < nlevel_frames; i++) {
+#if (_MSC_VER >= 800) && (_MSC_VER <= 1200)
+		__asm {
+			mov		ebx, pDungeonCels
+			mov		eax, i
+			shl		eax, 2
+			add		ebx, eax
+			mov		eax, [ebx+4]
+			sub		eax, [ebx]
+			mov		nDataSize, eax
+		}
+#else
+		nDataSize = pFrameTable[i + 1] - pFrameTable[i];
+#endif
+		level_frame_sizes[i] = nDataSize & 0xFFFF;
+	}
+
+	level_frame_sizes[0] = 0;
+
+	if(leveltype == DTYPE_HELL) {
+		for(i = 0; i < nlevel_frames; i++) {
+			if(!i)
+				level_frame_count[0] = 0;
+			blood_flag = TRUE;
+			if(level_frame_count[i]) {
+				if(level_frame_types[i] != 0x1000) {
+#if (_MSC_VER >= 800) && (_MSC_VER <= 1200)
+					j = level_frame_sizes[i];
+					__asm {
+						mov		ebx, pDungeonCels
+						mov		eax, i
+						shl		eax, 2
+						add		ebx, eax
+						mov		esi, pDungeonCels
+						add		esi, [ebx]
+						xor		ebx, ebx
+						mov		ecx, j
+						jecxz	l1_label3
+					l1_label1:
+						lodsb
+						cmp		al, 0
+						jz		l1_label2
+						cmp		al, 32
+						jnb		l1_label2
+						mov		blood_flag, ebx
+					l1_label2:
+						loop	l1_label1
+					l1_label3:
+						nop
+					}
+#else
+					src = &pDungeonCels[pFrameTable[i]];
+					for(j = level_frame_sizes[i]; j; j--) {
+						pix = *src++;
+						if(pix && pix < 32)
+							blood_flag = FALSE;
+					}
+#endif
+				} else {
+#if (_MSC_VER >= 800) && (_MSC_VER <= 1200)
+					__asm {
+						mov		ebx, pDungeonCels
+						mov		eax, i
+						shl		eax, 2
+						add		ebx, eax
+						mov		esi, pDungeonCels
+						add		esi, [ebx]
+						xor		ebx, ebx
+						mov		ecx, 32
+					l2_label1:
+						push	ecx
+						mov		edx, 32
+					l2_label2:
+						xor		eax, eax
+						lodsb
+						or		al, al
+						js		l2_label5
+						sub		edx, eax
+						mov		ecx, eax
+					l2_label3:
+						lodsb
+						cmp		al, 0
+						jz		l2_label4
+						cmp		al, 32
+						jnb		l2_label4
+						mov		blood_flag, ebx
+					l2_label4:
+						loop	l2_label3
+						or		edx, edx
+						jz		l2_label6
+						jmp		l2_label2
+					l2_label5:
+						neg		al
+						sub		edx, eax
+						jnz		l2_label2
+					l2_label6:
+						pop		ecx
+						loop	l2_label1
+					}
+#else
+					src = &pDungeonCels[pFrameTable[i]];
+					for(k = 32; k; k--) {
+						for(l = 32; l;) {
+							width = *src++;
+							if(!(width & 0x80)) {
+								l -= width;
+								while(width) {
+									pix = *src++;
+									if(pix && pix < 32)
+										blood_flag = FALSE;
+									width--;
+								}
+							} else {
+								width = -(char)width;
+								l -= width;
+							}
+						}
+					}
+#endif
+				}
+				if(!blood_flag)
+					level_frame_count[i] = 0;
+			}
+		}
+	}
+
+	gendung_4191BF(MAXTILES - 1);
+	total_size = 0;
+	total_frames = 0;
+
+	if(light4flag) {
+		while(total_size < 0x100000) {
+			total_size += level_frame_sizes[total_frames] << 1;
+			total_frames++;
+		}
+	} else {
+		while(total_size < 0x100000) {
+			total_size += (level_frame_sizes[total_frames] << 4) - (level_frame_sizes[total_frames] << 1);
+			total_frames++;
+		}
+	}
+
+	total_frames--;
+	if(total_frames > 128)
+		total_frames = 128;
+
+	frameidx = 0; /* move into loop ? */
+
+	if(light4flag)
+		blk_cnt = 3;
+	else
+		blk_cnt = 15;
+
+	for(i = 0; i < total_frames; i++) {
+		currtile = tile_defs[i];
+		speed_cel_frame_num_from_light_index_frame_num[i][0] = currtile;
+		if(level_frame_types[i] != 0x1000) {
+			lfs_adder = level_frame_sizes[i];
+			for(j = 1; j < blk_cnt; j++) {
+				speed_cel_frame_num_from_light_index_frame_num[i][j] = frameidx;
+#if (_MSC_VER >= 800) && (_MSC_VER <= 1200)
+				__asm {
+					mov		ebx, pDungeonCels
+					mov		eax, currtile
+					shl		eax, 2
+					add		ebx, eax
+					mov		esi, pDungeonCels
+					add		esi, [ebx]
+					mov		edi, pSpeedCels
+					add		edi, frameidx
+					mov		ebx, j
+					shl		ebx, 8
+					add		ebx, pLightTbl
+					mov		ecx, lfs_adder
+					jecxz	l3_label2
+				l3_label1:
+					lodsb
+					xlat
+					stosb
+					loop	l3_label1
+				l3_label2:
+					nop
+				}
+#else
+				src = &pDungeonCels[pFrameTable[currtile]];
+				dst = &pSpeedCels[frameidx];
+				tbl = (BYTE *)&pLightTbl[256 * j];
+				for(k = lfs_adder; k; k--) {
+					*dst++ = tbl[*src++];
+				}
+#endif
+				frameidx += lfs_adder;
+			}
+		} else {
+			for(j = 1; j < blk_cnt; j++) {
+				speed_cel_frame_num_from_light_index_frame_num[i][j] = frameidx;
+#if (_MSC_VER >= 800) && (_MSC_VER <= 1200)
+				__asm {
+					mov		ebx, pDungeonCels
+					mov		eax, currtile
+					shl		eax, 2
+					add		ebx, eax
+					mov		esi, pDungeonCels
+					add		esi, [ebx]
+					mov		edi, pSpeedCels
+					add		edi, frameidx
+					mov		ebx, j
+					shl		ebx, 8
+					add		ebx, pLightTbl
+					mov		ecx, 32
+				l4_label1:
+					push	ecx
+					mov		edx, 32
+				l4_label2:
+					xor		eax, eax
+					lodsb
+					stosb
+					or		al, al
+					js		l4_label4
+					sub		edx, eax
+					mov		ecx, eax
+				l4_label3:
+					lodsb
+					xlat
+					stosb
+					loop	l4_label3
+					or		edx, edx
+					jz		l4_label5
+					jmp		l4_label2
+				l4_label4:
+					neg		al
+					sub		edx, eax
+					jnz		l4_label2
+				l4_label5:
+					pop		ecx
+					loop	l4_label1
+				}
+#else
+				src = &pDungeonCels[pFrameTable[currtile]];
+				dst = &pSpeedCels[frameidx];
+				tbl = (BYTE *)&pLightTbl[256 * j];
+				for(k = 32; k; k--) {
+					for(l = 32; l;) {
+						width = *src++;
+						*dst++ = width;
+						if(!(width & 0x80)) {
+							l -= width;
+							while(width) {
+								*dst++ = tbl[*src++];
+								width--;
+							}
+						} else {
+							width = -(char)width;
+							l -= width;
+						}
+					}
+				}
+#endif
+				frameidx += level_frame_sizes[i];
+			}
+		}
+	}
+
+	for(y = 0; y < MAXDUNY; y++) {
+		for(x = 0; x < MAXDUNX; x++) {
+			if(dPiece[x][y]) {
+				pMap = dpiece_defs_map_2[x][y];
+				for(i = 0; i < blocks; i++) {
+					if(pMap[i]) {
+						for(m = 0; m < total_frames; m++) {
+							if((pMap[i] & 0xFFF) == tile_defs[m]) {
+								pMap[i] = m + level_frame_types[m] + 0x8000;
+								m = total_frames;
+							}
+						}
+					}
+				}
+			}
+		}
+	}
+}
+// 525728: using guessed type int light4flag;
+// 53CD4C: using guessed type int nlevel_frames;
+
+void __fastcall gendung_4191BF(int frames)
+{
+	int i;
+	BOOL doneflag;
+
+	doneflag = FALSE;
+	while(frames > 0 && !doneflag) {
+		doneflag = TRUE;
+		for(i = 0; i < frames; i++) {
+			if(level_frame_count[i] < level_frame_count[i + 1]) {
+				gendung_4191FB(i, i + 1);
+				doneflag = FALSE;
+			}
+		}
+		frames--;
+	}
+}
+
+void __fastcall gendung_4191FB(int f1, int f2)
+{
+	int swap;
+
+	swap = level_frame_count[f1];
+	level_frame_count[f1] = level_frame_count[f2];
+	level_frame_count[f2] = swap;
+	swap = tile_defs[f1];
+	tile_defs[f1] = tile_defs[f2];
+	tile_defs[f2] = swap;
+	swap = level_frame_types[f1];
+	level_frame_types[f1] = level_frame_types[f2];
+	level_frame_types[f2] = swap;
+	swap = level_frame_sizes[f1];
+	level_frame_sizes[f1] = level_frame_sizes[f2];
+	level_frame_sizes[f2] = swap;
+}
+
+int __fastcall gendung_get_dpiece_num_from_coord(int x, int y)
+{
+	if (x < MAXDUNY - y)
+		return (y + y * y + x * (x + 2 * y + 3)) / 2;
+
+	x = MAXDUNX - x - 1;
+	y = MAXDUNY - y - 1;
+	return MAXDUNX * MAXDUNY - ((y + y * y + x * (x + 2 * y + 3)) / 2) - 1;
+}
+
+void __cdecl gendung_4192C2()
+{
+	int i, x, y;
+
+	for(x = 0; x < MAXDUNX; x++) {
+		for(y = 0; y < MAXDUNY; y++) {
+			for(i = 0; i < 16; i++) {
+				dpiece_defs_map_1[gendung_get_dpiece_num_from_coord(x, y)][i] = dpiece_defs_map_2[x][y][i];
+			}
+		}
+	}
+}
+
+void __cdecl SetDungeonMicros()
+{
+	int i, x, y, lv, blocks;
+	WORD *pMap, *pPiece;
+
+	if(leveltype != DTYPE_HELL) {
+		dword_5A5594 = 10;
+		blocks = 10;
+	} else {
+		dword_5A5594 = 12;
+		blocks = 16;
+	}
+
+	for(y = 0; y < MAXDUNY; y++) {
+		for(x = 0; x < MAXDUNX; x++) {
+			lv = dPiece[x][y];
+			pMap = dpiece_defs_map_2[x][y];
+			if(lv) {
+				lv--;
+				if(leveltype != DTYPE_HELL)
+					pPiece = (WORD *)&pLevelPieces[20 * lv];
+				else
+					pPiece = (WORD *)&pLevelPieces[32 * lv];
+				for(i = 0; i < blocks; i++)
+					pMap[i] = pPiece[(i & 1) + blocks - 2 - (i & 0xE)];
+			} else {
+				for(i = 0; i < blocks; i++)
+					pMap[i] = 0;
+			}
+		}
+	}
+
+	gendung_418D91();
+	gendung_4192C2();
+
+	if(zoomflag) {
+		scr_pix_width = 640;
+		scr_pix_height = 352;
+		dword_5C2FF8 = 10;
+		dword_5C2FFC = 11;
+	} else {
+		scr_pix_width = 384;
+		scr_pix_height = 224;
+		dword_5C2FF8 = 6;
+		dword_5C2FFC = 7;
+	}
+}
+// 52569C: using guessed type int zoomflag;
+// 5C2FF8: using guessed type int dword_5C2FF8;
+// 5C2FFC: using guessed type int dword_5C2FFC;
+// 5C3000: using guessed type int scr_pix_width;
+// 5C3004: using guessed type int scr_pix_height;
+
+void __cdecl DRLG_InitTrans()
+{
+	memset(dung_map, 0, sizeof(dung_map));
+	memset(TransList, 0, sizeof(TransList));
+	TransVal = 1;
+}
+// 5A5590: using guessed type char TransVal;
+
+void __fastcall DRLG_MRectTrans(int x1, int y1, int x2, int y2)
+{
+	int v4;      // esi
+	int v5;      // edi
+	int i;       // eax
+	char *v7;    // edx
+	int j;       // ecx
+	int ty_enda; // [esp+10h] [ebp+8h]
+
+	v4 = 2 * x1 + 17;
+	v5 = 2 * x2 + 16;
+	i = 2 * y1 + 17;
+	for (ty_enda = 2 * y2 + 16; i <= ty_enda; ++i) {
+		if (v4 <= v5) {
+			v7 = &dung_map[v4][i];
+			j = v5 - v4 + 1;
+			do {
+				*v7 = TransVal;
+				v7 += 112;
+				--j;
+			} while (j);
+		}
+	}
+	++TransVal;
+}
+// 5A5590: using guessed type char TransVal;
+
+void __fastcall DRLG_RectTrans(int x1, int y1, int x2, int y2)
+{
+	int i;    // esi
+	char *v5; // edx
+	int j;    // eax
+
+	for (i = y1; i <= y2; ++i) {
+		if (x1 <= x2) {
+			v5 = &dung_map[x1][i];
+			j = x2 - x1 + 1;
+			do {
+				*v5 = TransVal;
+				v5 += 112;
+				--j;
+			} while (j);
+		}
+	}
+	++TransVal;
+}
+// 5A5590: using guessed type char TransVal;
+
+void __fastcall DRLG_CopyTrans(int sx, int sy, int dx, int dy)
+{
+	dung_map[dx][dy] = dung_map[sx][sy];
+}
+
+void __fastcall DRLG_ListTrans(int num, unsigned char *List)
+{
+	unsigned char *v2; // esi
+	int v3;            // edi
+	unsigned char v4;  // al
+	unsigned char *v5; // esi
+	unsigned char v6;  // cl
+	unsigned char v7;  // dl
+	unsigned char v8;  // bl
+
+	v2 = List;
+	if (num > 0) {
+		v3 = num;
+		do {
+			v4 = *v2;
+			v5 = v2 + 1;
+			v6 = *v5++;
+			v7 = *v5++;
+			v8 = *v5;
+			v2 = v5 + 1;
+			DRLG_RectTrans(v4, v6, v7, v8);
+			--v3;
+		} while (v3);
+	}
+}
+
+void __fastcall DRLG_AreaTrans(int num, unsigned char *List)
+{
+	unsigned char *v2; // esi
+	int v3;            // edi
+	unsigned char v4;  // al
+	unsigned char *v5; // esi
+	unsigned char v6;  // cl
+	unsigned char v7;  // dl
+	unsigned char v8;  // bl
+
+	v2 = List;
+	if (num > 0) {
+		v3 = num;
+		do {
+			v4 = *v2;
+			v5 = v2 + 1;
+			v6 = *v5++;
+			v7 = *v5++;
+			v8 = *v5;
+			v2 = v5 + 1;
+			DRLG_RectTrans(v4, v6, v7, v8);
+			--TransVal;
+			--v3;
+		} while (v3);
+	}
+	++TransVal;
+}
+// 5A5590: using guessed type char TransVal;
+
+void __cdecl DRLG_InitSetPC()
+{
+	setpc_x = 0;
+	setpc_y = 0;
+	setpc_w = 0;
+	setpc_h = 0;
+}
+// 5CF330: using guessed type int setpc_h;
+// 5CF334: using guessed type int setpc_w;
+
+void __cdecl DRLG_SetPC()
+{
+	int v0;   // ebx
+	int v1;   // edx
+	int v2;   // ecx
+	int v3;   // esi
+	int i;    // eax
+	int v5;   // ebp
+	char *v6; // edi
+
+	v0 = 0;
+	v1 = 2 * setpc_w;
+	v2 = 2 * setpc_h;
+	v3 = 2 * setpc_x + 16;
+	for (i = 2 * setpc_y + 16; v0 < v2; ++v0) {
+		if (v1 > 0) {
+			v5 = v1;
+			v6 = &dFlags[v3][v0 + i];
+			do {
+				*v6 |= DFLAG_POPULATED;
+				v6 += 112;
+				--v5;
+			} while (v5);
+		}
+	}
+}
+// 5CF330: using guessed type int setpc_h;
+// 5CF334: using guessed type int setpc_w;
+
+void __fastcall Make_SetPC(int x, int y, int w, int h)
+{
+	int v4;   // eax
+	int v5;   // esi
+	int v6;   // ebx
+	int i;    // eax
+	int v8;   // edx
+	char *v9; // ecx
+	int wa;   // [esp+14h] [ebp+8h]
+
+	v4 = w;
+	wa = 0;
+	v5 = 2 * v4;
+	v6 = 2 * x + 16;
+	for (i = 2 * y + 16; wa < 2 * h; ++wa) {
+		if (v5 > 0) {
+			v8 = v5;
+			v9 = &dFlags[v6][wa + i];
+			do {
+				*v9 |= DFLAG_POPULATED;
+				v9 += 112;
+				--v8;
+			} while (v8);
+		}
+	}
+}
+
+BOOLEAN __fastcall DRLG_WillThemeRoomFit(int floor, int x, int y, int minSize, int maxSize, int *width, int *height)
+{
+	int v7;             // esi
+	int v8;             // edi
+	int v10;            // ebx
+	int v11;            // edx
+	unsigned char *v12; // eax
+	int v13;            // eax
+	int i;              // eax
+	int v15;            // eax
+	int v16;            // esi
+	int v17;            // eax
+	int v18;            // edx
+	int v19;            // ecx
+	int v21;            // eax
+	int v22;            // esi
+	int yArray[20];     // [esp+8h] [ebp-BCh]
+	int xArray[20];     // [esp+58h] [ebp-6Ch]
+	int v25;            // [esp+A8h] [ebp-1Ch]
+	int v26;            // [esp+ACh] [ebp-18h]
+	int v27;            // [esp+B0h] [ebp-14h]
+	int v28;            // [esp+B4h] [ebp-10h]
+	char *v29;          // [esp+B8h] [ebp-Ch]
+	int v30;            // [esp+BCh] [ebp-8h]
+	int v31;            // [esp+C0h] [ebp-4h]
+
+	v28 = 1;
+	v27 = 1;
+	v7 = x;
+	v8 = 0;
+	v25 = floor;
+	v31 = 0;
+	v30 = 0;
+	if (x > 40 - maxSize && y > 40 - maxSize)
+		return 0;
+	if (!SkipThemeRoom(x, y))
+		return 0;
+	memset(xArray, 0, sizeof(xArray));
+	memset(yArray, 0, sizeof(yArray));
+	if (maxSize > 0) {
+		v10 = 40 * v7;
+		v26 = 40 * v7;
+		v29 = dungeon[v7];
+		do {
+			if (v27) {
+				v11 = v7;
+				if (v7 < v7 + maxSize) {
+					v12 = (unsigned char *)dungeon + v8 + v10 + y;
+					do {
+						if (*v12 == v25) {
+							++v31;
+						} else {
+							if (v11 >= minSize)
+								break;
+							v27 = 0;
+						}
+						++v11;
+						v12 += 40;
+					} while (v11 < v7 + maxSize);
+					v10 = v26;
+				}
+				if (v27) {
+					v13 = v31;
+					v31 = 0;
+					xArray[v8] = v13;
+				}
+			}
+			if (v28) {
+				for (i = y; i < y + maxSize; ++i) {
+					if ((unsigned char)v29[i] == v25) {
+						++v30;
+					} else {
+						if (i >= minSize)
+							break;
+						v28 = 0;
+					}
+				}
+				if (v28) {
+					v15 = v30;
+					v30 = 0;
+					yArray[v8] = v15;
+				}
+			}
+			v29 += 40;
+			++v8;
+		} while (v8 < maxSize);
+		v8 = 0;
+	}
+	v16 = minSize;
+	v17 = 0;
+	if (minSize > 0) {
+		while (xArray[v17] >= minSize && yArray[v17] >= minSize) {
+			if (++v17 >= minSize)
+				goto LABEL_32;
+		}
+		return 0;
+	}
+LABEL_32:
+	v18 = xArray[0];
+	v19 = yArray[0];
+	if (maxSize > 0) {
+		while (1) {
+			v21 = xArray[v8];
+			if (v21 < v16)
+				break;
+			v22 = yArray[v8];
+			if (v22 < minSize)
+				break;
+			if (v21 < v18)
+				v18 = xArray[v8];
+			if (v22 < v19)
+				v19 = yArray[v8];
+			if (++v8 >= maxSize)
+				break;
+			v16 = minSize;
+		}
+	}
+	*width = v18 - 2;
+	*height = v19 - 2;
+	return 1;
+}
+// 41965B: using guessed type int var_6C[20];
+// 41965B: using guessed type int var_BC[20];
+
+void __fastcall DRLG_CreateThemeRoom(int themeIndex)
+{
+	int v1;    // esi
+	int v2;    // eax
+	int v3;    // edi
+	int v4;    // ebx
+	int v5;    // ecx
+	int v6;    // ecx
+	int v7;    // ebx
+	int v8;    // edx
+	int v9;    // ebx
+	int v10;   // edx
+	int v11;   // ebx
+	int v12;   // edx
+	int v13;   // eax
+	int v14;   // eax
+	int v15;   // eax
+	int v16;   // ecx
+	char *v17; // eax
+	int v18;   // ecx
+	char *v19; // eax
+	int v20;   // [esp+Ch] [ebp-8h]
+	char *v21; // [esp+10h] [ebp-4h]
+
+	v1 = themeIndex;
+	v2 = themeLoc[themeIndex].y;
+	v3 = themeLoc[themeIndex].height;
+	v4 = v2;
+	v5 = v3 + v2;
+	if (v2 < v3 + v2) {
+		v20 = themeLoc[v1].x + themeLoc[v1].width;
+		while (1) {
+			v6 = themeLoc[v1].x;
+			if (v6 < v20)
+				break;
+		LABEL_52:
+			++v4;
+			v5 = v3 + v2;
+			if (v4 >= v3 + v2)
+				goto LABEL_53;
+		}
+		v21 = &dungeon[v6][v4];
+		while (1) {
+			if (leveltype != DTYPE_CATACOMBS)
+				goto LABEL_21;
+			if (v4 == v2 && v6 >= themeLoc[v1].x && v6 <= v20)
+				goto LABEL_12;
+			if (v4 != v3 + v2 - 1)
+				goto LABEL_13;
+			if (v6 >= themeLoc[v1].x)
+				break;
+		LABEL_16:
+			if (v6 == v20 - 1 && v4 >= v2 && v4 <= v3 + v2)
+				goto LABEL_19;
+			*v21 = 3;
+		LABEL_21:
+			if (leveltype == DTYPE_CAVES) {
+				if (v4 == v2 && v6 >= themeLoc[v1].x && v6 <= v20) {
+				LABEL_28:
+					*v21 = -122;
+					goto LABEL_51;
+				}
+				if (v4 == v3 + v2 - 1) {
+					if (v6 >= themeLoc[v1].x) {
+						if (v6 <= v20)
+							goto LABEL_28;
+						goto LABEL_29;
+					}
+				} else {
+				LABEL_29:
+					if (v6 == themeLoc[v1].x && v4 >= v2 && v4 <= v3 + v2) {
+					LABEL_35:
+						*v21 = -119;
+						goto LABEL_51;
+					}
+				}
+				if (v6 == v20 - 1 && v4 >= v2 && v4 <= v3 + v2)
+					goto LABEL_35;
+				*v21 = 7;
+			}
+			if (leveltype != DTYPE_HELL)
+				goto LABEL_51;
+			if (v4 != v2 || v6 < themeLoc[v1].x || v6 > v20) {
+				if (v4 != v3 + v2 - 1)
+					goto LABEL_44;
+				if (v6 < themeLoc[v1].x)
+					goto LABEL_47;
+				if (v6 > v20) {
+				LABEL_44:
+					if (v6 != themeLoc[v1].x || v4 < v2 || v4 > v3 + v2) {
+					LABEL_47:
+						if (v6 != v20 - 1 || v4 < v2 || v4 > v3 + v2) {
+							*v21 = 6;
+							goto LABEL_51;
+						}
+					}
+				LABEL_19:
+					*v21 = 1;
+					goto LABEL_51;
+				}
+			}
+		LABEL_12:
+			*v21 = 2;
+		LABEL_51:
+			v21 += 40;
+			if (++v6 >= v20)
+				goto LABEL_52;
+		}
+		if (v6 <= v20)
+			goto LABEL_12;
+	LABEL_13:
+		if (v6 == themeLoc[v1].x && v4 >= v2 && v4 <= v3 + v2)
+			goto LABEL_19;
+		goto LABEL_16;
+	}
+LABEL_53:
+	if (leveltype == DTYPE_CATACOMBS) {
+		v7 = themeLoc[v1].x;
+		v8 = 10 * (v7 + themeLoc[v1].width);
+		dungeon[v7][v2] = 8;
+		v5 = v3 + 40 * v7;
+		dungeon[-1][v8 * 4 + v2] = 7;          // *((_BYTE *)&dMonster[111][v8 + 102] + v2) = 7; /* check */
+		dungeon[0][v5 + v2 - 1] = 9;           // *((_BYTE *)&dMonster[111][111] + v5 + v2 + 3) = 9;
+		dungeon[-1][v3 + v8 * 4 + v2 - 1] = 6; // *((_BYTE *)&dMonster[111][101] + v3 + v8 * 4 + v2 + 3) = 6;
+	}
+	if (leveltype == DTYPE_CAVES) {
+		v9 = themeLoc[v1].x;
+		v10 = 10 * (v9 + themeLoc[v1].width);
+		dungeon[v9][v2] = 150;
+		v5 = v3 + 40 * v9;
+		dungeon[-1][v10 * 4 + v2] = 151;          // *((_BYTE *)&dMonster[111][v10 + 102] + v2) = -105;
+		dungeon[0][v5 + v2 - 1] = 152;            // *((_BYTE *)&dMonster[111][111] + v5 + v2 + 3) = -104;
+		dungeon[-1][v3 + v10 * 4 + v2 - 1] = 138; // *((_BYTE *)&dMonster[111][101] + v3 + v10 * 4 + v2 + 3) = -118;
+	}
+	if (leveltype == DTYPE_HELL) {
+		v11 = themeLoc[v1].x;
+		v12 = 10 * (v11 + themeLoc[v1].width);
+		dungeon[v11][v2] = 9;
+		v5 = v3 + 40 * v11;
+		dungeon[-1][v12 * 4 + v2] = 16;          // *((_BYTE *)&dMonster[111][v12 + 102] + v2) = 16;
+		dungeon[0][v5 + v2 - 1] = 15;            // *((_BYTE *)&dMonster[111][111] + v5 + v2 + 3) = 15;
+		dungeon[-1][v3 + v12 * 4 + v2 - 1] = 12; // *((_BYTE *)&dMonster[111][101] + v3 + v12 * 4 + v2 + 3) = 12;
+	}
+	if (leveltype == DTYPE_CATACOMBS) {
+		v13 = random(0, 2);
+		if (v13) {
+			if (v13 == 1) {
+				v5 = themeLoc[v1].height;
+				dungeon[themeLoc[v1].x + themeLoc[v1].width / 2][themeLoc[v1].y + v5 - 1] = 5; /*
+				*((_BYTE *)&dMonster[111][10 * (themeLoc[v1].x + themeLoc[v1].width / 2) + 111] + themeLoc[v1].y
+																								+ v5
+																								+ 3) = 5; */
+			}
+		} else {
+			v5 = themeLoc[v1].y;
+			dungeon[themeLoc[v1].x + themeLoc[v1].width - 1][themeLoc[v1].height / 2 + v5] = 4;
+			// *((_BYTE *)&dMonster[111][10 * (themeLoc[v1].x + themeLoc[v1].width) + 102] + themeLoc[v1].height / 2 + v5) = 4;
+		}
+	}
+	if (leveltype == DTYPE_CAVES) {
+		v14 = random(0, 2);
+		if (v14) {
+			if (v14 == 1) {
+				v5 = themeLoc[v1].height;
+				dungeon[themeLoc[v1].x + themeLoc[v1].width / 2][themeLoc[v1].y + v5 - 1] = 146; /*
+				*((_BYTE *)&dMonster[111][10 * (themeLoc[v1].x + themeLoc[v1].width / 2) + 111] + themeLoc[v1].y
+																								+ v5
+																								+ 3) = -110; */
+			}
+		} else {
+			v5 = themeLoc[v1].y;
+			dungeon[themeLoc[v1].x + themeLoc[v1].width - 1][themeLoc[v1].height / 2 + v5] = 147;
+			// *((_BYTE *)&dMonster[111][10 * (themeLoc[v1].x + themeLoc[v1].width) + 102] + themeLoc[v1].height / 2 + v5) = -109;
+		}
+	}
+	if (leveltype == DTYPE_HELL) {
+		v15 = random(0, 2);
+		if (v15) {
+			if (v15 == 1) {
+				v16 = themeLoc[v1].y + 40 * (themeLoc[v1].x + themeLoc[v1].width / 2) + themeLoc[v1].height;
+				v17 = (char *)dungeon + v16;
+				*(v17 - 41) = 57;
+				*(v17 - 1) = 6;
+				dungeon[0][v16 + 39] = 56;
+				*(v17 - 2) = 59;
+				*(v17 - 42) = 58;
+			}
+		} else {
+			v18 = themeLoc[v1].height / 2 + 40 * (themeLoc[v1].x + themeLoc[v1].width) + themeLoc[v1].y;
+			v19 = (char *)dungeon + v18;
+			*(v19 - 41) = 53;
+			*(v19 - 40) = 6;
+			dungeon[0][v18 - 39] = 52; // *((_BYTE *)&dMonster[111][102] + v18 + 1) = 52;
+			*(v19 - 81) = 54;
+		}
+	}
+}
+
+void __fastcall DRLG_PlaceThemeRooms(int minSize, int maxSize, int floor, int freq, int rndSize)
+{
+	int v5; // ebx
+	//int v7; // eax
+	int v8;             // esi
+	int v9;             // edi
+	int v10;            // eax
+	int v12;            // eax
+	int v14;            // eax
+	int v16;            // eax
+	int v17;            // edi
+	int v18;            // esi
+	int v19;            // ecx
+	int v20;            // ecx
+	int v21;            // eax
+	int minSize2;       // [esp+10h] [ebp-1Ch]
+	int maxSize2;       // [esp+14h] [ebp-18h]
+	unsigned char *v24; // [esp+18h] [ebp-14h]
+	signed int x_start; // [esp+1Ch] [ebp-10h]
+	int x;              // [esp+20h] [ebp-Ch]
+	int width;          // [esp+24h] [ebp-8h]
+	int height;         // [esp+28h] [ebp-4h]
+
+	v5 = 0;
+	maxSize2 = maxSize;
+	minSize2 = minSize;
+	themeCount = 0;
+	memset(themeLoc, 0, sizeof(*themeLoc));
+	do {
+		x = 0;
+		x_start = 20;
+		v24 = (unsigned char *)dungeon + v5;
+		do {
+			if (*v24 == floor) {
+				if (!random(0, freq)) {
+					//_LOBYTE(v7) = DRLG_WillThemeRoomFit(floor, x, v5, minSize2, maxSize2, &width, &height);
+					if (DRLG_WillThemeRoomFit(floor, x, v5, minSize2, maxSize2, &width, &height)) {
+						if (rndSize) {
+							v8 = minSize2 - 2;
+							v9 = maxSize2 - 2;
+							v10 = random(0, width - (minSize2 - 2) + 1);
+							v12 = minSize2 - 2 + random(0, v10);
+							if (v12 < minSize2 - 2 || (width = v12, v12 > v9))
+								width = minSize2 - 2;
+							v14 = random(0, height - v8 + 1);
+							v16 = v8 + random(0, v14);
+							if (v16 < v8 || v16 > v9)
+								v16 = minSize2 - 2;
+							height = v16;
+						} else {
+							v16 = height;
+						}
+						v17 = themeCount;
+						v18 = themeCount;
+						themeLoc[v18].x = x + 1;
+						themeLoc[v18].y = v5 + 1;
+						v19 = width;
+						themeLoc[v18].width = width;
+						themeLoc[v18].height = v16;
+						v20 = x + v19;
+						v21 = v5 + v16;
+						if (leveltype == DTYPE_CAVES)
+							DRLG_RectTrans(x_start, 2 * v5 + 20, 2 * v20 + 15, 2 * v21 + 15);
+						else
+							DRLG_MRectTrans(x + 1, v5 + 1, v20, v21);
+						themeLoc[v18].ttval = TransVal - 1;
+						DRLG_CreateThemeRoom(v17);
+						++themeCount;
+					}
+				}
+			}
+			x_start += 2;
+			++x;
+			v24 += 40;
+		} while (x_start < 100);
+		++v5;
+	} while (v5 < 40);
+}
+// 5A5590: using guessed type char TransVal;
+
+void __cdecl DRLG_HoldThemeRooms()
+{
+	int *v0; // esi
+	int v1;  // edi
+	int v2;  // edx
+	int v3;  // ebx
+	int v4;  // edi
+	int v5;  // ecx
+	int v6;  // eax
+	int v7;  // [esp+0h] [ebp-Ch]
+	int v8;  // [esp+4h] [ebp-8h]
+	int v9;  // [esp+8h] [ebp-4h]
+
+	if (themeCount > 0) {
+		v0 = &themeLoc[0].height;
+		v8 = themeCount;
+		do {
+			v1 = *(v0 - 3);
+			if (v1 < v1 + *v0 - 1) {
+				v2 = *(v0 - 4);
+				v3 = 2 * v1 + 16;
+				v7 = v2 + *(v0 - 1) - 1;
+				v9 = *v0 - 1;
+				do {
+					if (v2 < v7) {
+						v4 = 224 * (v2 + 8);
+						v5 = v7 - v2;
+						do {
+							v6 = v3 + v4;
+							v4 += 224;
+							dFlags[0][v6] |= DFLAG_POPULATED;
+							dFlags[1][v6] |= DFLAG_POPULATED;
+							dFlags[0][v6 + 1] |= DFLAG_POPULATED;
+							dFlags[1][v6 + 1] |= DFLAG_POPULATED;
+							--v5;
+						} while (v5);
+					}
+					v3 += 2;
+					--v9;
+				} while (v9);
+			}
+			v0 += 5;
+			--v8;
+		} while (v8);
+	}
+}
+
+BOOLEAN __fastcall SkipThemeRoom(int x, int y)
+{
+	int i;         // ebx
+	THEME_LOC *v3; // eax
+	int v4;        // esi
+
+	i = 0;
+	if (themeCount <= 0)
+		return 1;
+	v3 = themeLoc;
+	while (1) {
+		if (x >= v3->x - 2 && x <= v3->x + v3->width + 2) {
+			v4 = v3->y;
+			if (y >= v4 - 2 && y <= v4 + v3->height + 2)
+				break;
+		}
+		++i;
+		++v3;
+		if (i >= themeCount)
+			return 1;
+	}
+	return 0;
+}
+
+void __cdecl InitLevels()
+{
+	if (!leveldebug) {
+		currlevel = 0;
+		leveltype = 0;
+		setlevel = 0;
+	}
+}
+// 52572C: using guessed type int leveldebug;
+// 5CF31D: using guessed type char setlevel;
+
+DEVILUTION_END_NAMESPACE
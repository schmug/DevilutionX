--- conflicted
+++ resolved
@@ -1,1010 +1,586 @@
-/**
- * @file gendung.cpp
- *
- * Implementation of general dungeon generation code.
- */
-#include "all.h"
-
-<<<<<<< HEAD
-DEVILUTION_BEGIN_NAMESPACE
-
-WORD level_frame_types[MAXTILES];
-int themeCount;
-/**
- * List of transparent dPieces
- */
-BOOLEAN nTransTable[2049];
-//int dword_52D204;
-int dMonster[MAXDUNX][MAXDUNY];
-BYTE dungeon[DMAXX][DMAXY];
-char dObject[MAXDUNX][MAXDUNY];
-BYTE pdungeon[DMAXX][DMAXY];
-char dDead[MAXDUNX][MAXDUNY];
-char dPreLight[MAXDUNX][MAXDUNY];
-char TransVal;
-int MicroTileLen;
-=======
-BYTE dungeon[DMAXX][DMAXY];
-BYTE pdungeon[DMAXX][DMAXY];
->>>>>>> 46224337
-char dflags[DMAXX][DMAXY];
-int setpc_x;
-int setpc_y;
-int setpc_w;
-int setpc_h;
-BYTE *pSetPiece;
-BOOL setloadflag;
-<<<<<<< HEAD
-=======
-BYTE *pSpecialCels;
->>>>>>> 46224337
-BYTE *pMegaTiles;
-BYTE *pLevelPieces;
-BYTE *pDungeonCels;
-BYTE *pSpeedCels;
-int SpeedFrameTbl[128][16];
-/**
- * List of transparancy masks to use for dPieces
- */
-char block_lvid[MAXTILES + 1];
-int level_frame_count[MAXTILES];
-int tile_defs[MAXTILES];
-WORD level_frame_types[MAXTILES];
-int level_frame_sizes[MAXTILES];
-int nlevel_frames;
-/**
- * List of light blocking dPieces
- */
-BOOLEAN nBlockTable[MAXTILES + 1];
-/**
- * List of path blocking dPieces
- */
-<<<<<<< HEAD
-BOOLEAN nSolidTable[2049];
-ScrollStruct ScrollInfo;
-BYTE *pDungeonCels;
-THEME_LOC themeLoc[MAXTHEMES];
-char dPlayer[MAXDUNX][MAXDUNY];
-char dSpecial[MAXDUNX][MAXDUNY];
-=======
-BOOLEAN nSolidTable[MAXTILES + 1];
->>>>>>> 46224337
-/**
- * List of transparent dPieces
- */
-<<<<<<< HEAD
-BOOLEAN nBlockTable[2049];
-BYTE *pSpecialCels;
-char dFlags[MAXDUNX][MAXDUNY];
-char dItem[MAXDUNX][MAXDUNY];
-BYTE setlvlnum;
-=======
-BOOLEAN nTransTable[MAXTILES + 1];
->>>>>>> 46224337
-/**
- * List of missile blocking dPieces
- */
-BOOLEAN nMissileTable[MAXTILES + 1];
-BOOLEAN nTrapTable[MAXTILES + 1];
-int dminx;
-int dminy;
-int dmaxx;
-int dmaxy;
-int gnDifficulty;
-BYTE leveltype;
-BYTE currlevel;
-BOOLEAN setlevel;
-BYTE setlvlnum;
-char setlvltype;
-int ViewX;
-int ViewY;
-int ViewBX;
-int ViewBY;
-int ViewDX;
-int ViewDY;
-ScrollStruct ScrollInfo;
-int LvlViewX;
-int LvlViewY;
-int MicroTileLen;
-char TransVal;
-BOOLEAN TransList[256];
-int dPiece[MAXDUNX][MAXDUNY];
-MICROS dpiece_defs_map_2[MAXDUNX][MAXDUNY];
-MICROS dpiece_defs_map_1[MAXDUNX * MAXDUNY];
-char dTransVal[MAXDUNX][MAXDUNY];
-char dLight[MAXDUNX][MAXDUNY];
-char dPreLight[MAXDUNX][MAXDUNY];
-char dFlags[MAXDUNX][MAXDUNY];
-char dPlayer[MAXDUNX][MAXDUNY];
-int dMonster[MAXDUNX][MAXDUNY];
-char dDead[MAXDUNX][MAXDUNY];
-char dObject[MAXDUNX][MAXDUNY];
-char dItem[MAXDUNX][MAXDUNY];
-char dMissile[MAXDUNX][MAXDUNY];
-char dSpecial[MAXDUNX][MAXDUNY];
-int themeCount;
-THEME_LOC themeLoc[MAXTHEMES];
-
-void FillSolidBlockTbls()
-{
-	BYTE bv;
-	DWORD dwTiles;
-	BYTE *pSBFile, *pTmp;
-	int i;
-
-	memset(nBlockTable, 0, sizeof(nBlockTable));
-	memset(nSolidTable, 0, sizeof(nSolidTable));
-	memset(nTransTable, 0, sizeof(nTransTable));
-	memset(nMissileTable, 0, sizeof(nMissileTable));
-	memset(nTrapTable, 0, sizeof(nTrapTable));
-
-	switch (leveltype) {
-	case DTYPE_TOWN:
-		pSBFile = LoadFileInMem("Levels\\TownData\\Town.SOL", &dwTiles);
-		break;
-	case DTYPE_CATHEDRAL:
-		pSBFile = LoadFileInMem("Levels\\L1Data\\L1.SOL", &dwTiles);
-		break;
-	case DTYPE_CATACOMBS:
-		pSBFile = LoadFileInMem("Levels\\L2Data\\L2.SOL", &dwTiles);
-		break;
-	case DTYPE_CAVES:
-		pSBFile = LoadFileInMem("Levels\\L3Data\\L3.SOL", &dwTiles);
-		break;
-	case DTYPE_HELL:
-		pSBFile = LoadFileInMem("Levels\\L4Data\\L4.SOL", &dwTiles);
-		break;
-	default:
-		app_fatal("FillSolidBlockTbls");
-	}
-
-	pTmp = pSBFile;
-
-	for (i = 1; i <= dwTiles; i++) {
-		bv = *pTmp++;
-		if (bv & 1)
-			nSolidTable[i] = TRUE;
-		if (bv & 2)
-			nBlockTable[i] = TRUE;
-		if (bv & 4)
-			nMissileTable[i] = TRUE;
-		if (bv & 8)
-			nTransTable[i] = TRUE;
-		if (bv & 0x80)
-			nTrapTable[i] = TRUE;
-		block_lvid[i] = (bv & 0x70) >> 4; /* beta: (bv >> 4) & 7 */
-	}
-
-	mem_free_dbg(pSBFile);
-}
-
-<<<<<<< HEAD
-=======
-static void SwapTile(int f1, int f2)
-{
-	int swap;
-
-	swap = level_frame_count[f1];
-	level_frame_count[f1] = level_frame_count[f2];
-	level_frame_count[f2] = swap;
-	swap = tile_defs[f1];
-	tile_defs[f1] = tile_defs[f2];
-	tile_defs[f2] = swap;
-	swap = level_frame_types[f1];
-	level_frame_types[f1] = level_frame_types[f2];
-	level_frame_types[f2] = swap;
-	swap = level_frame_sizes[f1];
-	level_frame_sizes[f1] = level_frame_sizes[f2];
-	level_frame_sizes[f2] = swap;
-}
-
-static void SortTiles(int frames)
-{
-	int i;
-	BOOL doneflag;
-
-	doneflag = FALSE;
-	while (frames > 0 && !doneflag) {
-		doneflag = TRUE;
-		for (i = 0; i < frames; i++) {
-			if (level_frame_count[i] < level_frame_count[i + 1]) {
-				SwapTile(i, i + 1);
-				doneflag = FALSE;
-			}
-		}
-		frames--;
-	}
-}
-
-void MakeSpeedCels()
-{
-	int i, j, x, y, mt, t, z;
-	int total_frames, blocks, total_size, frameidx, blk_cnt, nDataSize;
-	WORD m;
-	BOOL blood_flag;
-	DWORD *pFrameTable;
-	MICROS *pMap;
-#ifndef USE_ASM
-	int l, k;
-	BYTE width, pix;
-	BYTE *src, *dst, *tbl;
-#endif
-
-	for (i = 0; i < MAXTILES; i++) {
-		tile_defs[i] = i;
-		level_frame_count[i] = 0;
-		level_frame_types[i] = 0;
-	}
-
-	if (leveltype != DTYPE_HELL)
-		blocks = 10;
-	else
-		blocks = 12;
-
-	for (y = 0; y < MAXDUNY; y++) {
-		for (x = 0; x < MAXDUNX; x++) {
-			for (i = 0; i < blocks; i++) {
-				pMap = &dpiece_defs_map_2[x][y];
-				mt = pMap->mt[i];
-				if (mt) {
-					level_frame_count[pMap->mt[i] & 0xFFF]++;
-					level_frame_types[pMap->mt[i] & 0xFFF] = mt & 0x7000;
-				}
-			}
-		}
-	}
-
-	pFrameTable = (DWORD *)pDungeonCels;
-	nDataSize = pFrameTable[0];
-	nlevel_frames = nDataSize & 0xFFFF;
-
-	for (i = 1; i < nlevel_frames; i++) {
-		z = i;
-#ifdef USE_ASM
-		__asm {
-			mov		ebx, pDungeonCels
-			mov		eax, z
-			shl		eax, 2
-			add		ebx, eax
-			mov		eax, [ebx+4]
-			sub		eax, [ebx]
-			mov		nDataSize, eax
-		}
-#else
-		nDataSize = pFrameTable[i + 1] - pFrameTable[i];
-#endif
-		level_frame_sizes[i] = nDataSize & 0xFFFF;
-	}
-
-	level_frame_sizes[0] = 0;
-
-	if (leveltype == DTYPE_HELL) {
-		for (i = 0; i < nlevel_frames; i++) {
-			if (i == 0)
-				level_frame_count[0] = 0;
-			z = i;
-			blood_flag = TRUE;
-			if (level_frame_count[i] != 0) {
-				if (level_frame_types[i] != 0x1000) {
-#ifdef USE_ASM
-					t = level_frame_sizes[i];
-					__asm {
-						mov		ebx, pDungeonCels
-						mov		eax, z
-						shl		eax, 2
-						add		ebx, eax
-						mov		esi, pDungeonCels
-						add		esi, [ebx]
-						xor		ebx, ebx
-						mov		ecx, t
-						jecxz	l1_label3
-					l1_label1:
-						lodsb
-						cmp		al, 0
-						jz		l1_label2
-						cmp		al, 32
-						jnb		l1_label2
-						mov		blood_flag, ebx
-					l1_label2:
-						loop	l1_label1
-					l1_label3:
-						nop
-					}
-#else
-					src = &pDungeonCels[pFrameTable[i]];
-					for (j = level_frame_sizes[i]; j; j--) {
-						pix = *src++;
-						if (pix && pix < 32)
-							blood_flag = FALSE;
-					}
-#endif
-				} else {
-#ifdef USE_ASM
-					__asm {
-						mov		ebx, pDungeonCels
-						mov		eax, z
-						shl		eax, 2
-						add		ebx, eax
-						mov		esi, pDungeonCels
-						add		esi, [ebx]
-						xor		ebx, ebx
-						mov		ecx, 32
-					l2_label1:
-						push	ecx
-						mov		edx, 32
-					l2_label2:
-						xor		eax, eax
-						lodsb
-						or		al, al
-						js		l2_label5
-						sub		edx, eax
-						mov		ecx, eax
-					l2_label3:
-						lodsb
-						cmp		al, 0
-						jz		l2_label4
-						cmp		al, 32
-						jnb		l2_label4
-						mov		blood_flag, ebx
-					l2_label4:
-						loop	l2_label3
-						or		edx, edx
-						jz		l2_label6
-						jmp		l2_label2
-					l2_label5:
-						neg		al
-						sub		edx, eax
-						jnz		l2_label2
-					l2_label6:
-						pop		ecx
-						loop	l2_label1
-					}
-#else
-					src = &pDungeonCels[pFrameTable[i]];
-					for (k = 32; k; k--) {
-						for (l = 32; l;) {
-							width = *src++;
-							if (!(width & 0x80)) {
-								l -= width;
-								while (width) {
-									pix = *src++;
-									if (pix && pix < 32)
-										blood_flag = FALSE;
-									width--;
-								}
-							} else {
-								width = -(char)width;
-								l -= width;
-							}
-						}
-					}
-#endif
-				}
-				if (!blood_flag)
-					level_frame_count[i] = 0;
-			}
-		}
-	}
-
-	SortTiles(MAXTILES - 1);
-	total_size = 0;
-	total_frames = 0;
-
-	if (light4flag) {
-		while (total_size < 0x100000) {
-			total_size += level_frame_sizes[total_frames] << 1;
-			total_frames++;
-		}
-	} else {
-		while (total_size < 0x100000) {
-			total_size += (level_frame_sizes[total_frames] << 4) - (level_frame_sizes[total_frames] << 1);
-			total_frames++;
-		}
-	}
-
-	total_frames--;
-	if (total_frames > 128)
-		total_frames = 128;
-
-	frameidx = 0;
-
-	if (light4flag)
-		blk_cnt = 3;
-	else
-		blk_cnt = 15;
-
-	for (i = 0; i < total_frames; i++) {
-		z = tile_defs[i];
-		SpeedFrameTbl[i][0] = z;
-		if (level_frame_types[i] != 0x1000) {
-			t = level_frame_sizes[i];
-			for (j = 1; j < blk_cnt; j++) {
-				SpeedFrameTbl[i][j] = frameidx;
-#ifdef USE_ASM
-				__asm {
-					mov		ebx, pDungeonCels
-					mov		eax, z
-					shl		eax, 2
-					add		ebx, eax
-					mov		esi, pDungeonCels
-					add		esi, [ebx]
-					mov		edi, pSpeedCels
-					add		edi, frameidx
-					mov		ebx, j
-					shl		ebx, 8
-					add		ebx, pLightTbl
-					mov		ecx, t
-					jecxz	l3_label2
-				l3_label1:
-					lodsb
-					xlat
-					stosb
-					loop	l3_label1
-				l3_label2:
-					nop
-				}
-#else
-				src = &pDungeonCels[pFrameTable[z]];
-				dst = &pSpeedCels[frameidx];
-				tbl = &pLightTbl[256 * j];
-				for (k = t; k; k--) {
-					*dst++ = tbl[*src++];
-				}
-#endif
-				frameidx += t;
-			}
-		} else {
-			for (j = 1; j < blk_cnt; j++) {
-				SpeedFrameTbl[i][j] = frameidx;
-#ifdef USE_ASM
-				__asm {
-					mov		ebx, pDungeonCels
-					mov		eax, z
-					shl		eax, 2
-					add		ebx, eax
-					mov		esi, pDungeonCels
-					add		esi, [ebx]
-					mov		edi, pSpeedCels
-					add		edi, frameidx
-					mov		ebx, j
-					shl		ebx, 8
-					add		ebx, pLightTbl
-					mov		ecx, 32
-				l4_label1:
-					push	ecx
-					mov		edx, 32
-				l4_label2:
-					xor		eax, eax
-					lodsb
-					stosb
-					or		al, al
-					js		l4_label4
-					sub		edx, eax
-					mov		ecx, eax
-				l4_label3:
-					lodsb
-					xlat
-					stosb
-					loop	l4_label3
-					or		edx, edx
-					jz		l4_label5
-					jmp		l4_label2
-				l4_label4:
-					neg		al
-					sub		edx, eax
-					jnz		l4_label2
-				l4_label5:
-					pop		ecx
-					loop	l4_label1
-				}
-#else
-				src = &pDungeonCels[pFrameTable[z]];
-				dst = &pSpeedCels[frameidx];
-				tbl = &pLightTbl[256 * j];
-				for (k = 32; k; k--) {
-					for (l = 32; l;) {
-						width = *src++;
-						*dst++ = width;
-						if (!(width & 0x80)) {
-							l -= width;
-							while (width) {
-								*dst++ = tbl[*src++];
-								width--;
-							}
-						} else {
-							width = -(char)width;
-							l -= width;
-						}
-					}
-				}
-#endif
-				frameidx += level_frame_sizes[i];
-			}
-		}
-	}
-
-	for (y = 0; y < MAXDUNY; y++) {
-		for (x = 0; x < MAXDUNX; x++) {
-			if (dPiece[x][y] != 0) {
-				pMap = &dpiece_defs_map_2[x][y];
-				for (i = 0; i < blocks; i++) {
-					if (pMap->mt[i]) {
-						for (m = 0; m < total_frames; m++) {
-							if ((pMap->mt[i] & 0xFFF) == tile_defs[m]) {
-								pMap->mt[i] = m + level_frame_types[m] + 0x8000;
-								m = total_frames;
-							}
-						}
-					}
-				}
-			}
-		}
-	}
-}
-
-int IsometricCoord(int x, int y)
-{
-	if (x < MAXDUNY - y)
-		return (y + y * y + x * (x + 2 * y + 3)) / 2;
-
-	x = MAXDUNX - x - 1;
-	y = MAXDUNY - y - 1;
-	return MAXDUNX * MAXDUNY - ((y + y * y + x * (x + 2 * y + 3)) / 2) - 1;
-}
-
-void SetSpeedCels()
-{
-	int x, y;
-
-	for (x = 0; x < MAXDUNX; x++) {
-		for (y = 0; y < MAXDUNY; y++) {
-			dpiece_defs_map_1[IsometricCoord(x, y)] = dpiece_defs_map_2[x][y];
-		}
-	}
-}
-
->>>>>>> 46224337
-void SetDungeonMicros()
-{
-	int i, x, y, lv, blocks;
-	WORD *pPiece;
-	MICROS *pMap;
-
-	if (leveltype == DTYPE_TOWN) {
-		MicroTileLen = 16;
-		blocks = 16;
-	} else if (leveltype != DTYPE_HELL) {
-		MicroTileLen = 10;
-		blocks = 10;
-	} else {
-		MicroTileLen = 12;
-		blocks = 16;
-	}
-
-	for (y = 0; y < MAXDUNY; y++) {
-		for (x = 0; x < MAXDUNX; x++) {
-			lv = dPiece[x][y];
-			pMap = &dpiece_defs_map_2[x][y];
-			if (lv != 0) {
-				lv--;
-				if (leveltype != DTYPE_HELL && leveltype != DTYPE_TOWN)
-					pPiece = (WORD *)&pLevelPieces[20 * lv];
-				else
-					pPiece = (WORD *)&pLevelPieces[32 * lv];
-				for (i = 0; i < blocks; i++)
-					pMap->mt[i] = SDL_SwapLE16(pPiece[(i & 1) + blocks - 2 - (i & 0xE)]);
-			} else {
-				for (i = 0; i < blocks; i++)
-					pMap->mt[i] = 0;
-			}
-		}
-	}
-}
-
-void DRLG_InitTrans()
-{
-	memset(dTransVal, 0, sizeof(dTransVal));
-	memset(TransList, 0, sizeof(TransList));
-	TransVal = 1;
-}
-
-void DRLG_MRectTrans(int x1, int y1, int x2, int y2)
-{
-	int i, j;
-
-	x1 = 2 * x1 + 17;
-	y1 = 2 * y1 + 17;
-	x2 = 2 * x2 + 16;
-	y2 = 2 * y2 + 16;
-
-	for (j = y1; j <= y2; j++) {
-		for (i = x1; i <= x2; i++) {
-			dTransVal[i][j] = TransVal;
-		}
-	}
-
-	TransVal++;
-}
-
-void DRLG_RectTrans(int x1, int y1, int x2, int y2)
-{
-	int i, j;
-
-	for (j = y1; j <= y2; j++) {
-		for (i = x1; i <= x2; i++) {
-			dTransVal[i][j] = TransVal;
-		}
-	}
-	TransVal++;
-}
-
-void DRLG_CopyTrans(int sx, int sy, int dx, int dy)
-{
-	dTransVal[dx][dy] = dTransVal[sx][sy];
-}
-
-#ifndef SPAWN
-void DRLG_ListTrans(int num, BYTE *List)
-{
-	int i;
-	BYTE x1, y1, x2, y2;
-
-	for (i = 0; i < num; i++) {
-		x1 = *List++;
-		y1 = *List++;
-		x2 = *List++;
-		y2 = *List++;
-		DRLG_RectTrans(x1, y1, x2, y2);
-	}
-}
-
-void DRLG_AreaTrans(int num, BYTE *List)
-{
-	int i;
-	BYTE x1, y1, x2, y2;
-
-	for (i = 0; i < num; i++) {
-		x1 = *List++;
-		y1 = *List++;
-		x2 = *List++;
-		y2 = *List++;
-		DRLG_RectTrans(x1, y1, x2, y2);
-		TransVal--;
-	}
-	TransVal++;
-}
-#endif
-
-void DRLG_InitSetPC()
-{
-	setpc_x = 0;
-	setpc_y = 0;
-	setpc_w = 0;
-	setpc_h = 0;
-}
-
-void DRLG_SetPC()
-{
-	int i, j, x, y, w, h;
-
-	w = 2 * setpc_w;
-	h = 2 * setpc_h;
-	x = 2 * setpc_x + 16;
-	y = 2 * setpc_y + 16;
-
-	for (j = 0; j < h; j++) {
-		for (i = 0; i < w; i++) {
-			dFlags[i + x][j + y] |= BFLAG_POPULATED;
-		}
-	}
-}
-
-#ifndef SPAWN
-void Make_SetPC(int x, int y, int w, int h)
-{
-	int i, j, dx, dy, dh, dw;
-
-	dw = 2 * w;
-	dh = 2 * h;
-	dx = 2 * x + 16;
-	dy = 2 * y + 16;
-
-	for (j = 0; j < dh; j++) {
-		for (i = 0; i < dw; i++) {
-			dFlags[i + dx][j + dy] |= BFLAG_POPULATED;
-		}
-	}
-}
-
-BOOL DRLG_WillThemeRoomFit(int floor, int x, int y, int minSize, int maxSize, int *width, int *height)
-{
-	int ii, xx, yy;
-	int xSmallest, ySmallest;
-	int xArray[20], yArray[20];
-	int xCount, yCount;
-	BOOL yFlag, xFlag;
-
-	yFlag = TRUE;
-	xFlag = TRUE;
-	xCount = 0;
-	yCount = 0;
-
-	// BUGFIX: change '&&' to '||' (fixed)
-	if (x > DMAXX - maxSize || y > DMAXY - maxSize) {
-		return FALSE;
-	}
-	if (!SkipThemeRoom(x, y)) {
-		return FALSE;
-	}
-
-	memset(xArray, 0, sizeof(xArray));
-	memset(yArray, 0, sizeof(yArray));
-
-	for (ii = 0; ii < maxSize; ii++) {
-		if (xFlag) {
-			for (xx = x; xx < x + maxSize; xx++) {
-				if (dungeon[xx][y + ii] != floor) {
-					if (xx >= minSize) {
-						break;
-					}
-					xFlag = FALSE;
-				} else {
-					xCount++;
-				}
-			}
-			if (xFlag) {
-				xArray[ii] = xCount;
-				xCount = 0;
-			}
-		}
-		if (yFlag) {
-			for (yy = y; yy < y + maxSize; yy++) {
-				if (dungeon[x + ii][yy] != floor) {
-					if (yy >= minSize) {
-						break;
-					}
-					yFlag = FALSE;
-				} else {
-					yCount++;
-				}
-			}
-			if (yFlag) {
-				yArray[ii] = yCount;
-				yCount = 0;
-			}
-		}
-	}
-
-	for (ii = 0; ii < minSize; ii++) {
-		if (xArray[ii] < minSize || yArray[ii] < minSize) {
-			return FALSE;
-		}
-	}
-
-	xSmallest = xArray[0];
-	ySmallest = yArray[0];
-
-	for (ii = 0; ii < maxSize; ii++) {
-		if (xArray[ii] < minSize || yArray[ii] < minSize) {
-			break;
-		}
-		if (xArray[ii] < xSmallest) {
-			xSmallest = xArray[ii];
-		}
-		if (yArray[ii] < ySmallest) {
-			ySmallest = yArray[ii];
-		}
-	}
-
-	*width = xSmallest - 2;
-	*height = ySmallest - 2;
-	return TRUE;
-}
-
-void DRLG_CreateThemeRoom(int themeIndex)
-{
-	int xx, yy;
-
-	for (yy = themeLoc[themeIndex].y; yy < themeLoc[themeIndex].y + themeLoc[themeIndex].height; yy++) {
-		for (xx = themeLoc[themeIndex].x; xx < themeLoc[themeIndex].x + themeLoc[themeIndex].width; xx++) {
-			if (leveltype == DTYPE_CATACOMBS) {
-				if (yy == themeLoc[themeIndex].y
-				        && xx >= themeLoc[themeIndex].x
-				        && xx <= themeLoc[themeIndex].x + themeLoc[themeIndex].width
-				    || yy == themeLoc[themeIndex].y + themeLoc[themeIndex].height - 1
-				        && xx >= themeLoc[themeIndex].x
-				        && xx <= themeLoc[themeIndex].x + themeLoc[themeIndex].width) {
-					dungeon[xx][yy] = 2;
-				} else if (xx == themeLoc[themeIndex].x
-				        && yy >= themeLoc[themeIndex].y
-				        && yy <= themeLoc[themeIndex].y + themeLoc[themeIndex].height
-				    || xx == themeLoc[themeIndex].x + themeLoc[themeIndex].width - 1
-				        && yy >= themeLoc[themeIndex].y
-				        && yy <= themeLoc[themeIndex].y + themeLoc[themeIndex].height) {
-					dungeon[xx][yy] = 1;
-				} else {
-					dungeon[xx][yy] = 3;
-				}
-			}
-			if (leveltype == DTYPE_CAVES) {
-				if (yy == themeLoc[themeIndex].y
-				        && xx >= themeLoc[themeIndex].x
-				        && xx <= themeLoc[themeIndex].x + themeLoc[themeIndex].width
-				    || yy == themeLoc[themeIndex].y + themeLoc[themeIndex].height - 1
-				        && xx >= themeLoc[themeIndex].x
-				        && xx <= themeLoc[themeIndex].x + themeLoc[themeIndex].width) {
-					dungeon[xx][yy] = 134;
-				} else if (xx == themeLoc[themeIndex].x
-				        && yy >= themeLoc[themeIndex].y
-				        && yy <= themeLoc[themeIndex].y + themeLoc[themeIndex].height
-				    || xx == themeLoc[themeIndex].x + themeLoc[themeIndex].width - 1
-				        && yy >= themeLoc[themeIndex].y
-				        && yy <= themeLoc[themeIndex].y + themeLoc[themeIndex].height) {
-					dungeon[xx][yy] = 137;
-				} else {
-					dungeon[xx][yy] = 7;
-				}
-			}
-			if (leveltype == DTYPE_HELL) {
-				if (yy == themeLoc[themeIndex].y
-				        && xx >= themeLoc[themeIndex].x
-				        && xx <= themeLoc[themeIndex].x + themeLoc[themeIndex].width
-				    || yy == themeLoc[themeIndex].y + themeLoc[themeIndex].height - 1
-				        && xx >= themeLoc[themeIndex].x
-				        && xx <= themeLoc[themeIndex].x + themeLoc[themeIndex].width) {
-					dungeon[xx][yy] = 2;
-				} else if (xx == themeLoc[themeIndex].x
-				        && yy >= themeLoc[themeIndex].y
-				        && yy <= themeLoc[themeIndex].y + themeLoc[themeIndex].height
-				    || xx == themeLoc[themeIndex].x + themeLoc[themeIndex].width - 1
-				        && yy >= themeLoc[themeIndex].y
-				        && yy <= themeLoc[themeIndex].y + themeLoc[themeIndex].height) {
-					dungeon[xx][yy] = 1;
-				} else {
-					dungeon[xx][yy] = 6;
-				}
-			}
-		}
-	}
-
-	if (leveltype == DTYPE_CATACOMBS) {
-		dungeon[themeLoc[themeIndex].x][themeLoc[themeIndex].y] = 8;
-		dungeon[themeLoc[themeIndex].x + themeLoc[themeIndex].width - 1][themeLoc[themeIndex].y] = 7;
-		dungeon[themeLoc[themeIndex].x][themeLoc[themeIndex].y + themeLoc[themeIndex].height - 1] = 9;
-		dungeon[themeLoc[themeIndex].x + themeLoc[themeIndex].width - 1][themeLoc[themeIndex].y + themeLoc[themeIndex].height - 1] = 6;
-	}
-	if (leveltype == DTYPE_CAVES) {
-		dungeon[themeLoc[themeIndex].x][themeLoc[themeIndex].y] = 150;
-		dungeon[themeLoc[themeIndex].x + themeLoc[themeIndex].width - 1][themeLoc[themeIndex].y] = 151;
-		dungeon[themeLoc[themeIndex].x][themeLoc[themeIndex].y + themeLoc[themeIndex].height - 1] = 152;
-		dungeon[themeLoc[themeIndex].x + themeLoc[themeIndex].width - 1][themeLoc[themeIndex].y + themeLoc[themeIndex].height - 1] = 138;
-	}
-	if (leveltype == DTYPE_HELL) {
-		dungeon[themeLoc[themeIndex].x][themeLoc[themeIndex].y] = 9;
-		dungeon[themeLoc[themeIndex].x + themeLoc[themeIndex].width - 1][themeLoc[themeIndex].y] = 16;
-		dungeon[themeLoc[themeIndex].x][themeLoc[themeIndex].y + themeLoc[themeIndex].height - 1] = 15;
-		dungeon[themeLoc[themeIndex].x + themeLoc[themeIndex].width - 1][themeLoc[themeIndex].y + themeLoc[themeIndex].height - 1] = 12;
-	}
-
-	if (leveltype == DTYPE_CATACOMBS) {
-		switch (random_(0, 2)) {
-		case 0:
-			dungeon[themeLoc[themeIndex].x + themeLoc[themeIndex].width - 1][themeLoc[themeIndex].y + themeLoc[themeIndex].height / 2] = 4;
-			break;
-		case 1:
-			dungeon[themeLoc[themeIndex].x + themeLoc[themeIndex].width / 2][themeLoc[themeIndex].y + themeLoc[themeIndex].height - 1] = 5;
-			break;
-		}
-	}
-	if (leveltype == DTYPE_CAVES) {
-		switch (random_(0, 2)) {
-		case 0:
-			dungeon[themeLoc[themeIndex].x + themeLoc[themeIndex].width - 1][themeLoc[themeIndex].y + themeLoc[themeIndex].height / 2] = 147;
-			break;
-		case 1:
-			dungeon[themeLoc[themeIndex].x + themeLoc[themeIndex].width / 2][themeLoc[themeIndex].y + themeLoc[themeIndex].height - 1] = 146;
-			break;
-		}
-	}
-	if (leveltype == DTYPE_HELL) {
-		switch (random_(0, 2)) {
-		case 0:
-			dungeon[themeLoc[themeIndex].x + themeLoc[themeIndex].width - 1][themeLoc[themeIndex].y + themeLoc[themeIndex].height / 2 - 1] = 53;
-			dungeon[themeLoc[themeIndex].x + themeLoc[themeIndex].width - 1][themeLoc[themeIndex].y + themeLoc[themeIndex].height / 2] = 6;
-			dungeon[themeLoc[themeIndex].x + themeLoc[themeIndex].width - 1][themeLoc[themeIndex].y + themeLoc[themeIndex].height / 2 + 1] = 52;
-			dungeon[themeLoc[themeIndex].x + themeLoc[themeIndex].width - 2][themeLoc[themeIndex].y + themeLoc[themeIndex].height / 2 - 1] = 54;
-			break;
-		case 1:
-			dungeon[themeLoc[themeIndex].x + themeLoc[themeIndex].width / 2 - 1][themeLoc[themeIndex].y + themeLoc[themeIndex].height - 1] = 57;
-			dungeon[themeLoc[themeIndex].x + themeLoc[themeIndex].width / 2][themeLoc[themeIndex].y + themeLoc[themeIndex].height - 1] = 6;
-			dungeon[themeLoc[themeIndex].x + themeLoc[themeIndex].width / 2 + 1][themeLoc[themeIndex].y + themeLoc[themeIndex].height - 1] = 56;
-			dungeon[themeLoc[themeIndex].x + themeLoc[themeIndex].width / 2][themeLoc[themeIndex].y + themeLoc[themeIndex].height - 2] = 59;
-			dungeon[themeLoc[themeIndex].x + themeLoc[themeIndex].width / 2 - 1][themeLoc[themeIndex].y + themeLoc[themeIndex].height - 2] = 58;
-			break;
-		}
-	}
-}
-
-void DRLG_PlaceThemeRooms(int minSize, int maxSize, int floor, int freq, int rndSize)
-{
-	int i, j;
-	int themeW, themeH;
-	int rv2, min, max;
-
-	themeCount = 0;
-	memset(themeLoc, 0, sizeof(*themeLoc));
-	for (j = 0; j < DMAXY; j++) {
-		for (i = 0; i < DMAXX; i++) {
-			if (dungeon[i][j] == floor && !random_(0, freq) && DRLG_WillThemeRoomFit(floor, i, j, minSize, maxSize, &themeW, &themeH)) {
-				if (rndSize) {
-					min = minSize - 2;
-					max = maxSize - 2;
-					rv2 = min + random_(0, random_(0, themeW - min + 1));
-					if (rv2 >= min && rv2 <= max)
-						themeW = rv2;
-					else
-						themeW = min;
-					rv2 = min + random_(0, random_(0, themeH - min + 1));
-					if (rv2 >= min && rv2 <= max)
-						themeH = rv2;
-					else
-						themeH = min;
-				}
-				themeLoc[themeCount].x = i + 1;
-				themeLoc[themeCount].y = j + 1;
-				themeLoc[themeCount].width = themeW;
-				themeLoc[themeCount].height = themeH;
-				if (leveltype == DTYPE_CAVES)
-					DRLG_RectTrans(2 * i + 20, 2 * j + 20, 2 * (i + themeW) + 15, 2 * (j + themeH) + 15);
-				else
-					DRLG_MRectTrans(i + 1, j + 1, i + themeW, j + themeH);
-				themeLoc[themeCount].ttval = TransVal - 1;
-				DRLG_CreateThemeRoom(themeCount);
-				themeCount++;
-			}
-		}
-	}
-}
-#endif
-
-void DRLG_HoldThemeRooms()
-{
-	int i, x, y, xx, yy;
-
-	for (i = 0; i < themeCount; i++) {
-		for (y = themeLoc[i].y; y < themeLoc[i].y + themeLoc[i].height - 1; y++) {
-			for (x = themeLoc[i].x; x < themeLoc[i].x + themeLoc[i].width - 1; x++) {
-				xx = 2 * x + 16;
-				yy = 2 * y + 16;
-				dFlags[xx][yy] |= BFLAG_POPULATED;
-				dFlags[xx + 1][yy] |= BFLAG_POPULATED;
-				dFlags[xx][yy + 1] |= BFLAG_POPULATED;
-				dFlags[xx + 1][yy + 1] |= BFLAG_POPULATED;
-			}
-		}
-	}
-}
-
-BOOL SkipThemeRoom(int x, int y)
-{
-	int i;
-
-	for (i = 0; i < themeCount; i++) {
-		if (x >= themeLoc[i].x - 2 && x <= themeLoc[i].x + themeLoc[i].width + 2
-		    && y >= themeLoc[i].y - 2 && y <= themeLoc[i].y + themeLoc[i].height + 2)
-			return FALSE;
-	}
-
-	return TRUE;
-}
-
-void InitLevels()
-{
-	if (!leveldebug) {
-		currlevel = 0;
-		leveltype = DTYPE_TOWN;
-		setlevel = FALSE;
-	}
-}
-
-DEVILUTION_END_NAMESPACE
+/**
+ * @file gendung.cpp
+ *
+ * Implementation of general dungeon generation code.
+ */
+#include "all.h"
+
+DEVILUTION_BEGIN_NAMESPACE
+
+BYTE dungeon[DMAXX][DMAXY];
+BYTE pdungeon[DMAXX][DMAXY];
+char dflags[DMAXX][DMAXY];
+int setpc_x;
+int setpc_y;
+int setpc_w;
+int setpc_h;
+BYTE *pSetPiece;
+BOOL setloadflag;
+BYTE *pSpecialCels;
+BYTE *pMegaTiles;
+BYTE *pLevelPieces;
+BYTE *pDungeonCels;
+BYTE *pSpeedCels;
+int SpeedFrameTbl[128][16];
+/**
+ * List of transparancy masks to use for dPieces
+ */
+char block_lvid[MAXTILES + 1];
+int level_frame_count[MAXTILES];
+int tile_defs[MAXTILES];
+WORD level_frame_types[MAXTILES];
+int level_frame_sizes[MAXTILES];
+int nlevel_frames;
+/**
+ * List of light blocking dPieces
+ */
+BOOLEAN nBlockTable[MAXTILES + 1];
+/**
+ * List of path blocking dPieces
+ */
+BOOLEAN nSolidTable[MAXTILES + 1];
+/**
+ * List of transparent dPieces
+ */
+BOOLEAN nTransTable[MAXTILES + 1];
+/**
+ * List of missile blocking dPieces
+ */
+BOOLEAN nMissileTable[MAXTILES + 1];
+BOOLEAN nTrapTable[MAXTILES + 1];
+int dminx;
+int dminy;
+int dmaxx;
+int dmaxy;
+int gnDifficulty;
+BYTE leveltype;
+BYTE currlevel;
+BOOLEAN setlevel;
+BYTE setlvlnum;
+char setlvltype;
+int ViewX;
+int ViewY;
+int ViewBX;
+int ViewBY;
+int ViewDX;
+int ViewDY;
+ScrollStruct ScrollInfo;
+int LvlViewX;
+int LvlViewY;
+int MicroTileLen;
+char TransVal;
+BOOLEAN TransList[256];
+int dPiece[MAXDUNX][MAXDUNY];
+MICROS dpiece_defs_map_2[MAXDUNX][MAXDUNY];
+MICROS dpiece_defs_map_1[MAXDUNX * MAXDUNY];
+char dTransVal[MAXDUNX][MAXDUNY];
+char dLight[MAXDUNX][MAXDUNY];
+char dPreLight[MAXDUNX][MAXDUNY];
+char dFlags[MAXDUNX][MAXDUNY];
+char dPlayer[MAXDUNX][MAXDUNY];
+int dMonster[MAXDUNX][MAXDUNY];
+char dDead[MAXDUNX][MAXDUNY];
+char dObject[MAXDUNX][MAXDUNY];
+char dItem[MAXDUNX][MAXDUNY];
+char dMissile[MAXDUNX][MAXDUNY];
+char dSpecial[MAXDUNX][MAXDUNY];
+int themeCount;
+THEME_LOC themeLoc[MAXTHEMES];
+
+void FillSolidBlockTbls()
+{
+	BYTE bv;
+	DWORD dwTiles;
+	BYTE *pSBFile, *pTmp;
+	int i;
+
+	memset(nBlockTable, 0, sizeof(nBlockTable));
+	memset(nSolidTable, 0, sizeof(nSolidTable));
+	memset(nTransTable, 0, sizeof(nTransTable));
+	memset(nMissileTable, 0, sizeof(nMissileTable));
+	memset(nTrapTable, 0, sizeof(nTrapTable));
+
+	switch (leveltype) {
+	case DTYPE_TOWN:
+		pSBFile = LoadFileInMem("Levels\\TownData\\Town.SOL", &dwTiles);
+		break;
+	case DTYPE_CATHEDRAL:
+		pSBFile = LoadFileInMem("Levels\\L1Data\\L1.SOL", &dwTiles);
+		break;
+	case DTYPE_CATACOMBS:
+		pSBFile = LoadFileInMem("Levels\\L2Data\\L2.SOL", &dwTiles);
+		break;
+	case DTYPE_CAVES:
+		pSBFile = LoadFileInMem("Levels\\L3Data\\L3.SOL", &dwTiles);
+		break;
+	case DTYPE_HELL:
+		pSBFile = LoadFileInMem("Levels\\L4Data\\L4.SOL", &dwTiles);
+		break;
+	default:
+		app_fatal("FillSolidBlockTbls");
+	}
+
+	pTmp = pSBFile;
+
+	for (i = 1; i <= dwTiles; i++) {
+		bv = *pTmp++;
+		if (bv & 1)
+			nSolidTable[i] = TRUE;
+		if (bv & 2)
+			nBlockTable[i] = TRUE;
+		if (bv & 4)
+			nMissileTable[i] = TRUE;
+		if (bv & 8)
+			nTransTable[i] = TRUE;
+		if (bv & 0x80)
+			nTrapTable[i] = TRUE;
+		block_lvid[i] = (bv & 0x70) >> 4; /* beta: (bv >> 4) & 7 */
+	}
+
+	mem_free_dbg(pSBFile);
+}
+
+void SetDungeonMicros()
+{
+	int i, x, y, lv, blocks;
+	WORD *pPiece;
+	MICROS *pMap;
+
+	if (leveltype == DTYPE_TOWN) {
+		MicroTileLen = 16;
+		blocks = 16;
+	} else if (leveltype != DTYPE_HELL) {
+		MicroTileLen = 10;
+		blocks = 10;
+	} else {
+		MicroTileLen = 12;
+		blocks = 16;
+	}
+
+	for (y = 0; y < MAXDUNY; y++) {
+		for (x = 0; x < MAXDUNX; x++) {
+			lv = dPiece[x][y];
+			pMap = &dpiece_defs_map_2[x][y];
+			if (lv != 0) {
+				lv--;
+				if (leveltype != DTYPE_HELL && leveltype != DTYPE_TOWN)
+					pPiece = (WORD *)&pLevelPieces[20 * lv];
+				else
+					pPiece = (WORD *)&pLevelPieces[32 * lv];
+				for (i = 0; i < blocks; i++)
+					pMap->mt[i] = SDL_SwapLE16(pPiece[(i & 1) + blocks - 2 - (i & 0xE)]);
+			} else {
+				for (i = 0; i < blocks; i++)
+					pMap->mt[i] = 0;
+			}
+		}
+	}
+}
+
+void DRLG_InitTrans()
+{
+	memset(dTransVal, 0, sizeof(dTransVal));
+	memset(TransList, 0, sizeof(TransList));
+	TransVal = 1;
+}
+
+void DRLG_MRectTrans(int x1, int y1, int x2, int y2)
+{
+	int i, j;
+
+	x1 = 2 * x1 + 17;
+	y1 = 2 * y1 + 17;
+	x2 = 2 * x2 + 16;
+	y2 = 2 * y2 + 16;
+
+	for (j = y1; j <= y2; j++) {
+		for (i = x1; i <= x2; i++) {
+			dTransVal[i][j] = TransVal;
+		}
+	}
+
+	TransVal++;
+}
+
+void DRLG_RectTrans(int x1, int y1, int x2, int y2)
+{
+	int i, j;
+
+	for (j = y1; j <= y2; j++) {
+		for (i = x1; i <= x2; i++) {
+			dTransVal[i][j] = TransVal;
+		}
+	}
+	TransVal++;
+}
+
+void DRLG_CopyTrans(int sx, int sy, int dx, int dy)
+{
+	dTransVal[dx][dy] = dTransVal[sx][sy];
+}
+
+#ifndef SPAWN
+void DRLG_ListTrans(int num, BYTE *List)
+{
+	int i;
+	BYTE x1, y1, x2, y2;
+
+	for (i = 0; i < num; i++) {
+		x1 = *List++;
+		y1 = *List++;
+		x2 = *List++;
+		y2 = *List++;
+		DRLG_RectTrans(x1, y1, x2, y2);
+	}
+}
+
+void DRLG_AreaTrans(int num, BYTE *List)
+{
+	int i;
+	BYTE x1, y1, x2, y2;
+
+	for (i = 0; i < num; i++) {
+		x1 = *List++;
+		y1 = *List++;
+		x2 = *List++;
+		y2 = *List++;
+		DRLG_RectTrans(x1, y1, x2, y2);
+		TransVal--;
+	}
+	TransVal++;
+}
+#endif
+
+void DRLG_InitSetPC()
+{
+	setpc_x = 0;
+	setpc_y = 0;
+	setpc_w = 0;
+	setpc_h = 0;
+}
+
+void DRLG_SetPC()
+{
+	int i, j, x, y, w, h;
+
+	w = 2 * setpc_w;
+	h = 2 * setpc_h;
+	x = 2 * setpc_x + 16;
+	y = 2 * setpc_y + 16;
+
+	for (j = 0; j < h; j++) {
+		for (i = 0; i < w; i++) {
+			dFlags[i + x][j + y] |= BFLAG_POPULATED;
+		}
+	}
+}
+
+#ifndef SPAWN
+void Make_SetPC(int x, int y, int w, int h)
+{
+	int i, j, dx, dy, dh, dw;
+
+	dw = 2 * w;
+	dh = 2 * h;
+	dx = 2 * x + 16;
+	dy = 2 * y + 16;
+
+	for (j = 0; j < dh; j++) {
+		for (i = 0; i < dw; i++) {
+			dFlags[i + dx][j + dy] |= BFLAG_POPULATED;
+		}
+	}
+}
+
+BOOL DRLG_WillThemeRoomFit(int floor, int x, int y, int minSize, int maxSize, int *width, int *height)
+{
+	int ii, xx, yy;
+	int xSmallest, ySmallest;
+	int xArray[20], yArray[20];
+	int xCount, yCount;
+	BOOL yFlag, xFlag;
+
+	yFlag = TRUE;
+	xFlag = TRUE;
+	xCount = 0;
+	yCount = 0;
+
+	// BUGFIX: change '&&' to '||' (fixed)
+	if (x > DMAXX - maxSize || y > DMAXY - maxSize) {
+		return FALSE;
+	}
+	if (!SkipThemeRoom(x, y)) {
+		return FALSE;
+	}
+
+	memset(xArray, 0, sizeof(xArray));
+	memset(yArray, 0, sizeof(yArray));
+
+	for (ii = 0; ii < maxSize; ii++) {
+		if (xFlag) {
+			for (xx = x; xx < x + maxSize; xx++) {
+				if (dungeon[xx][y + ii] != floor) {
+					if (xx >= minSize) {
+						break;
+					}
+					xFlag = FALSE;
+				} else {
+					xCount++;
+				}
+			}
+			if (xFlag) {
+				xArray[ii] = xCount;
+				xCount = 0;
+			}
+		}
+		if (yFlag) {
+			for (yy = y; yy < y + maxSize; yy++) {
+				if (dungeon[x + ii][yy] != floor) {
+					if (yy >= minSize) {
+						break;
+					}
+					yFlag = FALSE;
+				} else {
+					yCount++;
+				}
+			}
+			if (yFlag) {
+				yArray[ii] = yCount;
+				yCount = 0;
+			}
+		}
+	}
+
+	for (ii = 0; ii < minSize; ii++) {
+		if (xArray[ii] < minSize || yArray[ii] < minSize) {
+			return FALSE;
+		}
+	}
+
+	xSmallest = xArray[0];
+	ySmallest = yArray[0];
+
+	for (ii = 0; ii < maxSize; ii++) {
+		if (xArray[ii] < minSize || yArray[ii] < minSize) {
+			break;
+		}
+		if (xArray[ii] < xSmallest) {
+			xSmallest = xArray[ii];
+		}
+		if (yArray[ii] < ySmallest) {
+			ySmallest = yArray[ii];
+		}
+	}
+
+	*width = xSmallest - 2;
+	*height = ySmallest - 2;
+	return TRUE;
+}
+
+void DRLG_CreateThemeRoom(int themeIndex)
+{
+	int xx, yy;
+
+	for (yy = themeLoc[themeIndex].y; yy < themeLoc[themeIndex].y + themeLoc[themeIndex].height; yy++) {
+		for (xx = themeLoc[themeIndex].x; xx < themeLoc[themeIndex].x + themeLoc[themeIndex].width; xx++) {
+			if (leveltype == DTYPE_CATACOMBS) {
+				if (yy == themeLoc[themeIndex].y
+				        && xx >= themeLoc[themeIndex].x
+				        && xx <= themeLoc[themeIndex].x + themeLoc[themeIndex].width
+				    || yy == themeLoc[themeIndex].y + themeLoc[themeIndex].height - 1
+				        && xx >= themeLoc[themeIndex].x
+				        && xx <= themeLoc[themeIndex].x + themeLoc[themeIndex].width) {
+					dungeon[xx][yy] = 2;
+				} else if (xx == themeLoc[themeIndex].x
+				        && yy >= themeLoc[themeIndex].y
+				        && yy <= themeLoc[themeIndex].y + themeLoc[themeIndex].height
+				    || xx == themeLoc[themeIndex].x + themeLoc[themeIndex].width - 1
+				        && yy >= themeLoc[themeIndex].y
+				        && yy <= themeLoc[themeIndex].y + themeLoc[themeIndex].height) {
+					dungeon[xx][yy] = 1;
+				} else {
+					dungeon[xx][yy] = 3;
+				}
+			}
+			if (leveltype == DTYPE_CAVES) {
+				if (yy == themeLoc[themeIndex].y
+				        && xx >= themeLoc[themeIndex].x
+				        && xx <= themeLoc[themeIndex].x + themeLoc[themeIndex].width
+				    || yy == themeLoc[themeIndex].y + themeLoc[themeIndex].height - 1
+				        && xx >= themeLoc[themeIndex].x
+				        && xx <= themeLoc[themeIndex].x + themeLoc[themeIndex].width) {
+					dungeon[xx][yy] = 134;
+				} else if (xx == themeLoc[themeIndex].x
+				        && yy >= themeLoc[themeIndex].y
+				        && yy <= themeLoc[themeIndex].y + themeLoc[themeIndex].height
+				    || xx == themeLoc[themeIndex].x + themeLoc[themeIndex].width - 1
+				        && yy >= themeLoc[themeIndex].y
+				        && yy <= themeLoc[themeIndex].y + themeLoc[themeIndex].height) {
+					dungeon[xx][yy] = 137;
+				} else {
+					dungeon[xx][yy] = 7;
+				}
+			}
+			if (leveltype == DTYPE_HELL) {
+				if (yy == themeLoc[themeIndex].y
+				        && xx >= themeLoc[themeIndex].x
+				        && xx <= themeLoc[themeIndex].x + themeLoc[themeIndex].width
+				    || yy == themeLoc[themeIndex].y + themeLoc[themeIndex].height - 1
+				        && xx >= themeLoc[themeIndex].x
+				        && xx <= themeLoc[themeIndex].x + themeLoc[themeIndex].width) {
+					dungeon[xx][yy] = 2;
+				} else if (xx == themeLoc[themeIndex].x
+				        && yy >= themeLoc[themeIndex].y
+				        && yy <= themeLoc[themeIndex].y + themeLoc[themeIndex].height
+				    || xx == themeLoc[themeIndex].x + themeLoc[themeIndex].width - 1
+				        && yy >= themeLoc[themeIndex].y
+				        && yy <= themeLoc[themeIndex].y + themeLoc[themeIndex].height) {
+					dungeon[xx][yy] = 1;
+				} else {
+					dungeon[xx][yy] = 6;
+				}
+			}
+		}
+	}
+
+	if (leveltype == DTYPE_CATACOMBS) {
+		dungeon[themeLoc[themeIndex].x][themeLoc[themeIndex].y] = 8;
+		dungeon[themeLoc[themeIndex].x + themeLoc[themeIndex].width - 1][themeLoc[themeIndex].y] = 7;
+		dungeon[themeLoc[themeIndex].x][themeLoc[themeIndex].y + themeLoc[themeIndex].height - 1] = 9;
+		dungeon[themeLoc[themeIndex].x + themeLoc[themeIndex].width - 1][themeLoc[themeIndex].y + themeLoc[themeIndex].height - 1] = 6;
+	}
+	if (leveltype == DTYPE_CAVES) {
+		dungeon[themeLoc[themeIndex].x][themeLoc[themeIndex].y] = 150;
+		dungeon[themeLoc[themeIndex].x + themeLoc[themeIndex].width - 1][themeLoc[themeIndex].y] = 151;
+		dungeon[themeLoc[themeIndex].x][themeLoc[themeIndex].y + themeLoc[themeIndex].height - 1] = 152;
+		dungeon[themeLoc[themeIndex].x + themeLoc[themeIndex].width - 1][themeLoc[themeIndex].y + themeLoc[themeIndex].height - 1] = 138;
+	}
+	if (leveltype == DTYPE_HELL) {
+		dungeon[themeLoc[themeIndex].x][themeLoc[themeIndex].y] = 9;
+		dungeon[themeLoc[themeIndex].x + themeLoc[themeIndex].width - 1][themeLoc[themeIndex].y] = 16;
+		dungeon[themeLoc[themeIndex].x][themeLoc[themeIndex].y + themeLoc[themeIndex].height - 1] = 15;
+		dungeon[themeLoc[themeIndex].x + themeLoc[themeIndex].width - 1][themeLoc[themeIndex].y + themeLoc[themeIndex].height - 1] = 12;
+	}
+
+	if (leveltype == DTYPE_CATACOMBS) {
+		switch (random_(0, 2)) {
+		case 0:
+			dungeon[themeLoc[themeIndex].x + themeLoc[themeIndex].width - 1][themeLoc[themeIndex].y + themeLoc[themeIndex].height / 2] = 4;
+			break;
+		case 1:
+			dungeon[themeLoc[themeIndex].x + themeLoc[themeIndex].width / 2][themeLoc[themeIndex].y + themeLoc[themeIndex].height - 1] = 5;
+			break;
+		}
+	}
+	if (leveltype == DTYPE_CAVES) {
+		switch (random_(0, 2)) {
+		case 0:
+			dungeon[themeLoc[themeIndex].x + themeLoc[themeIndex].width - 1][themeLoc[themeIndex].y + themeLoc[themeIndex].height / 2] = 147;
+			break;
+		case 1:
+			dungeon[themeLoc[themeIndex].x + themeLoc[themeIndex].width / 2][themeLoc[themeIndex].y + themeLoc[themeIndex].height - 1] = 146;
+			break;
+		}
+	}
+	if (leveltype == DTYPE_HELL) {
+		switch (random_(0, 2)) {
+		case 0:
+			dungeon[themeLoc[themeIndex].x + themeLoc[themeIndex].width - 1][themeLoc[themeIndex].y + themeLoc[themeIndex].height / 2 - 1] = 53;
+			dungeon[themeLoc[themeIndex].x + themeLoc[themeIndex].width - 1][themeLoc[themeIndex].y + themeLoc[themeIndex].height / 2] = 6;
+			dungeon[themeLoc[themeIndex].x + themeLoc[themeIndex].width - 1][themeLoc[themeIndex].y + themeLoc[themeIndex].height / 2 + 1] = 52;
+			dungeon[themeLoc[themeIndex].x + themeLoc[themeIndex].width - 2][themeLoc[themeIndex].y + themeLoc[themeIndex].height / 2 - 1] = 54;
+			break;
+		case 1:
+			dungeon[themeLoc[themeIndex].x + themeLoc[themeIndex].width / 2 - 1][themeLoc[themeIndex].y + themeLoc[themeIndex].height - 1] = 57;
+			dungeon[themeLoc[themeIndex].x + themeLoc[themeIndex].width / 2][themeLoc[themeIndex].y + themeLoc[themeIndex].height - 1] = 6;
+			dungeon[themeLoc[themeIndex].x + themeLoc[themeIndex].width / 2 + 1][themeLoc[themeIndex].y + themeLoc[themeIndex].height - 1] = 56;
+			dungeon[themeLoc[themeIndex].x + themeLoc[themeIndex].width / 2][themeLoc[themeIndex].y + themeLoc[themeIndex].height - 2] = 59;
+			dungeon[themeLoc[themeIndex].x + themeLoc[themeIndex].width / 2 - 1][themeLoc[themeIndex].y + themeLoc[themeIndex].height - 2] = 58;
+			break;
+		}
+	}
+}
+
+void DRLG_PlaceThemeRooms(int minSize, int maxSize, int floor, int freq, int rndSize)
+{
+	int i, j;
+	int themeW, themeH;
+	int rv2, min, max;
+
+	themeCount = 0;
+	memset(themeLoc, 0, sizeof(*themeLoc));
+	for (j = 0; j < DMAXY; j++) {
+		for (i = 0; i < DMAXX; i++) {
+			if (dungeon[i][j] == floor && !random_(0, freq) && DRLG_WillThemeRoomFit(floor, i, j, minSize, maxSize, &themeW, &themeH)) {
+				if (rndSize) {
+					min = minSize - 2;
+					max = maxSize - 2;
+					rv2 = min + random_(0, random_(0, themeW - min + 1));
+					if (rv2 >= min && rv2 <= max)
+						themeW = rv2;
+					else
+						themeW = min;
+					rv2 = min + random_(0, random_(0, themeH - min + 1));
+					if (rv2 >= min && rv2 <= max)
+						themeH = rv2;
+					else
+						themeH = min;
+				}
+				themeLoc[themeCount].x = i + 1;
+				themeLoc[themeCount].y = j + 1;
+				themeLoc[themeCount].width = themeW;
+				themeLoc[themeCount].height = themeH;
+				if (leveltype == DTYPE_CAVES)
+					DRLG_RectTrans(2 * i + 20, 2 * j + 20, 2 * (i + themeW) + 15, 2 * (j + themeH) + 15);
+				else
+					DRLG_MRectTrans(i + 1, j + 1, i + themeW, j + themeH);
+				themeLoc[themeCount].ttval = TransVal - 1;
+				DRLG_CreateThemeRoom(themeCount);
+				themeCount++;
+			}
+		}
+	}
+}
+#endif
+
+void DRLG_HoldThemeRooms()
+{
+	int i, x, y, xx, yy;
+
+	for (i = 0; i < themeCount; i++) {
+		for (y = themeLoc[i].y; y < themeLoc[i].y + themeLoc[i].height - 1; y++) {
+			for (x = themeLoc[i].x; x < themeLoc[i].x + themeLoc[i].width - 1; x++) {
+				xx = 2 * x + 16;
+				yy = 2 * y + 16;
+				dFlags[xx][yy] |= BFLAG_POPULATED;
+				dFlags[xx + 1][yy] |= BFLAG_POPULATED;
+				dFlags[xx][yy + 1] |= BFLAG_POPULATED;
+				dFlags[xx + 1][yy + 1] |= BFLAG_POPULATED;
+			}
+		}
+	}
+}
+
+BOOL SkipThemeRoom(int x, int y)
+{
+	int i;
+
+	for (i = 0; i < themeCount; i++) {
+		if (x >= themeLoc[i].x - 2 && x <= themeLoc[i].x + themeLoc[i].width + 2
+		    && y >= themeLoc[i].y - 2 && y <= themeLoc[i].y + themeLoc[i].height + 2)
+			return FALSE;
+	}
+
+	return TRUE;
+}
+
+void InitLevels()
+{
+	if (!leveldebug) {
+		currlevel = 0;
+		leveltype = DTYPE_TOWN;
+		setlevel = FALSE;
+	}
+}
+
+DEVILUTION_END_NAMESPACE
--- conflicted
+++ resolved
@@ -1,199 +1,195 @@
-/**
- * @file logging.cpp
- *
- * Implementation of logging functionality.
- */
-#include "all.h"
-#include "../3rdParty/Storm/Source/storm.h"
-
-static CCritSect sgMemCrit;
-CHAR FileName[MAX_PATH];
-char log_buffer[388];
-LPCVOID lpAddress;
-DWORD nNumberOfBytesToWrite;
-
-/* data */
-
-/** Has the log file not yet been created. */
-BOOL log_not_created = TRUE;
-/** Handle to the log file. */
-HANDLE log_file = INVALID_HANDLE_VALUE;
-
-void __cdecl log_flush(BOOL force_close)
-{
-	DWORD NumberOfBytesWritten;
-
-	sgMemCrit.Enter();
-	if (nNumberOfBytesToWrite) {
-		if (log_file == INVALID_HANDLE_VALUE) {
-			log_file = log_create();
-			if (log_file == INVALID_HANDLE_VALUE) {
-				nNumberOfBytesToWrite = 0;
-				return;
-			}
-			SetFilePointer(log_file, 0, NULL, FILE_END);
-		}
-		WriteFile(log_file, lpAddress, nNumberOfBytesToWrite, &NumberOfBytesWritten, 0);
-		nNumberOfBytesToWrite = 0;
-	}
-	if (force_close && log_file != INVALID_HANDLE_VALUE) {
-		CloseHandle(log_file);
-		log_file = INVALID_HANDLE_VALUE;
-	}
-	sgMemCrit.Leave();
-}
-
-HANDLE log_create()
-{
-	char *last_slash_pos;
-	HANDLE fh;
-	VS_FIXEDFILEINFO file_info;
-	DWORD i;
-	char buf[32];
-
-	if (log_not_created) {
-		char filename_tmp[MAX_PATH];
-		if (GetModuleFileName(NULL, filename_tmp, sizeof filename_tmp) == 0)
-			filename_tmp[0] = '\0';
-		else {
-			last_slash_pos = strrchr(filename_tmp, '\\');
-			if (last_slash_pos == NULL)
-				filename_tmp[0] = '\0';
-			else
-				*(last_slash_pos + 1) = '\0';
-		}
-		i = 32;
-		if (!GetUserName(buf, &i))
-			buf[0] = '\0';
-		log_get_version(&file_info);
-		_snprintf(
-		    FileName,
-		    sizeof(filename_tmp),
-		    "%s%s%02u%02u%02u.ERR",
-		    filename_tmp,
-		    buf,
-		    file_info.dwProductVersionMS & 0xFFFF,
-		    file_info.dwProductVersionLS >> 16,
-		    file_info.dwProductVersionLS & 0xFFFF);
-	}
-	fh = INVALID_HANDLE_VALUE;
-	for (i = log_not_created ? 0 : 1; (int)i < 2; i++) {
-		fh = CreateFile(FileName, GENERIC_WRITE, FILE_SHARE_READ, NULL, OPEN_ALWAYS, FILE_ATTRIBUTE_NORMAL, NULL);
-		if (fh != INVALID_HANDLE_VALUE) {
-			if (GetFileSize(fh, NULL) > 0x10000)
-				SetEndOfFile(fh);
-			break;
-		}
-		last_slash_pos = strrchr(FileName, '\\');
-		if (!last_slash_pos)
-			last_slash_pos = FileName;
-		char filename_tmp[MAX_PATH] = "c:\\";
-		strcat(filename_tmp, last_slash_pos);
-		strcpy(FileName, filename_tmp);
-	}
-	log_not_created = FALSE;
-	return fh;
-}
-
-void log_get_version(VS_FIXEDFILEINFO *file_info)
-{
-	DWORD size, len, dwHandle;
-	unsigned int puLen;
-	void *version;
-	char Filename[MAX_PATH];
-	LPVOID lpBuffer;
-
-	memset(file_info, 0, sizeof(*file_info));
-	if (GetModuleFileName(0, Filename, sizeof(Filename))) {
-		size = GetFileVersionInfoSize(Filename, &dwHandle);
-		if (size) {
-			version = VirtualAlloc(0, size, MEM_COMMIT, PAGE_READWRITE);
-			if (GetFileVersionInfo(Filename, 0, size, version) && VerQueryValue(version, "\\", &lpBuffer, &puLen)) {
-				len = puLen;
-				if (puLen >= 52)
-					len = 52;
-				memcpy(file_info, lpBuffer, len);
-			}
-			VirtualFree(version, 0, MEM_RELEASE);
-		}
-	}
-}
-
-void __cdecl log_printf(const char *pszFmt, ...)
-{
-#ifdef HELLFIRE
-	CHAR Buffer[1024];
-	DWORD NumberOfBytesWritten, nNumberOfBytesToWrite;
-	va_list va;
-
-	va_start(va, pszFmt);
-	nNumberOfBytesToWrite = wvsprintf(Buffer, va_arg(va, const CHAR *), va);
-	WriteFile((HANDLE)pszFmt, Buffer, nNumberOfBytesToWrite, &NumberOfBytesWritten, 0);
-	va_end(va);
-#else
-	size_t size;
-	char *pBuffer;
-	char msg[512];
-	va_list va;
-
-	sgMemCrit.Enter();
-	va_start(va, pszFmt);
-	_vsnprintf(msg, 0x200, pszFmt, va);
-	va_end(va);
-	msg[511] = 0;
-	size = strlen(msg);
-	if (size + nNumberOfBytesToWrite > 0x1000) {
-		log_flush(FALSE);
-	}
-
-	if (lpAddress == NULL) {
-		lpAddress = (char *)VirtualAlloc((LPVOID)lpAddress, 0x1000, MEM_COMMIT, PAGE_READWRITE);
-		pBuffer = (char *)lpAddress;
-		nNumberOfBytesToWrite = 0;
-	}
-	if (lpAddress != NULL) {
-		pBuffer = (char *)lpAddress;
-		memcpy(&pBuffer[nNumberOfBytesToWrite], msg, size);
-		nNumberOfBytesToWrite += size;
-	}
-	sgMemCrit.Leave();
-<<<<<<< HEAD
-#endif
-#endif
-=======
->>>>>>> 7b70770c
-}
-
-void log_dump_computer_info()
-{
-	char Buffer[64];
-	VS_FIXEDFILEINFO file_info;
-	SYSTEMTIME SystemTime;
-	DWORD pcbBuffer;
-
-	GetLocalTime(&SystemTime);
-	pcbBuffer = 64;
-	if (!GetUserName(Buffer, &pcbBuffer))
-		Buffer[0] = 0;
-	log_get_version(&file_info);
-	log_printf(
-	    "\r\n"
-	    "------------------------------------------------------\r\n"
-	    "PROGRAM VERSION: %d.%d.%d.%d\r\n"
-	    "COMPUTER NAME: %s\r\n"
-	    "TIME: %02u/%02u/%02u %02u:%02u:%02u\r\n"
-	    "INFO: %s\r\n"
-	    "\r\n",
-	    file_info.dwProductVersionMS >> 16,
-	    file_info.dwProductVersionMS & 0xFFFF,
-	    file_info.dwProductVersionLS >> 16,
-	    file_info.dwProductVersionLS & 0xFFFF,
-	    Buffer,
-	    SystemTime.wMonth,
-	    SystemTime.wDay,
-	    SystemTime.wYear % 100,
-	    SystemTime.wHour,
-	    SystemTime.wMinute,
-	    SystemTime.wSecond,
-	    log_buffer);
-}
+/**
+ * @file logging.cpp
+ *
+ * Implementation of logging functionality.
+ */
+#include "all.h"
+#include "../3rdParty/Storm/Source/storm.h"
+
+static CCritSect sgMemCrit;
+CHAR FileName[MAX_PATH];
+char log_buffer[388];
+LPCVOID lpAddress;
+DWORD nNumberOfBytesToWrite;
+
+/* data */
+
+/** Has the log file not yet been created. */
+BOOL log_not_created = TRUE;
+/** Handle to the log file. */
+HANDLE log_file = INVALID_HANDLE_VALUE;
+
+void __cdecl log_flush(BOOL force_close)
+{
+	DWORD NumberOfBytesWritten;
+
+	sgMemCrit.Enter();
+	if (nNumberOfBytesToWrite) {
+		if (log_file == INVALID_HANDLE_VALUE) {
+			log_file = log_create();
+			if (log_file == INVALID_HANDLE_VALUE) {
+				nNumberOfBytesToWrite = 0;
+				return;
+			}
+			SetFilePointer(log_file, 0, NULL, FILE_END);
+		}
+		WriteFile(log_file, lpAddress, nNumberOfBytesToWrite, &NumberOfBytesWritten, 0);
+		nNumberOfBytesToWrite = 0;
+	}
+	if (force_close && log_file != INVALID_HANDLE_VALUE) {
+		CloseHandle(log_file);
+		log_file = INVALID_HANDLE_VALUE;
+	}
+	sgMemCrit.Leave();
+}
+
+HANDLE log_create()
+{
+	char *last_slash_pos;
+	HANDLE fh;
+	VS_FIXEDFILEINFO file_info;
+	DWORD i;
+	char buf[32];
+
+	if (log_not_created) {
+		char filename_tmp[MAX_PATH];
+		if (GetModuleFileName(NULL, filename_tmp, sizeof filename_tmp) == 0)
+			filename_tmp[0] = '\0';
+		else {
+			last_slash_pos = strrchr(filename_tmp, '\\');
+			if (last_slash_pos == NULL)
+				filename_tmp[0] = '\0';
+			else
+				*(last_slash_pos + 1) = '\0';
+		}
+		i = 32;
+		if (!GetUserName(buf, &i))
+			buf[0] = '\0';
+		log_get_version(&file_info);
+		_snprintf(
+		    FileName,
+		    sizeof(filename_tmp),
+		    "%s%s%02u%02u%02u.ERR",
+		    filename_tmp,
+		    buf,
+		    file_info.dwProductVersionMS & 0xFFFF,
+		    file_info.dwProductVersionLS >> 16,
+		    file_info.dwProductVersionLS & 0xFFFF);
+	}
+	fh = INVALID_HANDLE_VALUE;
+	for (i = log_not_created ? 0 : 1; (int)i < 2; i++) {
+		fh = CreateFile(FileName, GENERIC_WRITE, FILE_SHARE_READ, NULL, OPEN_ALWAYS, FILE_ATTRIBUTE_NORMAL, NULL);
+		if (fh != INVALID_HANDLE_VALUE) {
+			if (GetFileSize(fh, NULL) > 0x10000)
+				SetEndOfFile(fh);
+			break;
+		}
+		last_slash_pos = strrchr(FileName, '\\');
+		if (!last_slash_pos)
+			last_slash_pos = FileName;
+		char filename_tmp[MAX_PATH] = "c:\\";
+		strcat(filename_tmp, last_slash_pos);
+		strcpy(FileName, filename_tmp);
+	}
+	log_not_created = FALSE;
+	return fh;
+}
+
+void log_get_version(VS_FIXEDFILEINFO *file_info)
+{
+	DWORD size, len, dwHandle;
+	unsigned int puLen;
+	void *version;
+	char Filename[MAX_PATH];
+	LPVOID lpBuffer;
+
+	memset(file_info, 0, sizeof(*file_info));
+	if (GetModuleFileName(0, Filename, sizeof(Filename))) {
+		size = GetFileVersionInfoSize(Filename, &dwHandle);
+		if (size) {
+			version = VirtualAlloc(0, size, MEM_COMMIT, PAGE_READWRITE);
+			if (GetFileVersionInfo(Filename, 0, size, version) && VerQueryValue(version, "\\", &lpBuffer, &puLen)) {
+				len = puLen;
+				if (puLen >= 52)
+					len = 52;
+				memcpy(file_info, lpBuffer, len);
+			}
+			VirtualFree(version, 0, MEM_RELEASE);
+		}
+	}
+}
+
+void __cdecl log_printf(const char *pszFmt, ...)
+{
+#ifdef HELLFIRE
+	CHAR Buffer[1024];
+	DWORD NumberOfBytesWritten, nNumberOfBytesToWrite;
+	va_list va;
+
+	va_start(va, pszFmt);
+	nNumberOfBytesToWrite = wvsprintf(Buffer, va_arg(va, const CHAR *), va);
+	WriteFile((HANDLE)pszFmt, Buffer, nNumberOfBytesToWrite, &NumberOfBytesWritten, 0);
+	va_end(va);
+#else
+	size_t size;
+	char *pBuffer;
+	char msg[512];
+	va_list va;
+
+	sgMemCrit.Enter();
+	va_start(va, pszFmt);
+	_vsnprintf(msg, 0x200, pszFmt, va);
+	va_end(va);
+	msg[511] = 0;
+	size = strlen(msg);
+	if (size + nNumberOfBytesToWrite > 0x1000) {
+		log_flush(FALSE);
+	}
+
+	if (lpAddress == NULL) {
+		lpAddress = (char *)VirtualAlloc((LPVOID)lpAddress, 0x1000, MEM_COMMIT, PAGE_READWRITE);
+		pBuffer = (char *)lpAddress;
+		nNumberOfBytesToWrite = 0;
+	}
+	if (lpAddress != NULL) {
+		pBuffer = (char *)lpAddress;
+		memcpy(&pBuffer[nNumberOfBytesToWrite], msg, size);
+		nNumberOfBytesToWrite += size;
+	}
+	sgMemCrit.Leave();
+#endif
+}
+
+void log_dump_computer_info()
+{
+	char Buffer[64];
+	VS_FIXEDFILEINFO file_info;
+	SYSTEMTIME SystemTime;
+	DWORD pcbBuffer;
+
+	GetLocalTime(&SystemTime);
+	pcbBuffer = 64;
+	if (!GetUserName(Buffer, &pcbBuffer))
+		Buffer[0] = 0;
+	log_get_version(&file_info);
+	log_printf(
+	    "\r\n"
+	    "------------------------------------------------------\r\n"
+	    "PROGRAM VERSION: %d.%d.%d.%d\r\n"
+	    "COMPUTER NAME: %s\r\n"
+	    "TIME: %02u/%02u/%02u %02u:%02u:%02u\r\n"
+	    "INFO: %s\r\n"
+	    "\r\n",
+	    file_info.dwProductVersionMS >> 16,
+	    file_info.dwProductVersionMS & 0xFFFF,
+	    file_info.dwProductVersionLS >> 16,
+	    file_info.dwProductVersionLS & 0xFFFF,
+	    Buffer,
+	    SystemTime.wMonth,
+	    SystemTime.wDay,
+	    SystemTime.wYear % 100,
+	    SystemTime.wHour,
+	    SystemTime.wMinute,
+	    SystemTime.wSecond,
+	    log_buffer);
+}
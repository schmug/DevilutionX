/**
 * @file lighting.cpp
 *
 * Implementation of light and vision.
 */
#include "all.h"

DEVILUTION_BEGIN_NAMESPACE

LightListStruct VisionList[MAXVISION];
BYTE lightactive[MAXLIGHTS];
LightListStruct LightList[MAXLIGHTS];
int numlights;
BYTE lightradius[16][128];
BOOL dovision;
int numvision;
char lightmax;
BOOL dolighting;
BYTE lightblock[64][16][16];
int visionid;
BYTE *pLightTbl;
BOOL lightflag;

/**
 * CrawlTable specifies X- and Y-coordinate deltas from a missile target coordinate.
 *
 * n=4
 *
 *    y
 *    ^
 *    |  1
 *    | 3#4
 *    |  2
 *    +-----> x
 *
 * n=16
 *
 *    y
 *    ^
 *    |  314
 *    | B7 8C
 *    | F # G
 *    | D9 AE
 *    |  526
 *    +-------> x
 */
char CrawlTable[2749] = {
	1,
	0, 0,
	4,
	0, 1, 0, -1, -1, 0, 1, 0,
	16,
	0, 2, 0, -2, -1, 2, 1, 2,
	-1, -2, 1, -2, -1, 1, 1, 1,
	-1, -1, 1, -1, -2, 1, 2, 1,
	-2, -1, 2, -1, -2, 0, 2, 0,
	24,
	0, 3, 0, -3, -1, 3, 1, 3,
	-1, -3, 1, -3, -2, 3, 2, 3,
	-2, -3, 2, -3, -2, 2, 2, 2,
	-2, -2, 2, -2, -3, 2, 3, 2,
	-3, -2, 3, -2, -3, 1, 3, 1,
	-3, -1, 3, -1, -3, 0, 3, 0,
	32,
	0, 4, 0, -4, -1, 4, 1, 4,
	-1, -4, 1, -4, -2, 4, 2, 4,
	-2, -4, 2, -4, -3, 4, 3, 4,
	-3, -4, 3, -4, -3, 3, 3, 3,
	-3, -3, 3, -3, -4, 3, 4, 3,
	-4, -3, 4, -3, -4, 2, 4, 2,
	-4, -2, 4, -2, -4, 1, 4, 1,
	-4, -1, 4, -1, -4, 0, 4, 0,
	40,
	0, 5, 0, -5, -1, 5, 1, 5,
	-1, -5, 1, -5, -2, 5, 2, 5,
	-2, -5, 2, -5, -3, 5, 3, 5,
	-3, -5, 3, -5, -4, 5, 4, 5,
	-4, -5, 4, -5, -4, 4, 4, 4,
	-4, -4, 4, -4, -5, 4, 5, 4,
	-5, -4, 5, -4, -5, 3, 5, 3,
	-5, -3, 5, -3, -5, 2, 5, 2,
	-5, -2, 5, -2, -5, 1, 5, 1,
	-5, -1, 5, -1, -5, 0, 5, 0,
	48,
	0, 6, 0, -6, -1, 6, 1, 6,
	-1, -6, 1, -6, -2, 6, 2, 6,
	-2, -6, 2, -6, -3, 6, 3, 6,
	-3, -6, 3, -6, -4, 6, 4, 6,
	-4, -6, 4, -6, -5, 6, 5, 6,
	-5, -6, 5, -6, -5, 5, 5, 5,
	-5, -5, 5, -5, -6, 5, 6, 5,
	-6, -5, 6, -5, -6, 4, 6, 4,
	-6, -4, 6, -4, -6, 3, 6, 3,
	-6, -3, 6, -3, -6, 2, 6, 2,
	-6, -2, 6, -2, -6, 1, 6, 1,
	-6, -1, 6, -1, -6, 0, 6, 0,
	56,
	0, 7, 0, -7, -1, 7, 1, 7,
	-1, -7, 1, -7, -2, 7, 2, 7,
	-2, -7, 2, -7, -3, 7, 3, 7,
	-3, -7, 3, -7, -4, 7, 4, 7,
	-4, -7, 4, -7, -5, 7, 5, 7,
	-5, -7, 5, -7, -6, 7, 6, 7,
	-6, -7, 6, -7, -6, 6, 6, 6,
	-6, -6, 6, -6, -7, 6, 7, 6,
	-7, -6, 7, -6, -7, 5, 7, 5,
	-7, -5, 7, -5, -7, 4, 7, 4,
	-7, -4, 7, -4, -7, 3, 7, 3,
	-7, -3, 7, -3, -7, 2, 7, 2,
	-7, -2, 7, -2, -7, 1, 7, 1,
	-7, -1, 7, -1, -7, 0, 7, 0,
	64,
	0, 8, 0, -8, -1, 8, 1, 8,
	-1, -8, 1, -8, -2, 8, 2, 8,
	-2, -8, 2, -8, -3, 8, 3, 8,
	-3, -8, 3, -8, -4, 8, 4, 8,
	-4, -8, 4, -8, -5, 8, 5, 8,
	-5, -8, 5, -8, -6, 8, 6, 8,
	-6, -8, 6, -8, -7, 8, 7, 8,
	-7, -8, 7, -8, -7, 7, 7, 7,
	-7, -7, 7, -7, -8, 7, 8, 7,
	-8, -7, 8, -7, -8, 6, 8, 6,
	-8, -6, 8, -6, -8, 5, 8, 5,
	-8, -5, 8, -5, -8, 4, 8, 4,
	-8, -4, 8, -4, -8, 3, 8, 3,
	-8, -3, 8, -3, -8, 2, 8, 2,
	-8, -2, 8, -2, -8, 1, 8, 1,
	-8, -1, 8, -1, -8, 0, 8, 0,
	72,
	0, 9, 0, -9, -1, 9, 1, 9,
	-1, -9, 1, -9, -2, 9, 2, 9,
	-2, -9, 2, -9, -3, 9, 3, 9,
	-3, -9, 3, -9, -4, 9, 4, 9,
	-4, -9, 4, -9, -5, 9, 5, 9,
	-5, -9, 5, -9, -6, 9, 6, 9,
	-6, -9, 6, -9, -7, 9, 7, 9,
	-7, -9, 7, -9, -8, 9, 8, 9,
	-8, -9, 8, -9, -8, 8, 8, 8,
	-8, -8, 8, -8, -9, 8, 9, 8,
	-9, -8, 9, -8, -9, 7, 9, 7,
	-9, -7, 9, -7, -9, 6, 9, 6,
	-9, -6, 9, -6, -9, 5, 9, 5,
	-9, -5, 9, -5, -9, 4, 9, 4,
	-9, -4, 9, -4, -9, 3, 9, 3,
	-9, -3, 9, -3, -9, 2, 9, 2,
	-9, -2, 9, -2, -9, 1, 9, 1,
	-9, -1, 9, -1, -9, 0, 9, 0,
	80,
	0, 10, 0, -10, -1, 10, 1, 10,
	-1, -10, 1, -10, -2, 10, 2, 10,
	-2, -10, 2, -10, -3, 10, 3, 10,
	-3, -10, 3, -10, -4, 10, 4, 10,
	-4, -10, 4, -10, -5, 10, 5, 10,
	-5, -10, 5, -10, -6, 10, 6, 10,
	-6, -10, 6, -10, -7, 10, 7, 10,
	-7, -10, 7, -10, -8, 10, 8, 10,
	-8, -10, 8, -10, -9, 10, 9, 10,
	-9, -10, 9, -10, -9, 9, 9, 9,
	-9, -9, 9, -9, -10, 9, 10, 9,
	-10, -9, 10, -9, -10, 8, 10, 8,
	-10, -8, 10, -8, -10, 7, 10, 7,
	-10, -7, 10, -7, -10, 6, 10, 6,
	-10, -6, 10, -6, -10, 5, 10, 5,
	-10, -5, 10, -5, -10, 4, 10, 4,
	-10, -4, 10, -4, -10, 3, 10, 3,
	-10, -3, 10, -3, -10, 2, 10, 2,
	-10, -2, 10, -2, -10, 1, 10, 1,
	-10, -1, 10, -1, -10, 0, 10, 0,
	88,
	0, 11, 0, -11, -1, 11, 1, 11,
	-1, -11, 1, -11, -2, 11, 2, 11,
	-2, -11, 2, -11, -3, 11, 3, 11,
	-3, -11, 3, -11, -4, 11, 4, 11,
	-4, -11, 4, -11, -5, 11, 5, 11,
	-5, -11, 5, -11, -6, 11, 6, 11,
	-6, -11, 6, -11, -7, 11, 7, 11,
	-7, -11, 7, -11, -8, 11, 8, 11,
	-8, -11, 8, -11, -9, 11, 9, 11,
	-9, -11, 9, -11, -10, 11, 10, 11,
	-10, -11, 10, -11, -10, 10, 10, 10,
	-10, -10, 10, -10, -11, 10, 11, 10,
	-11, -10, 11, -10, -11, 9, 11, 9,
	-11, -9, 11, -9, -11, 8, 11, 8,
	-11, -8, 11, -8, -11, 7, 11, 7,
	-11, -7, 11, -7, -11, 6, 11, 6,
	-11, -6, 11, -6, -11, 5, 11, 5,
	-11, -5, 11, -5, -11, 4, 11, 4,
	-11, -4, 11, -4, -11, 3, 11, 3,
	-11, -3, 11, -3, -11, 2, 11, 2,
	-11, -2, 11, -2, -11, 1, 11, 1,
	-11, -1, 11, -1, -11, 0, 11, 0,
	96,
	0, 12, 0, -12, -1, 12, 1, 12,
	-1, -12, 1, -12, -2, 12, 2, 12,
	-2, -12, 2, -12, -3, 12, 3, 12,
	-3, -12, 3, -12, -4, 12, 4, 12,
	-4, -12, 4, -12, -5, 12, 5, 12,
	-5, -12, 5, -12, -6, 12, 6, 12,
	-6, -12, 6, -12, -7, 12, 7, 12,
	-7, -12, 7, -12, -8, 12, 8, 12,
	-8, -12, 8, -12, -9, 12, 9, 12,
	-9, -12, 9, -12, -10, 12, 10, 12,
	-10, -12, 10, -12, -11, 12, 11, 12,
	-11, -12, 11, -12, -11, 11, 11, 11,
	-11, -11, 11, -11, -12, 11, 12, 11,
	-12, -11, 12, -11, -12, 10, 12, 10,
	-12, -10, 12, -10, -12, 9, 12, 9,
	-12, -9, 12, -9, -12, 8, 12, 8,
	-12, -8, 12, -8, -12, 7, 12, 7,
	-12, -7, 12, -7, -12, 6, 12, 6,
	-12, -6, 12, -6, -12, 5, 12, 5,
	-12, -5, 12, -5, -12, 4, 12, 4,
	-12, -4, 12, -4, -12, 3, 12, 3,
	-12, -3, 12, -3, -12, 2, 12, 2,
	-12, -2, 12, -2, -12, 1, 12, 1,
	-12, -1, 12, -1, -12, 0, 12, 0,
	104,
	0, 13, 0, -13, -1, 13, 1, 13,
	-1, -13, 1, -13, -2, 13, 2, 13,
	-2, -13, 2, -13, -3, 13, 3, 13,
	-3, -13, 3, -13, -4, 13, 4, 13,
	-4, -13, 4, -13, -5, 13, 5, 13,
	-5, -13, 5, -13, -6, 13, 6, 13,
	-6, -13, 6, -13, -7, 13, 7, 13,
	-7, -13, 7, -13, -8, 13, 8, 13,
	-8, -13, 8, -13, -9, 13, 9, 13,
	-9, -13, 9, -13, -10, 13, 10, 13,
	-10, -13, 10, -13, -11, 13, 11, 13,
	-11, -13, 11, -13, -12, 13, 12, 13,
	-12, -13, 12, -13, -12, 12, 12, 12,
	-12, -12, 12, -12, -13, 12, 13, 12,
	-13, -12, 13, -12, -13, 11, 13, 11,
	-13, -11, 13, -11, -13, 10, 13, 10,
	-13, -10, 13, -10, -13, 9, 13, 9,
	-13, -9, 13, -9, -13, 8, 13, 8,
	-13, -8, 13, -8, -13, 7, 13, 7,
	-13, -7, 13, -7, -13, 6, 13, 6,
	-13, -6, 13, -6, -13, 5, 13, 5,
	-13, -5, 13, -5, -13, 4, 13, 4,
	-13, -4, 13, -4, -13, 3, 13, 3,
	-13, -3, 13, -3, -13, 2, 13, 2,
	-13, -2, 13, -2, -13, 1, 13, 1,
	-13, -1, 13, -1, -13, 0, 13, 0,
	112,
	0, 14, 0, -14, -1, 14, 1, 14,
	-1, -14, 1, -14, -2, 14, 2, 14,
	-2, -14, 2, -14, -3, 14, 3, 14,
	-3, -14, 3, -14, -4, 14, 4, 14,
	-4, -14, 4, -14, -5, 14, 5, 14,
	-5, -14, 5, -14, -6, 14, 6, 14,
	-6, -14, 6, -14, -7, 14, 7, 14,
	-7, -14, 7, -14, -8, 14, 8, 14,
	-8, -14, 8, -14, -9, 14, 9, 14,
	-9, -14, 9, -14, -10, 14, 10, 14,
	-10, -14, 10, -14, -11, 14, 11, 14,
	-11, -14, 11, -14, -12, 14, 12, 14,
	-12, -14, 12, -14, -13, 14, 13, 14,
	-13, -14, 13, -14, -13, 13, 13, 13,
	-13, -13, 13, -13, -14, 13, 14, 13,
	-14, -13, 14, -13, -14, 12, 14, 12,
	-14, -12, 14, -12, -14, 11, 14, 11,
	-14, -11, 14, -11, -14, 10, 14, 10,
	-14, -10, 14, -10, -14, 9, 14, 9,
	-14, -9, 14, -9, -14, 8, 14, 8,
	-14, -8, 14, -8, -14, 7, 14, 7,
	-14, -7, 14, -7, -14, 6, 14, 6,
	-14, -6, 14, -6, -14, 5, 14, 5,
	-14, -5, 14, -5, -14, 4, 14, 4,
	-14, -4, 14, -4, -14, 3, 14, 3,
	-14, -3, 14, -3, -14, 2, 14, 2,
	-14, -2, 14, -2, -14, 1, 14, 1,
	-14, -1, 14, -1, -14, 0, 14, 0,
	120,
	0, 15, 0, -15, -1, 15, 1, 15,
	-1, -15, 1, -15, -2, 15, 2, 15,
	-2, -15, 2, -15, -3, 15, 3, 15,
	-3, -15, 3, -15, -4, 15, 4, 15,
	-4, -15, 4, -15, -5, 15, 5, 15,
	-5, -15, 5, -15, -6, 15, 6, 15,
	-6, -15, 6, -15, -7, 15, 7, 15,
	-7, -15, 7, -15, -8, 15, 8, 15,
	-8, -15, 8, -15, -9, 15, 9, 15,
	-9, -15, 9, -15, -10, 15, 10, 15,
	-10, -15, 10, -15, -11, 15, 11, 15,
	-11, -15, 11, -15, -12, 15, 12, 15,
	-12, -15, 12, -15, -13, 15, 13, 15,
	-13, -15, 13, -15, -14, 15, 14, 15,
	-14, -15, 14, -15, -14, 14, 14, 14,
	-14, -14, 14, -14, -15, 14, 15, 14,
	-15, -14, 15, -14, -15, 13, 15, 13,
	-15, -13, 15, -13, -15, 12, 15, 12,
	-15, -12, 15, -12, -15, 11, 15, 11,
	-15, -11, 15, -11, -15, 10, 15, 10,
	-15, -10, 15, -10, -15, 9, 15, 9,
	-15, -9, 15, -9, -15, 8, 15, 8,
	-15, -8, 15, -8, -15, 7, 15, 7,
	-15, -7, 15, -7, -15, 6, 15, 6,
	-15, -6, 15, -6, -15, 5, 15, 5,
	-15, -5, 15, -5, -15, 4, 15, 4,
	-15, -4, 15, -4, -15, 3, 15, 3,
	-15, -3, 15, -3, -15, 2, 15, 2,
	-15, -2, 15, -2, -15, 1, 15, 1,
	-15, -1, 15, -1, -15, 0, 15, 0,
	(char)128,
	0, 16, 0, -16, -1, 16, 1, 16,
	-1, -16, 1, -16, -2, 16, 2, 16,
	-2, -16, 2, -16, -3, 16, 3, 16,
	-3, -16, 3, -16, -4, 16, 4, 16,
	-4, -16, 4, -16, -5, 16, 5, 16,
	-5, -16, 5, -16, -6, 16, 6, 16,
	-6, -16, 6, -16, -7, 16, 7, 16,
	-7, -16, 7, -16, -8, 16, 8, 16,
	-8, -16, 8, -16, -9, 16, 9, 16,
	-9, -16, 9, -16, -10, 16, 10, 16,
	-10, -16, 10, -16, -11, 16, 11, 16,
	-11, -16, 11, -16, -12, 16, 12, 16,
	-12, -16, 12, -16, -13, 16, 13, 16,
	-13, -16, 13, -16, -14, 16, 14, 16,
	-14, -16, 14, -16, -15, 16, 15, 16,
	-15, -16, 15, -16, -15, 15, 15, 15,
	-15, -15, 15, -15, -16, 15, 16, 15,
	-16, -15, 16, -15, -16, 14, 16, 14,
	-16, -14, 16, -14, -16, 13, 16, 13,
	-16, -13, 16, -13, -16, 12, 16, 12,
	-16, -12, 16, -12, -16, 11, 16, 11,
	-16, -11, 16, -11, -16, 10, 16, 10,
	-16, -10, 16, -10, -16, 9, 16, 9,
	-16, -9, 16, -9, -16, 8, 16, 8,
	-16, -8, 16, -8, -16, 7, 16, 7,
	-16, -7, 16, -7, -16, 6, 16, 6,
	-16, -6, 16, -6, -16, 5, 16, 5,
	-16, -5, 16, -5, -16, 4, 16, 4,
	-16, -4, 16, -4, -16, 3, 16, 3,
	-16, -3, 16, -3, -16, 2, 16, 2,
	-16, -2, 16, -2, -16, 1, 16, 1,
	-16, -1, 16, -1, -16, 0, 16, 0,
	(char)136,
	0, 17, 0, -17, -1, 17, 1, 17,
	-1, -17, 1, -17, -2, 17, 2, 17,
	-2, -17, 2, -17, -3, 17, 3, 17,
	-3, -17, 3, -17, -4, 17, 4, 17,
	-4, -17, 4, -17, -5, 17, 5, 17,
	-5, -17, 5, -17, -6, 17, 6, 17,
	-6, -17, 6, -17, -7, 17, 7, 17,
	-7, -17, 7, -17, -8, 17, 8, 17,
	-8, -17, 8, -17, -9, 17, 9, 17,
	-9, -17, 9, -17, -10, 17, 10, 17,
	-10, -17, 10, -17, -11, 17, 11, 17,
	-11, -17, 11, -17, -12, 17, 12, 17,
	-12, -17, 12, -17, -13, 17, 13, 17,
	-13, -17, 13, -17, -14, 17, 14, 17,
	-14, -17, 14, -17, -15, 17, 15, 17,
	-15, -17, 15, -17, -16, 17, 16, 17,
	-16, -17, 16, -17, -16, 16, 16, 16,
	-16, -16, 16, -16, -17, 16, 17, 16,
	-17, -16, 17, -16, -17, 15, 17, 15,
	-17, -15, 17, -15, -17, 14, 17, 14,
	-17, -14, 17, -14, -17, 13, 17, 13,
	-17, -13, 17, -13, -17, 12, 17, 12,
	-17, -12, 17, -12, -17, 11, 17, 11,
	-17, -11, 17, -11, -17, 10, 17, 10,
	-17, -10, 17, -10, -17, 9, 17, 9,
	-17, -9, 17, -9, -17, 8, 17, 8,
	-17, -8, 17, -8, -17, 7, 17, 7,
	-17, -7, 17, -7, -17, 6, 17, 6,
	-17, -6, 17, -6, -17, 5, 17, 5,
	-17, -5, 17, -5, -17, 4, 17, 4,
	-17, -4, 17, -4, -17, 3, 17, 3,
	-17, -3, 17, -3, -17, 2, 17, 2,
	-17, -2, 17, -2, -17, 1, 17, 1,
	-17, -1, 17, -1, -17, 0, 17, 0,
	(char)144,
	0, 18, 0, -18, -1, 18, 1, 18,
	-1, -18, 1, -18, -2, 18, 2, 18,
	-2, -18, 2, -18, -3, 18, 3, 18,
	-3, -18, 3, -18, -4, 18, 4, 18,
	-4, -18, 4, -18, -5, 18, 5, 18,
	-5, -18, 5, -18, -6, 18, 6, 18,
	-6, -18, 6, -18, -7, 18, 7, 18,
	-7, -18, 7, -18, -8, 18, 8, 18,
	-8, -18, 8, -18, -9, 18, 9, 18,
	-9, -18, 9, -18, -10, 18, 10, 18,
	-10, -18, 10, -18, -11, 18, 11, 18,
	-11, -18, 11, -18, -12, 18, 12, 18,
	-12, -18, 12, -18, -13, 18, 13, 18,
	-13, -18, 13, -18, -14, 18, 14, 18,
	-14, -18, 14, -18, -15, 18, 15, 18,
	-15, -18, 15, -18, -16, 18, 16, 18,
	-16, -18, 16, -18, -17, 18, 17, 18,
	-17, -18, 17, -18, -17, 17, 17, 17,
	-17, -17, 17, -17, -18, 17, 18, 17,
	-18, -17, 18, -17, -18, 16, 18, 16,
	-18, -16, 18, -16, -18, 15, 18, 15,
	-18, -15, 18, -15, -18, 14, 18, 14,
	-18, -14, 18, -14, -18, 13, 18, 13,
	-18, -13, 18, -13, -18, 12, 18, 12,
	-18, -12, 18, -12, -18, 11, 18, 11,
	-18, -11, 18, -11, -18, 10, 18, 10,
	-18, -10, 18, -10, -18, 9, 18, 9,
	-18, -9, 18, -9, -18, 8, 18, 8,
	-18, -8, 18, -8, -18, 7, 18, 7,
	-18, -7, 18, -7, -18, 6, 18, 6,
	-18, -6, 18, -6, -18, 5, 18, 5,
	-18, -5, 18, -5, -18, 4, 18, 4,
	-18, -4, 18, -4, -18, 3, 18, 3,
	-18, -3, 18, -3, -18, 2, 18, 2,
	-18, -2, 18, -2, -18, 1, 18, 1,
	-18, -1, 18, -1, -18, 0, 18, 0
};

/** pCrawlTable maps from circle radius to the X- and Y-coordinate deltas from the center of a circle. */
char *pCrawlTable[19] = {
	CrawlTable,
	CrawlTable + 3,
	CrawlTable + 12,
	CrawlTable + 45,
	CrawlTable + 94,
	CrawlTable + 159,
	CrawlTable + 240,
	CrawlTable + 337,
	CrawlTable + 450,
	CrawlTable + 579,
	CrawlTable + 724,
	CrawlTable + 885,
	CrawlTable + 1062,
	CrawlTable + 1255,
	CrawlTable + 1464,
	CrawlTable + 1689,
	CrawlTable + 1930,
	CrawlTable + 2187,
	CrawlTable + 2460
};
/** vCrawlTable specifies the X- Y-coordinate offsets of lighting visions. */
BYTE vCrawlTable[23][30] = {
	{ 1, 0, 2, 0, 3, 0, 4, 0, 5, 0, 6, 0, 7, 0, 8, 0, 9, 0, 10, 0, 11, 0, 12, 0, 13, 0, 14, 0, 15, 0 },
	{ 1, 0, 2, 0, 3, 0, 4, 0, 5, 0, 6, 0, 7, 0, 8, 1, 9, 1, 10, 1, 11, 1, 12, 1, 13, 1, 14, 1, 15, 1 },
	{ 1, 0, 2, 0, 3, 0, 4, 1, 5, 1, 6, 1, 7, 1, 8, 1, 9, 1, 10, 1, 11, 1, 12, 2, 13, 2, 14, 2, 15, 2 },
	{ 1, 0, 2, 0, 3, 1, 4, 1, 5, 1, 6, 1, 7, 1, 8, 2, 9, 2, 10, 2, 11, 2, 12, 2, 13, 3, 14, 3, 15, 3 },
	{ 1, 0, 2, 1, 3, 1, 4, 1, 5, 1, 6, 2, 7, 2, 8, 2, 9, 3, 10, 3, 11, 3, 12, 3, 13, 4, 14, 4, 0, 0 },
	{ 1, 0, 2, 1, 3, 1, 4, 1, 5, 2, 6, 2, 7, 3, 8, 3, 9, 3, 10, 4, 11, 4, 12, 4, 13, 5, 14, 5, 0, 0 },
	{ 1, 0, 2, 1, 3, 1, 4, 2, 5, 2, 6, 3, 7, 3, 8, 3, 9, 4, 10, 4, 11, 5, 12, 5, 13, 6, 14, 6, 0, 0 },
	{ 1, 1, 2, 1, 3, 2, 4, 2, 5, 3, 6, 3, 7, 4, 8, 4, 9, 5, 10, 5, 11, 6, 12, 6, 13, 7, 0, 0, 0, 0 },
	{ 1, 1, 2, 1, 3, 2, 4, 2, 5, 3, 6, 4, 7, 4, 8, 5, 9, 6, 10, 6, 11, 7, 12, 7, 12, 8, 13, 8, 0, 0 },
	{ 1, 1, 2, 2, 3, 2, 4, 3, 5, 4, 6, 5, 7, 5, 8, 6, 9, 7, 10, 7, 10, 8, 11, 8, 12, 9, 0, 0, 0, 0 },
	{ 1, 1, 2, 2, 3, 3, 4, 4, 5, 5, 6, 5, 7, 6, 8, 7, 9, 8, 10, 9, 11, 9, 11, 10, 0, 0, 0, 0, 0, 0 },
	{ 1, 1, 2, 2, 3, 3, 4, 4, 5, 5, 6, 6, 7, 7, 8, 8, 9, 9, 10, 10, 11, 11, 0, 0, 0, 0, 0, 0, 0, 0 },
	{ 1, 1, 2, 2, 3, 3, 4, 4, 5, 5, 5, 6, 6, 7, 7, 8, 8, 9, 9, 10, 9, 11, 10, 11, 0, 0, 0, 0, 0, 0 },
	{ 1, 1, 2, 2, 2, 3, 3, 4, 4, 5, 5, 6, 5, 7, 6, 8, 7, 9, 7, 10, 8, 10, 8, 11, 9, 12, 0, 0, 0, 0 },
	{ 1, 1, 1, 2, 2, 3, 2, 4, 3, 5, 4, 6, 4, 7, 5, 8, 6, 9, 6, 10, 7, 11, 7, 12, 8, 12, 8, 13, 0, 0 },
	{ 1, 1, 1, 2, 2, 3, 2, 4, 3, 5, 3, 6, 4, 7, 4, 8, 5, 9, 5, 10, 6, 11, 6, 12, 7, 13, 0, 0, 0, 0 },
	{ 0, 1, 1, 2, 1, 3, 2, 4, 2, 5, 3, 6, 3, 7, 3, 8, 4, 9, 4, 10, 5, 11, 5, 12, 6, 13, 6, 14, 0, 0 },
	{ 0, 1, 1, 2, 1, 3, 1, 4, 2, 5, 2, 6, 3, 7, 3, 8, 3, 9, 4, 10, 4, 11, 4, 12, 5, 13, 5, 14, 0, 0 },
	{ 0, 1, 1, 2, 1, 3, 1, 4, 1, 5, 2, 6, 2, 7, 2, 8, 3, 9, 3, 10, 3, 11, 3, 12, 4, 13, 4, 14, 0, 0 },
	{ 0, 1, 0, 2, 1, 3, 1, 4, 1, 5, 1, 6, 1, 7, 2, 8, 2, 9, 2, 10, 2, 11, 2, 12, 3, 13, 3, 14, 3, 15 },
	{ 0, 1, 0, 2, 0, 3, 1, 4, 1, 5, 1, 6, 1, 7, 1, 8, 1, 9, 1, 10, 1, 11, 2, 12, 2, 13, 2, 14, 2, 15 },
	{ 0, 1, 0, 2, 0, 3, 0, 4, 0, 5, 0, 6, 0, 7, 1, 8, 1, 9, 1, 10, 1, 11, 1, 12, 1, 13, 1, 14, 1, 15 },
	{ 0, 1, 0, 2, 0, 3, 0, 4, 0, 5, 0, 6, 0, 7, 0, 8, 0, 9, 0, 10, 0, 11, 0, 12, 0, 13, 0, 14, 0, 15 }
};
/** unused */
BYTE byte_49463C[18][18] = {
	{ 0, 3, 3, 3, 3, 3, 3, 3, 3, 3, 3, 3, 3, 3, 3, 3, 3, 3 },
	{ 0, 1, 3, 3, 3, 3, 3, 3, 3, 3, 3, 3, 3, 3, 3, 3, 3, 3 },
	{ 0, 1, 2, 3, 3, 3, 3, 3, 3, 3, 3, 3, 3, 3, 3, 3, 3, 3 },
	{ 0, 0, 1, 2, 3, 3, 3, 3, 3, 3, 3, 3, 3, 3, 3, 3, 3, 3 },
	{ 0, 0, 1, 1, 2, 3, 3, 3, 3, 3, 3, 3, 3, 3, 3, 3, 3, 3 },
	{ 0, 0, 1, 1, 2, 2, 3, 3, 3, 3, 3, 3, 3, 3, 3, 3, 3, 3 },
	{ 0, 0, 0, 1, 1, 2, 2, 3, 3, 3, 3, 3, 3, 3, 3, 3, 3, 3 },
	{ 0, 0, 0, 1, 1, 1, 2, 2, 3, 3, 3, 3, 3, 3, 3, 3, 3, 3 },
	{ 0, 0, 0, 0, 1, 1, 2, 2, 2, 3, 3, 3, 3, 3, 3, 3, 3, 3 },
	{ 0, 0, 0, 0, 1, 1, 1, 2, 2, 2, 3, 3, 3, 3, 3, 3, 3, 3 },
	{ 0, 0, 0, 0, 0, 1, 1, 1, 2, 2, 2, 3, 3, 3, 3, 3, 3, 3 },
	{ 0, 0, 0, 0, 0, 1, 1, 1, 2, 2, 2, 2, 3, 3, 3, 3, 3, 3 },
	{ 0, 0, 0, 0, 0, 1, 1, 1, 1, 2, 2, 2, 2, 3, 3, 3, 3, 3 },
	{ 0, 0, 0, 0, 0, 0, 1, 1, 1, 1, 1, 2, 2, 2, 2, 3, 3, 3 },
	{ 0, 0, 0, 0, 0, 0, 1, 1, 1, 1, 1, 2, 2, 2, 2, 2, 3, 3 },
	{ 0, 0, 0, 0, 0, 0, 1, 1, 1, 1, 1, 2, 2, 2, 2, 2, 3, 3 },
	{ 0, 0, 0, 0, 0, 0, 0, 1, 1, 1, 1, 1, 2, 2, 2, 2, 2, 3 },
	{ 0, 0, 0, 0, 0, 0, 0, 0, 1, 1, 1, 1, 1, 2, 2, 2, 2, 2 }
};

/** RadiusAdj maps from vCrawlTable index to lighting vision radius adjustment. */
BYTE RadiusAdj[23] = { 0, 0, 0, 0, 1, 1, 1, 2, 2, 2, 3, 4, 3, 2, 2, 2, 1, 1, 1, 0, 0, 0, 0 };

void RotateRadius(int *x, int *y, int *dx, int *dy, int *lx, int *ly, int *bx, int *by)
{
	int swap;

	*bx = 0;
	*by = 0;

	swap = *dx;
	*dx = 7 - *dy;
	*dy = swap;
	swap = *lx;
	*lx = 7 - *ly;
	*ly = swap;

	*x = *dx - *lx;
	*y = *dy - *ly;

	if (*x < 0) {
		*x += 8;
		*bx = 1;
	}
	if (*y < 0) {
		*y += 8;
		*by = 1;
	}
}

void DoLighting(int nXPos, int nYPos, int nRadius, int Lnum)
{
	int x, y, v, xoff, yoff, mult, radius_block;
	int min_x, max_x, min_y, max_y;
	int dist_x, dist_y, light_x, light_y, block_x, block_y, temp_x, temp_y;

	xoff = 0;
	yoff = 0;
	light_x = 0;
	light_y = 0;
	block_x = 0;
	block_y = 0;

	if (Lnum >= 0) {
		xoff = LightList[Lnum]._xoff;
		yoff = LightList[Lnum]._yoff;
		if (xoff < 0) {
			xoff += 8;
			nXPos--;
		}
		if (yoff < 0) {
			yoff += 8;
			nYPos--;
		}
	}

	dist_x = xoff;
	dist_y = yoff;

	if (nXPos - 15 < 0) {
		min_x = nXPos + 1;
	} else {
		min_x = 15;
	}
	if (nXPos + 15 > MAXDUNX) {
		max_x = MAXDUNX - nXPos;
	} else {
		max_x = 15;
	}
	if (nYPos - 15 < 0) {
		min_y = nYPos + 1;
	} else {
		min_y = 15;
	}
	if (nYPos + 15 > MAXDUNY) {
		max_y = MAXDUNY - nYPos;
	} else {
		max_y = 15;
	}

	if (nXPos >= 0 && nXPos < MAXDUNX && nYPos >= 0 && nYPos < MAXDUNY) {
		dLight[nXPos][nYPos] = 0;
	}

	mult = xoff + 8 * yoff;
	for (y = 0; y < min_y; y++) {
		for (x = 1; x < max_x; x++) {
			radius_block = lightblock[mult][y][x];
			if (radius_block < 128) {
				temp_x = nXPos + x;
				temp_y = nYPos + y;
				v = lightradius[nRadius][radius_block];
				if (temp_x >= 0 && temp_x < MAXDUNX && temp_y >= 0 && temp_y < MAXDUNY) {
					if (v < dLight[temp_x][temp_y]) {
						dLight[temp_x][temp_y] = v;
					}
				}
			}
		}
	}
	RotateRadius(&xoff, &yoff, &dist_x, &dist_y, &light_x, &light_y, &block_x, &block_y);
	mult = xoff + 8 * yoff;
	for (y = 0; y < max_y; y++) {
		for (x = 1; x < max_x; x++) {
			radius_block = lightblock[mult][y + block_y][x + block_x];
			if (radius_block < 128) {
				temp_x = nXPos + y;
				temp_y = nYPos - x;
				v = lightradius[nRadius][radius_block];
				if (temp_x >= 0 && temp_x < MAXDUNX && temp_y >= 0 && temp_y < MAXDUNY) {
					if (v < dLight[temp_x][temp_y]) {
						dLight[temp_x][temp_y] = v;
					}
				}
			}
		}
	}
	RotateRadius(&xoff, &yoff, &dist_x, &dist_y, &light_x, &light_y, &block_x, &block_y);
	mult = xoff + 8 * yoff;
	for (y = 0; y < max_y; y++) {
		for (x = 1; x < min_x; x++) {
			radius_block = lightblock[mult][y + block_y][x + block_x];
			if (radius_block < 128) {
				temp_x = nXPos - x;
				temp_y = nYPos - y;
				v = lightradius[nRadius][radius_block];
				if (temp_x >= 0 && temp_x < MAXDUNX && temp_y >= 0 && temp_y < MAXDUNY) {
					if (v < dLight[temp_x][temp_y]) {
						dLight[temp_x][temp_y] = v;
					}
				}
			}
		}
	}
	RotateRadius(&xoff, &yoff, &dist_x, &dist_y, &light_x, &light_y, &block_x, &block_y);
	mult = xoff + 8 * yoff;
	for (y = 0; y < min_y; y++) {
		for (x = 1; x < min_x; x++) {
			radius_block = lightblock[mult][y + block_y][x + block_x];
			if (radius_block < 128) {
				temp_x = nXPos - y;
				temp_y = nYPos + x;
				v = lightradius[nRadius][radius_block];
				if (temp_x >= 0 && temp_x < MAXDUNX && temp_y >= 0 && temp_y < MAXDUNY) {
					if (v < dLight[temp_x][temp_y]) {
						dLight[temp_x][temp_y] = v;
					}
				}
			}
		}
	}
}

void DoUnLight(int nXPos, int nYPos, int nRadius)
{
	int x, y, min_x, min_y, max_x, max_y;

	nRadius++;
	min_y = nYPos - nRadius;
	max_y = nYPos + nRadius;
	min_x = nXPos - nRadius;
	max_x = nXPos + nRadius;

	if (min_y < 0) {
		min_y = 0;
	}
	if (max_y > MAXDUNY) {
		max_y = MAXDUNY;
	}
	if (min_x < 0) {
		min_x = 0;
	}
	if (max_x > MAXDUNX) {
		max_x = MAXDUNX;
	}

	for (y = min_y; y < max_y; y++) {
		for (x = min_x; x < max_x; x++) {
			if (x >= 0 && x < MAXDUNX && y >= 0 && y < MAXDUNY)
				dLight[x][y] = dPreLight[x][y];
		}
	}
}

void DoUnVision(int nXPos, int nYPos, int nRadius)
{
	int i, j, x1, y1, x2, y2;

	nRadius++;
	y1 = nYPos - nRadius;
	y2 = nYPos + nRadius;
	x1 = nXPos - nRadius;
	x2 = nXPos + nRadius;

	if (y1 < 0) {
		y1 = 0;
	}
	if (y2 > MAXDUNY) {
		y2 = MAXDUNY;
	}
	if (x1 < 0) {
		x1 = 0;
	}
	if (x2 > MAXDUNX) {
		x2 = MAXDUNX;
	}

	for (i = x1; i < x2; i++) {
		for (j = y1; j < y2; j++) {
			dFlags[i][j] &= ~(BFLAG_VISIBLE | BFLAG_LIT);
		}
	}
}

void DoVision(int nXPos, int nYPos, int nRadius, BOOL doautomap, BOOL visible)
{
	BOOL nBlockerFlag;
	int nCrawlX, nCrawlY, nLineLen, nTrans;
	int j, k, v, x1adj, x2adj, y1adj, y2adj;

	if (nXPos >= 0 && nXPos <= MAXDUNX && nYPos >= 0 && nYPos <= MAXDUNY) {
		if (doautomap) {
			if (dFlags[nXPos][nYPos] >= 0) {
				SetAutomapView(nXPos, nXPos);
			}
			dFlags[nXPos][nYPos] |= BFLAG_EXPLORED;
		}
		if (visible) {
			dFlags[nXPos][nYPos] |= BFLAG_LIT;
		}
		dFlags[nXPos][nYPos] |= BFLAG_VISIBLE;
	}

	for (v = 0; v < 4; v++) {
		for (j = 0; j < 23; j++) {
			nBlockerFlag = FALSE;
			nLineLen = 2 * (nRadius - RadiusAdj[j]);
			for (k = 0; k < nLineLen && !nBlockerFlag; k += 2) {
				x1adj = 0;
				x2adj = 0;
				y1adj = 0;
				y2adj = 0;
				switch (v) {
				case 0:
					nCrawlX = nXPos + vCrawlTable[j][k];
					nCrawlY = nYPos + vCrawlTable[j][k + 1];
					if (vCrawlTable[j][k] > 0 && vCrawlTable[j][k + 1] > 0) {
						x1adj = -1;
						y2adj = -1;
					}
					break;
				case 1:
					nCrawlX = nXPos - vCrawlTable[j][k];
					nCrawlY = nYPos - vCrawlTable[j][k + 1];
					if (vCrawlTable[j][k] > 0 && vCrawlTable[j][k + 1] > 0) {
						y1adj = 1;
						x2adj = 1;
					}
					break;
				case 2:
					nCrawlX = nXPos + vCrawlTable[j][k];
					nCrawlY = nYPos - vCrawlTable[j][k + 1];
					if (vCrawlTable[j][k] > 0 && vCrawlTable[j][k + 1] > 0) {
						x1adj = -1;
						y2adj = 1;
					}
					break;
				case 3:
					nCrawlX = nXPos - vCrawlTable[j][k];
					nCrawlY = nYPos + vCrawlTable[j][k + 1];
					if (vCrawlTable[j][k] > 0 && vCrawlTable[j][k + 1] > 0) {
						y1adj = -1;
						x2adj = 1;
					}
					break;
				}
				if (nCrawlX >= 0 && nCrawlX < MAXDUNX && nCrawlY >= 0 && nCrawlY < MAXDUNY) {
					nBlockerFlag = nBlockTable[dPiece[nCrawlX][nCrawlY]];
					if ((x1adj + nCrawlX >= 0 && x1adj + nCrawlX < MAXDUNX && y1adj + nCrawlY >= 0 && y1adj + nCrawlY < MAXDUNY
						&& !nBlockTable[dPiece[x1adj + nCrawlX][y1adj + nCrawlY]])
					    || (x2adj + nCrawlX >= 0 && x2adj + nCrawlX < MAXDUNX && y2adj + nCrawlY >= 0 && y2adj + nCrawlY < MAXDUNY
						&& !nBlockTable[dPiece[x2adj + nCrawlX][y2adj + nCrawlY]])) {
						if (doautomap) {
							if (dFlags[nCrawlX][nCrawlY] >= 0) {
								SetAutomapView(nCrawlX, nCrawlY);
							}
							dFlags[nCrawlX][nCrawlY] |= BFLAG_EXPLORED;
						}
						if (visible) {
							dFlags[nCrawlX][nCrawlY] |= BFLAG_LIT;
						}
						dFlags[nCrawlX][nCrawlY] |= BFLAG_VISIBLE;
						if (!nBlockerFlag) {
							nTrans = dTransVal[nCrawlX][nCrawlY];
							if (nTrans != 0) {
								TransList[nTrans] = TRUE;
							}
						}
					}
				}
			}
		}
	}
}

void FreeLightTable()
{
	MemFreeDbg(pLightTbl);
}

void InitLightTable()
{
	assert(!pLightTbl);
	pLightTbl = DiabloAllocPtr(LIGHTSIZE);
}

void MakeLightTable()
{
	int i, j, k, l, lights, shade, l1, l2, cnt, rem, div;
	double fs, fa;
	BYTE col, max;
	BYTE *tbl, *trn;
	BYTE blood[16];

	tbl = pLightTbl;
	shade = 0;

	if (light4flag) {
		lights = 3;
	} else {
		lights = 15;
	}

	for (i = 0; i < lights; i++) {
		*tbl++ = 0;
		for (j = 0; j < 8; j++) {
			col = 16 * j + shade;
			max = 16 * j + 15;
			for (k = 0; k < 16; k++) {
				if (k != 0 || j != 0) {
					*tbl++ = col;
				}
				if (col < max) {
					col++;
				} else {
					max = 0;
					col = 0;
				}
			}
		}
		for (j = 16; j < 20; j++) {
			col = 8 * j + (shade >> 1);
			max = 8 * j + 7;
			for (k = 0; k < 8; k++) {
				*tbl++ = col;
				if (col < max) {
					col++;
				} else {
					max = 0;
					col = 0;
				}
			}
		}
		for (j = 10; j < 16; j++) {
			col = 16 * j + shade;
			max = 16 * j + 15;
			for (k = 0; k < 16; k++) {
				*tbl++ = col;
				if (col < max) {
					col++;
				} else {
					max = 0;
					col = 0;
				}
				if (col == 255) {
					max = 0;
					col = 0;
				}
			}
		}
		if (light4flag) {
			shade += 5;
		} else {
			shade++;
		}
	}

	for (i = 0; i < 256; i++) {
		*tbl++ = 0;
	}

	if (leveltype == DTYPE_HELL) {
		tbl = pLightTbl;
		for (i = 0; i < lights; i++) {
			l1 = lights - i;
			l2 = l1;
			div = lights / l1;
			rem = lights % l1;
			cnt = 0;
			blood[0] = 0;
			col = 1;
			for (j = 1; j < 16; j++) {
				blood[j] = col;
				l2 += rem;
				if (l2 > l1 && j < 15) {
					j++;
					blood[j] = col;
					l2 -= l1;
				}
				cnt++;
				if (cnt == div) {
					col++;
					cnt = 0;
				}
			}
			*tbl++ = 0;
			for (j = 1; j <= 15; j++) {
				*tbl++ = blood[j];
			}
			for (j = 15; j > 0; j--) {
				*tbl++ = blood[j];
			}
			*tbl++ = 1;
			tbl += 224;
		}
		*tbl++ = 0;
		for (j = 0; j < 31; j++) {
			*tbl++ = 1;
		}
		tbl += 224;
	}

	trn = LoadFileInMem("PlrGFX\\Infra.TRN", NULL);
	for (i = 0; i < 256; i++) {
		*tbl++ = trn[i];
	}
	mem_free_dbg(trn);

	trn = LoadFileInMem("PlrGFX\\Stone.TRN", NULL);
	for (i = 0; i < 256; i++) {
		*tbl++ = trn[i];
	}
	mem_free_dbg(trn);

	for (i = 0; i < 8; i++) {
		for (col = 226; col < 239; col++) {
			if (i != 0 || col != 226) {
				*tbl++ = col;
			} else {
				*tbl++ = 0;
			}
		}
		*tbl++ = 0;
		*tbl++ = 0;
		*tbl++ = 0;
	}
	for (i = 0; i < 4; i++) {
		col = 224;
		for (j = 224; j < 239; j += 2) {
			*tbl++ = col;
			col += 2;
		}
	}
	for (i = 0; i < 6; i++) {
		for (col = 224; col < 239; col++) {
			*tbl++ = col;
		}
		*tbl++ = 0;
	}

	for (k = 0; k < 16; k++) {
		for (l = 0; l < 128; l++) {
			if (l > (k + 1) * 8) {
				lightradius[k][l] = 15;
			} else {
				lightradius[k][l] = l * 15.0 / ((k + 1) * 8.0) + 0.5;
			}
		}
	}

	for (i = 0; i < 8; i++) {
		for (j = 0; j < 8; j++) {
			for (k = 0; k < 16; k++) {
				for (l = 0; l < 16; l++) {
					fs = (BYTE)sqrt((8 * l - j) * (8 * l - j) + (8 * k - i) * (8 * k - i));
					if (fs < 0.0) {
						fa = -0.5;
					} else {
						fa = 0.5;
					}
					lightblock[i * 8 + j][k][l] = fs + fa;
				}
			}
		}
	}
}

#ifdef _DEBUG
<<<<<<< HEAD
=======
void ToggleLighting_2()
{
	int i;

	if (lightflag) {
		memset(dLight, 0, sizeof(dLight));
	} else {
		memset(dLight, lightmax, sizeof(dLight));
		for (i = 0; i < MAX_PLRS; i++) {
			if (plr[i].plractive && plr[i].plrlevel == currlevel) {
				DoLighting(plr[i]._px, plr[i]._py, plr[i]._pLightRad, -1);
			}
		}
	}
}

>>>>>>> 46224337
void ToggleLighting()
{
	int i;

	lightflag ^= TRUE;

	if (lightflag != 0) {
		memset(dLight, 0, sizeof(dLight));
	} else {
		memcpy(dLight, dPreLight, sizeof(dLight));
		for (i = 0; i < MAX_PLRS; i++) {
			if (plr[i].plractive && plr[i].plrlevel == currlevel) {
				DoLighting(plr[i]._px, plr[i]._py, plr[i]._pLightRad, -1);
			}
		}
	}
}
#endif

void InitLightMax()
{
	if (light4flag) {
		lightmax = 3;
	} else {
		lightmax = 15;
	}
}

void InitLighting()
{
	int i;

	numlights = 0;
	dolighting = FALSE;
	lightflag = FALSE;

	for (i = 0; i < MAXLIGHTS; i++) {
		lightactive[i] = i;
	}
}

int AddLight(int x, int y, int r)
{
	int lid;

	if (lightflag != 0) {
		return -1;
	}

	lid = -1;

	if (numlights < MAXLIGHTS) {
		lid = lightactive[numlights++];
		LightList[lid]._lx = x;
		LightList[lid]._ly = y;
		LightList[lid]._lradius = r;
		LightList[lid]._xoff = 0;
		LightList[lid]._yoff = 0;
		LightList[lid]._ldel = FALSE;
		LightList[lid]._lunflag = FALSE;
		dolighting = TRUE;
	}

	return lid;
}

void AddUnLight(int i)
{
	if (lightflag || i == -1) {
		return;
	}

	LightList[i]._ldel = TRUE;
	dolighting = TRUE;
}

void ChangeLightRadius(int i, int r)
{
	if (lightflag || i == -1) {
		return;
	}

	LightList[i]._lunflag = TRUE;
	LightList[i]._lunx = LightList[i]._lx;
	LightList[i]._luny = LightList[i]._ly;
	LightList[i]._lunr = LightList[i]._lradius;
	LightList[i]._lradius = r;
	dolighting = TRUE;
}

void ChangeLightXY(int i, int x, int y)
{
	if (lightflag || i == -1) {
		return;
	}

	LightList[i]._lunflag = TRUE;
	LightList[i]._lunx = LightList[i]._lx;
	LightList[i]._luny = LightList[i]._ly;
	LightList[i]._lunr = LightList[i]._lradius;
	LightList[i]._lx = x;
	LightList[i]._ly = y;
	dolighting = TRUE;
}

void ChangeLightOff(int i, int x, int y)
{
	if (lightflag || i == -1) {
		return;
	}

	LightList[i]._lunflag = TRUE;
	LightList[i]._lunx = LightList[i]._lx;
	LightList[i]._luny = LightList[i]._ly;
	LightList[i]._lunr = LightList[i]._lradius;
	LightList[i]._xoff = x;
	LightList[i]._yoff = y;
	dolighting = TRUE;
}

void ChangeLight(int i, int x, int y, int r)
{
	if (lightflag || i == -1) {
		return;
	}

	LightList[i]._lunflag = TRUE;
	LightList[i]._lunx = LightList[i]._lx;
	LightList[i]._luny = LightList[i]._ly;
	LightList[i]._lunr = LightList[i]._lradius;
	LightList[i]._lx = x;
	LightList[i]._ly = y;
	LightList[i]._lradius = r;
	dolighting = TRUE;
}

void ProcessLightList()
{
	int i, j;
	BYTE temp;

	if (lightflag != 0) {
		return;
	}

	if (dolighting) {
		for (i = 0; i < numlights; i++) {
			j = lightactive[i];
			if (LightList[j]._ldel) {
				DoUnLight(LightList[j]._lx, LightList[j]._ly, LightList[j]._lradius);
			}
			if (LightList[j]._lunflag) {
				DoUnLight(LightList[j]._lunx, LightList[j]._luny, LightList[j]._lunr);
				LightList[j]._lunflag = FALSE;
			}
		}
		for (i = 0; i < numlights; i++) {
			j = lightactive[i];
			if (!LightList[j]._ldel) {
				DoLighting(LightList[j]._lx, LightList[j]._ly, LightList[j]._lradius, j);
			}
		}
		i = 0;
		while (i < numlights) {
			if (LightList[lightactive[i]]._ldel) {
				numlights--;
				temp = lightactive[numlights];
				lightactive[numlights] = lightactive[i];
				lightactive[i] = temp;
			} else {
				i++;
			}
		}
	}

	dolighting = FALSE;
}

void SavePreLighting()
{
	memcpy(dPreLight, dLight, sizeof(dPreLight));
}

void InitVision()
{
	int i;

	numvision = 0;
	dovision = FALSE;
	visionid = 1;

	for (i = 0; i < TransVal; i++) {
		TransList[i] = FALSE;
	}
}

int AddVision(int x, int y, int r, BOOL mine)
{
	int vid; // BUGFIX: if numvision >= MAXVISION behavior is undefined

	if (numvision < MAXVISION) {
		VisionList[numvision]._lx = x;
		VisionList[numvision]._ly = y;
		VisionList[numvision]._lradius = r;
		vid = visionid++;
		VisionList[numvision]._lid = vid;
		VisionList[numvision]._ldel = 0;
		VisionList[numvision]._lunflag = 0;
		VisionList[numvision]._lflags = mine != 0;
		numvision++;
		dovision = TRUE;
	}

	return vid;
}

void ChangeVisionRadius(int id, int r)
{
	int i;

	for (i = 0; i < numvision; i++) {
		if (VisionList[i]._lid == id) {
			VisionList[i]._lunflag = TRUE;
			VisionList[i]._lunx = VisionList[i]._lx;
			VisionList[i]._luny = VisionList[i]._ly;
			VisionList[i]._lunr = VisionList[i]._lradius;
			VisionList[i]._lradius = r;
			dovision = TRUE;
		}
	}
}

void ChangeVisionXY(int id, int x, int y)
{
	int i;

	for (i = 0; i < numvision; i++) {
		if (VisionList[i]._lid == id) {
			VisionList[i]._lunflag = TRUE;
			VisionList[i]._lunx = VisionList[i]._lx;
			VisionList[i]._luny = VisionList[i]._ly;
			VisionList[i]._lunr = VisionList[i]._lradius;
			VisionList[i]._lx = x;
			VisionList[i]._ly = y;
			dovision = TRUE;
		}
	}
}

void ProcessVisionList()
{
	int i;
	BOOL delflag;

	if (dovision) {
		for (i = 0; i < numvision; i++) {
			if (VisionList[i]._ldel) {
				DoUnVision(VisionList[i]._lx, VisionList[i]._ly, VisionList[i]._lradius);
			}
			if (VisionList[i]._lunflag) {
				DoUnVision(VisionList[i]._lunx, VisionList[i]._luny, VisionList[i]._lunr);
				VisionList[i]._lunflag = FALSE;
			}
		}
		for (i = 0; i < TransVal; i++) {
			TransList[i] = FALSE;
		}
		for (i = 0; i < numvision; i++) {
			if (!VisionList[i]._ldel) {
				DoVision(
				    VisionList[i]._lx,
				    VisionList[i]._ly,
				    VisionList[i]._lradius,
				    VisionList[i]._lflags & 1,
				    VisionList[i]._lflags & 1);
			}
		}
		do {
			delflag = FALSE;
			for (i = 0; i < numvision; i++) {
				if (VisionList[i]._ldel) {
					numvision--;
					if (numvision > 0 && i != numvision) {
						VisionList[i] = VisionList[numvision];
					}
					delflag = TRUE;
				}
			}
		} while (delflag);
	}

	dovision = FALSE;
}

void lighting_color_cycling()
{
	int i, j, l;
	BYTE col;
	BYTE *tbl;

	l = light4flag ? 4 : 16;

	if (leveltype != DTYPE_HELL) {
		return;
	}

	tbl = pLightTbl;

	for (j = 0; j < l; j++) {
		tbl++;
		col = *tbl;
		for (i = 0; i < 30; i++) {
			tbl[0] = tbl[1];
			tbl++;
		}
		*tbl = col;
		tbl += 225;
	}
}

DEVILUTION_END_NAMESPACE
<|MERGE_RESOLUTION|>--- conflicted
+++ resolved
@@ -1,1318 +1,1299 @@
-/**
- * @file lighting.cpp
- *
- * Implementation of light and vision.
- */
-#include "all.h"
-
-DEVILUTION_BEGIN_NAMESPACE
-
-LightListStruct VisionList[MAXVISION];
-BYTE lightactive[MAXLIGHTS];
-LightListStruct LightList[MAXLIGHTS];
-int numlights;
-BYTE lightradius[16][128];
-BOOL dovision;
-int numvision;
-char lightmax;
-BOOL dolighting;
-BYTE lightblock[64][16][16];
-int visionid;
-BYTE *pLightTbl;
-BOOL lightflag;
-
-/**
- * CrawlTable specifies X- and Y-coordinate deltas from a missile target coordinate.
- *
- * n=4
- *
- *    y
- *    ^
- *    |  1
- *    | 3#4
- *    |  2
- *    +-----> x
- *
- * n=16
- *
- *    y
- *    ^
- *    |  314
- *    | B7 8C
- *    | F # G
- *    | D9 AE
- *    |  526
- *    +-------> x
- */
-char CrawlTable[2749] = {
-	1,
-	0, 0,
-	4,
-	0, 1, 0, -1, -1, 0, 1, 0,
-	16,
-	0, 2, 0, -2, -1, 2, 1, 2,
-	-1, -2, 1, -2, -1, 1, 1, 1,
-	-1, -1, 1, -1, -2, 1, 2, 1,
-	-2, -1, 2, -1, -2, 0, 2, 0,
-	24,
-	0, 3, 0, -3, -1, 3, 1, 3,
-	-1, -3, 1, -3, -2, 3, 2, 3,
-	-2, -3, 2, -3, -2, 2, 2, 2,
-	-2, -2, 2, -2, -3, 2, 3, 2,
-	-3, -2, 3, -2, -3, 1, 3, 1,
-	-3, -1, 3, -1, -3, 0, 3, 0,
-	32,
-	0, 4, 0, -4, -1, 4, 1, 4,
-	-1, -4, 1, -4, -2, 4, 2, 4,
-	-2, -4, 2, -4, -3, 4, 3, 4,
-	-3, -4, 3, -4, -3, 3, 3, 3,
-	-3, -3, 3, -3, -4, 3, 4, 3,
-	-4, -3, 4, -3, -4, 2, 4, 2,
-	-4, -2, 4, -2, -4, 1, 4, 1,
-	-4, -1, 4, -1, -4, 0, 4, 0,
-	40,
-	0, 5, 0, -5, -1, 5, 1, 5,
-	-1, -5, 1, -5, -2, 5, 2, 5,
-	-2, -5, 2, -5, -3, 5, 3, 5,
-	-3, -5, 3, -5, -4, 5, 4, 5,
-	-4, -5, 4, -5, -4, 4, 4, 4,
-	-4, -4, 4, -4, -5, 4, 5, 4,
-	-5, -4, 5, -4, -5, 3, 5, 3,
-	-5, -3, 5, -3, -5, 2, 5, 2,
-	-5, -2, 5, -2, -5, 1, 5, 1,
-	-5, -1, 5, -1, -5, 0, 5, 0,
-	48,
-	0, 6, 0, -6, -1, 6, 1, 6,
-	-1, -6, 1, -6, -2, 6, 2, 6,
-	-2, -6, 2, -6, -3, 6, 3, 6,
-	-3, -6, 3, -6, -4, 6, 4, 6,
-	-4, -6, 4, -6, -5, 6, 5, 6,
-	-5, -6, 5, -6, -5, 5, 5, 5,
-	-5, -5, 5, -5, -6, 5, 6, 5,
-	-6, -5, 6, -5, -6, 4, 6, 4,
-	-6, -4, 6, -4, -6, 3, 6, 3,
-	-6, -3, 6, -3, -6, 2, 6, 2,
-	-6, -2, 6, -2, -6, 1, 6, 1,
-	-6, -1, 6, -1, -6, 0, 6, 0,
-	56,
-	0, 7, 0, -7, -1, 7, 1, 7,
-	-1, -7, 1, -7, -2, 7, 2, 7,
-	-2, -7, 2, -7, -3, 7, 3, 7,
-	-3, -7, 3, -7, -4, 7, 4, 7,
-	-4, -7, 4, -7, -5, 7, 5, 7,
-	-5, -7, 5, -7, -6, 7, 6, 7,
-	-6, -7, 6, -7, -6, 6, 6, 6,
-	-6, -6, 6, -6, -7, 6, 7, 6,
-	-7, -6, 7, -6, -7, 5, 7, 5,
-	-7, -5, 7, -5, -7, 4, 7, 4,
-	-7, -4, 7, -4, -7, 3, 7, 3,
-	-7, -3, 7, -3, -7, 2, 7, 2,
-	-7, -2, 7, -2, -7, 1, 7, 1,
-	-7, -1, 7, -1, -7, 0, 7, 0,
-	64,
-	0, 8, 0, -8, -1, 8, 1, 8,
-	-1, -8, 1, -8, -2, 8, 2, 8,
-	-2, -8, 2, -8, -3, 8, 3, 8,
-	-3, -8, 3, -8, -4, 8, 4, 8,
-	-4, -8, 4, -8, -5, 8, 5, 8,
-	-5, -8, 5, -8, -6, 8, 6, 8,
-	-6, -8, 6, -8, -7, 8, 7, 8,
-	-7, -8, 7, -8, -7, 7, 7, 7,
-	-7, -7, 7, -7, -8, 7, 8, 7,
-	-8, -7, 8, -7, -8, 6, 8, 6,
-	-8, -6, 8, -6, -8, 5, 8, 5,
-	-8, -5, 8, -5, -8, 4, 8, 4,
-	-8, -4, 8, -4, -8, 3, 8, 3,
-	-8, -3, 8, -3, -8, 2, 8, 2,
-	-8, -2, 8, -2, -8, 1, 8, 1,
-	-8, -1, 8, -1, -8, 0, 8, 0,
-	72,
-	0, 9, 0, -9, -1, 9, 1, 9,
-	-1, -9, 1, -9, -2, 9, 2, 9,
-	-2, -9, 2, -9, -3, 9, 3, 9,
-	-3, -9, 3, -9, -4, 9, 4, 9,
-	-4, -9, 4, -9, -5, 9, 5, 9,
-	-5, -9, 5, -9, -6, 9, 6, 9,
-	-6, -9, 6, -9, -7, 9, 7, 9,
-	-7, -9, 7, -9, -8, 9, 8, 9,
-	-8, -9, 8, -9, -8, 8, 8, 8,
-	-8, -8, 8, -8, -9, 8, 9, 8,
-	-9, -8, 9, -8, -9, 7, 9, 7,
-	-9, -7, 9, -7, -9, 6, 9, 6,
-	-9, -6, 9, -6, -9, 5, 9, 5,
-	-9, -5, 9, -5, -9, 4, 9, 4,
-	-9, -4, 9, -4, -9, 3, 9, 3,
-	-9, -3, 9, -3, -9, 2, 9, 2,
-	-9, -2, 9, -2, -9, 1, 9, 1,
-	-9, -1, 9, -1, -9, 0, 9, 0,
-	80,
-	0, 10, 0, -10, -1, 10, 1, 10,
-	-1, -10, 1, -10, -2, 10, 2, 10,
-	-2, -10, 2, -10, -3, 10, 3, 10,
-	-3, -10, 3, -10, -4, 10, 4, 10,
-	-4, -10, 4, -10, -5, 10, 5, 10,
-	-5, -10, 5, -10, -6, 10, 6, 10,
-	-6, -10, 6, -10, -7, 10, 7, 10,
-	-7, -10, 7, -10, -8, 10, 8, 10,
-	-8, -10, 8, -10, -9, 10, 9, 10,
-	-9, -10, 9, -10, -9, 9, 9, 9,
-	-9, -9, 9, -9, -10, 9, 10, 9,
-	-10, -9, 10, -9, -10, 8, 10, 8,
-	-10, -8, 10, -8, -10, 7, 10, 7,
-	-10, -7, 10, -7, -10, 6, 10, 6,
-	-10, -6, 10, -6, -10, 5, 10, 5,
-	-10, -5, 10, -5, -10, 4, 10, 4,
-	-10, -4, 10, -4, -10, 3, 10, 3,
-	-10, -3, 10, -3, -10, 2, 10, 2,
-	-10, -2, 10, -2, -10, 1, 10, 1,
-	-10, -1, 10, -1, -10, 0, 10, 0,
-	88,
-	0, 11, 0, -11, -1, 11, 1, 11,
-	-1, -11, 1, -11, -2, 11, 2, 11,
-	-2, -11, 2, -11, -3, 11, 3, 11,
-	-3, -11, 3, -11, -4, 11, 4, 11,
-	-4, -11, 4, -11, -5, 11, 5, 11,
-	-5, -11, 5, -11, -6, 11, 6, 11,
-	-6, -11, 6, -11, -7, 11, 7, 11,
-	-7, -11, 7, -11, -8, 11, 8, 11,
-	-8, -11, 8, -11, -9, 11, 9, 11,
-	-9, -11, 9, -11, -10, 11, 10, 11,
-	-10, -11, 10, -11, -10, 10, 10, 10,
-	-10, -10, 10, -10, -11, 10, 11, 10,
-	-11, -10, 11, -10, -11, 9, 11, 9,
-	-11, -9, 11, -9, -11, 8, 11, 8,
-	-11, -8, 11, -8, -11, 7, 11, 7,
-	-11, -7, 11, -7, -11, 6, 11, 6,
-	-11, -6, 11, -6, -11, 5, 11, 5,
-	-11, -5, 11, -5, -11, 4, 11, 4,
-	-11, -4, 11, -4, -11, 3, 11, 3,
-	-11, -3, 11, -3, -11, 2, 11, 2,
-	-11, -2, 11, -2, -11, 1, 11, 1,
-	-11, -1, 11, -1, -11, 0, 11, 0,
-	96,
-	0, 12, 0, -12, -1, 12, 1, 12,
-	-1, -12, 1, -12, -2, 12, 2, 12,
-	-2, -12, 2, -12, -3, 12, 3, 12,
-	-3, -12, 3, -12, -4, 12, 4, 12,
-	-4, -12, 4, -12, -5, 12, 5, 12,
-	-5, -12, 5, -12, -6, 12, 6, 12,
-	-6, -12, 6, -12, -7, 12, 7, 12,
-	-7, -12, 7, -12, -8, 12, 8, 12,
-	-8, -12, 8, -12, -9, 12, 9, 12,
-	-9, -12, 9, -12, -10, 12, 10, 12,
-	-10, -12, 10, -12, -11, 12, 11, 12,
-	-11, -12, 11, -12, -11, 11, 11, 11,
-	-11, -11, 11, -11, -12, 11, 12, 11,
-	-12, -11, 12, -11, -12, 10, 12, 10,
-	-12, -10, 12, -10, -12, 9, 12, 9,
-	-12, -9, 12, -9, -12, 8, 12, 8,
-	-12, -8, 12, -8, -12, 7, 12, 7,
-	-12, -7, 12, -7, -12, 6, 12, 6,
-	-12, -6, 12, -6, -12, 5, 12, 5,
-	-12, -5, 12, -5, -12, 4, 12, 4,
-	-12, -4, 12, -4, -12, 3, 12, 3,
-	-12, -3, 12, -3, -12, 2, 12, 2,
-	-12, -2, 12, -2, -12, 1, 12, 1,
-	-12, -1, 12, -1, -12, 0, 12, 0,
-	104,
-	0, 13, 0, -13, -1, 13, 1, 13,
-	-1, -13, 1, -13, -2, 13, 2, 13,
-	-2, -13, 2, -13, -3, 13, 3, 13,
-	-3, -13, 3, -13, -4, 13, 4, 13,
-	-4, -13, 4, -13, -5, 13, 5, 13,
-	-5, -13, 5, -13, -6, 13, 6, 13,
-	-6, -13, 6, -13, -7, 13, 7, 13,
-	-7, -13, 7, -13, -8, 13, 8, 13,
-	-8, -13, 8, -13, -9, 13, 9, 13,
-	-9, -13, 9, -13, -10, 13, 10, 13,
-	-10, -13, 10, -13, -11, 13, 11, 13,
-	-11, -13, 11, -13, -12, 13, 12, 13,
-	-12, -13, 12, -13, -12, 12, 12, 12,
-	-12, -12, 12, -12, -13, 12, 13, 12,
-	-13, -12, 13, -12, -13, 11, 13, 11,
-	-13, -11, 13, -11, -13, 10, 13, 10,
-	-13, -10, 13, -10, -13, 9, 13, 9,
-	-13, -9, 13, -9, -13, 8, 13, 8,
-	-13, -8, 13, -8, -13, 7, 13, 7,
-	-13, -7, 13, -7, -13, 6, 13, 6,
-	-13, -6, 13, -6, -13, 5, 13, 5,
-	-13, -5, 13, -5, -13, 4, 13, 4,
-	-13, -4, 13, -4, -13, 3, 13, 3,
-	-13, -3, 13, -3, -13, 2, 13, 2,
-	-13, -2, 13, -2, -13, 1, 13, 1,
-	-13, -1, 13, -1, -13, 0, 13, 0,
-	112,
-	0, 14, 0, -14, -1, 14, 1, 14,
-	-1, -14, 1, -14, -2, 14, 2, 14,
-	-2, -14, 2, -14, -3, 14, 3, 14,
-	-3, -14, 3, -14, -4, 14, 4, 14,
-	-4, -14, 4, -14, -5, 14, 5, 14,
-	-5, -14, 5, -14, -6, 14, 6, 14,
-	-6, -14, 6, -14, -7, 14, 7, 14,
-	-7, -14, 7, -14, -8, 14, 8, 14,
-	-8, -14, 8, -14, -9, 14, 9, 14,
-	-9, -14, 9, -14, -10, 14, 10, 14,
-	-10, -14, 10, -14, -11, 14, 11, 14,
-	-11, -14, 11, -14, -12, 14, 12, 14,
-	-12, -14, 12, -14, -13, 14, 13, 14,
-	-13, -14, 13, -14, -13, 13, 13, 13,
-	-13, -13, 13, -13, -14, 13, 14, 13,
-	-14, -13, 14, -13, -14, 12, 14, 12,
-	-14, -12, 14, -12, -14, 11, 14, 11,
-	-14, -11, 14, -11, -14, 10, 14, 10,
-	-14, -10, 14, -10, -14, 9, 14, 9,
-	-14, -9, 14, -9, -14, 8, 14, 8,
-	-14, -8, 14, -8, -14, 7, 14, 7,
-	-14, -7, 14, -7, -14, 6, 14, 6,
-	-14, -6, 14, -6, -14, 5, 14, 5,
-	-14, -5, 14, -5, -14, 4, 14, 4,
-	-14, -4, 14, -4, -14, 3, 14, 3,
-	-14, -3, 14, -3, -14, 2, 14, 2,
-	-14, -2, 14, -2, -14, 1, 14, 1,
-	-14, -1, 14, -1, -14, 0, 14, 0,
-	120,
-	0, 15, 0, -15, -1, 15, 1, 15,
-	-1, -15, 1, -15, -2, 15, 2, 15,
-	-2, -15, 2, -15, -3, 15, 3, 15,
-	-3, -15, 3, -15, -4, 15, 4, 15,
-	-4, -15, 4, -15, -5, 15, 5, 15,
-	-5, -15, 5, -15, -6, 15, 6, 15,
-	-6, -15, 6, -15, -7, 15, 7, 15,
-	-7, -15, 7, -15, -8, 15, 8, 15,
-	-8, -15, 8, -15, -9, 15, 9, 15,
-	-9, -15, 9, -15, -10, 15, 10, 15,
-	-10, -15, 10, -15, -11, 15, 11, 15,
-	-11, -15, 11, -15, -12, 15, 12, 15,
-	-12, -15, 12, -15, -13, 15, 13, 15,
-	-13, -15, 13, -15, -14, 15, 14, 15,
-	-14, -15, 14, -15, -14, 14, 14, 14,
-	-14, -14, 14, -14, -15, 14, 15, 14,
-	-15, -14, 15, -14, -15, 13, 15, 13,
-	-15, -13, 15, -13, -15, 12, 15, 12,
-	-15, -12, 15, -12, -15, 11, 15, 11,
-	-15, -11, 15, -11, -15, 10, 15, 10,
-	-15, -10, 15, -10, -15, 9, 15, 9,
-	-15, -9, 15, -9, -15, 8, 15, 8,
-	-15, -8, 15, -8, -15, 7, 15, 7,
-	-15, -7, 15, -7, -15, 6, 15, 6,
-	-15, -6, 15, -6, -15, 5, 15, 5,
-	-15, -5, 15, -5, -15, 4, 15, 4,
-	-15, -4, 15, -4, -15, 3, 15, 3,
-	-15, -3, 15, -3, -15, 2, 15, 2,
-	-15, -2, 15, -2, -15, 1, 15, 1,
-	-15, -1, 15, -1, -15, 0, 15, 0,
-	(char)128,
-	0, 16, 0, -16, -1, 16, 1, 16,
-	-1, -16, 1, -16, -2, 16, 2, 16,
-	-2, -16, 2, -16, -3, 16, 3, 16,
-	-3, -16, 3, -16, -4, 16, 4, 16,
-	-4, -16, 4, -16, -5, 16, 5, 16,
-	-5, -16, 5, -16, -6, 16, 6, 16,
-	-6, -16, 6, -16, -7, 16, 7, 16,
-	-7, -16, 7, -16, -8, 16, 8, 16,
-	-8, -16, 8, -16, -9, 16, 9, 16,
-	-9, -16, 9, -16, -10, 16, 10, 16,
-	-10, -16, 10, -16, -11, 16, 11, 16,
-	-11, -16, 11, -16, -12, 16, 12, 16,
-	-12, -16, 12, -16, -13, 16, 13, 16,
-	-13, -16, 13, -16, -14, 16, 14, 16,
-	-14, -16, 14, -16, -15, 16, 15, 16,
-	-15, -16, 15, -16, -15, 15, 15, 15,
-	-15, -15, 15, -15, -16, 15, 16, 15,
-	-16, -15, 16, -15, -16, 14, 16, 14,
-	-16, -14, 16, -14, -16, 13, 16, 13,
-	-16, -13, 16, -13, -16, 12, 16, 12,
-	-16, -12, 16, -12, -16, 11, 16, 11,
-	-16, -11, 16, -11, -16, 10, 16, 10,
-	-16, -10, 16, -10, -16, 9, 16, 9,
-	-16, -9, 16, -9, -16, 8, 16, 8,
-	-16, -8, 16, -8, -16, 7, 16, 7,
-	-16, -7, 16, -7, -16, 6, 16, 6,
-	-16, -6, 16, -6, -16, 5, 16, 5,
-	-16, -5, 16, -5, -16, 4, 16, 4,
-	-16, -4, 16, -4, -16, 3, 16, 3,
-	-16, -3, 16, -3, -16, 2, 16, 2,
-	-16, -2, 16, -2, -16, 1, 16, 1,
-	-16, -1, 16, -1, -16, 0, 16, 0,
-	(char)136,
-	0, 17, 0, -17, -1, 17, 1, 17,
-	-1, -17, 1, -17, -2, 17, 2, 17,
-	-2, -17, 2, -17, -3, 17, 3, 17,
-	-3, -17, 3, -17, -4, 17, 4, 17,
-	-4, -17, 4, -17, -5, 17, 5, 17,
-	-5, -17, 5, -17, -6, 17, 6, 17,
-	-6, -17, 6, -17, -7, 17, 7, 17,
-	-7, -17, 7, -17, -8, 17, 8, 17,
-	-8, -17, 8, -17, -9, 17, 9, 17,
-	-9, -17, 9, -17, -10, 17, 10, 17,
-	-10, -17, 10, -17, -11, 17, 11, 17,
-	-11, -17, 11, -17, -12, 17, 12, 17,
-	-12, -17, 12, -17, -13, 17, 13, 17,
-	-13, -17, 13, -17, -14, 17, 14, 17,
-	-14, -17, 14, -17, -15, 17, 15, 17,
-	-15, -17, 15, -17, -16, 17, 16, 17,
-	-16, -17, 16, -17, -16, 16, 16, 16,
-	-16, -16, 16, -16, -17, 16, 17, 16,
-	-17, -16, 17, -16, -17, 15, 17, 15,
-	-17, -15, 17, -15, -17, 14, 17, 14,
-	-17, -14, 17, -14, -17, 13, 17, 13,
-	-17, -13, 17, -13, -17, 12, 17, 12,
-	-17, -12, 17, -12, -17, 11, 17, 11,
-	-17, -11, 17, -11, -17, 10, 17, 10,
-	-17, -10, 17, -10, -17, 9, 17, 9,
-	-17, -9, 17, -9, -17, 8, 17, 8,
-	-17, -8, 17, -8, -17, 7, 17, 7,
-	-17, -7, 17, -7, -17, 6, 17, 6,
-	-17, -6, 17, -6, -17, 5, 17, 5,
-	-17, -5, 17, -5, -17, 4, 17, 4,
-	-17, -4, 17, -4, -17, 3, 17, 3,
-	-17, -3, 17, -3, -17, 2, 17, 2,
-	-17, -2, 17, -2, -17, 1, 17, 1,
-	-17, -1, 17, -1, -17, 0, 17, 0,
-	(char)144,
-	0, 18, 0, -18, -1, 18, 1, 18,
-	-1, -18, 1, -18, -2, 18, 2, 18,
-	-2, -18, 2, -18, -3, 18, 3, 18,
-	-3, -18, 3, -18, -4, 18, 4, 18,
-	-4, -18, 4, -18, -5, 18, 5, 18,
-	-5, -18, 5, -18, -6, 18, 6, 18,
-	-6, -18, 6, -18, -7, 18, 7, 18,
-	-7, -18, 7, -18, -8, 18, 8, 18,
-	-8, -18, 8, -18, -9, 18, 9, 18,
-	-9, -18, 9, -18, -10, 18, 10, 18,
-	-10, -18, 10, -18, -11, 18, 11, 18,
-	-11, -18, 11, -18, -12, 18, 12, 18,
-	-12, -18, 12, -18, -13, 18, 13, 18,
-	-13, -18, 13, -18, -14, 18, 14, 18,
-	-14, -18, 14, -18, -15, 18, 15, 18,
-	-15, -18, 15, -18, -16, 18, 16, 18,
-	-16, -18, 16, -18, -17, 18, 17, 18,
-	-17, -18, 17, -18, -17, 17, 17, 17,
-	-17, -17, 17, -17, -18, 17, 18, 17,
-	-18, -17, 18, -17, -18, 16, 18, 16,
-	-18, -16, 18, -16, -18, 15, 18, 15,
-	-18, -15, 18, -15, -18, 14, 18, 14,
-	-18, -14, 18, -14, -18, 13, 18, 13,
-	-18, -13, 18, -13, -18, 12, 18, 12,
-	-18, -12, 18, -12, -18, 11, 18, 11,
-	-18, -11, 18, -11, -18, 10, 18, 10,
-	-18, -10, 18, -10, -18, 9, 18, 9,
-	-18, -9, 18, -9, -18, 8, 18, 8,
-	-18, -8, 18, -8, -18, 7, 18, 7,
-	-18, -7, 18, -7, -18, 6, 18, 6,
-	-18, -6, 18, -6, -18, 5, 18, 5,
-	-18, -5, 18, -5, -18, 4, 18, 4,
-	-18, -4, 18, -4, -18, 3, 18, 3,
-	-18, -3, 18, -3, -18, 2, 18, 2,
-	-18, -2, 18, -2, -18, 1, 18, 1,
-	-18, -1, 18, -1, -18, 0, 18, 0
-};
-
-/** pCrawlTable maps from circle radius to the X- and Y-coordinate deltas from the center of a circle. */
-char *pCrawlTable[19] = {
-	CrawlTable,
-	CrawlTable + 3,
-	CrawlTable + 12,
-	CrawlTable + 45,
-	CrawlTable + 94,
-	CrawlTable + 159,
-	CrawlTable + 240,
-	CrawlTable + 337,
-	CrawlTable + 450,
-	CrawlTable + 579,
-	CrawlTable + 724,
-	CrawlTable + 885,
-	CrawlTable + 1062,
-	CrawlTable + 1255,
-	CrawlTable + 1464,
-	CrawlTable + 1689,
-	CrawlTable + 1930,
-	CrawlTable + 2187,
-	CrawlTable + 2460
-};
-/** vCrawlTable specifies the X- Y-coordinate offsets of lighting visions. */
-BYTE vCrawlTable[23][30] = {
-	{ 1, 0, 2, 0, 3, 0, 4, 0, 5, 0, 6, 0, 7, 0, 8, 0, 9, 0, 10, 0, 11, 0, 12, 0, 13, 0, 14, 0, 15, 0 },
-	{ 1, 0, 2, 0, 3, 0, 4, 0, 5, 0, 6, 0, 7, 0, 8, 1, 9, 1, 10, 1, 11, 1, 12, 1, 13, 1, 14, 1, 15, 1 },
-	{ 1, 0, 2, 0, 3, 0, 4, 1, 5, 1, 6, 1, 7, 1, 8, 1, 9, 1, 10, 1, 11, 1, 12, 2, 13, 2, 14, 2, 15, 2 },
-	{ 1, 0, 2, 0, 3, 1, 4, 1, 5, 1, 6, 1, 7, 1, 8, 2, 9, 2, 10, 2, 11, 2, 12, 2, 13, 3, 14, 3, 15, 3 },
-	{ 1, 0, 2, 1, 3, 1, 4, 1, 5, 1, 6, 2, 7, 2, 8, 2, 9, 3, 10, 3, 11, 3, 12, 3, 13, 4, 14, 4, 0, 0 },
-	{ 1, 0, 2, 1, 3, 1, 4, 1, 5, 2, 6, 2, 7, 3, 8, 3, 9, 3, 10, 4, 11, 4, 12, 4, 13, 5, 14, 5, 0, 0 },
-	{ 1, 0, 2, 1, 3, 1, 4, 2, 5, 2, 6, 3, 7, 3, 8, 3, 9, 4, 10, 4, 11, 5, 12, 5, 13, 6, 14, 6, 0, 0 },
-	{ 1, 1, 2, 1, 3, 2, 4, 2, 5, 3, 6, 3, 7, 4, 8, 4, 9, 5, 10, 5, 11, 6, 12, 6, 13, 7, 0, 0, 0, 0 },
-	{ 1, 1, 2, 1, 3, 2, 4, 2, 5, 3, 6, 4, 7, 4, 8, 5, 9, 6, 10, 6, 11, 7, 12, 7, 12, 8, 13, 8, 0, 0 },
-	{ 1, 1, 2, 2, 3, 2, 4, 3, 5, 4, 6, 5, 7, 5, 8, 6, 9, 7, 10, 7, 10, 8, 11, 8, 12, 9, 0, 0, 0, 0 },
-	{ 1, 1, 2, 2, 3, 3, 4, 4, 5, 5, 6, 5, 7, 6, 8, 7, 9, 8, 10, 9, 11, 9, 11, 10, 0, 0, 0, 0, 0, 0 },
-	{ 1, 1, 2, 2, 3, 3, 4, 4, 5, 5, 6, 6, 7, 7, 8, 8, 9, 9, 10, 10, 11, 11, 0, 0, 0, 0, 0, 0, 0, 0 },
-	{ 1, 1, 2, 2, 3, 3, 4, 4, 5, 5, 5, 6, 6, 7, 7, 8, 8, 9, 9, 10, 9, 11, 10, 11, 0, 0, 0, 0, 0, 0 },
-	{ 1, 1, 2, 2, 2, 3, 3, 4, 4, 5, 5, 6, 5, 7, 6, 8, 7, 9, 7, 10, 8, 10, 8, 11, 9, 12, 0, 0, 0, 0 },
-	{ 1, 1, 1, 2, 2, 3, 2, 4, 3, 5, 4, 6, 4, 7, 5, 8, 6, 9, 6, 10, 7, 11, 7, 12, 8, 12, 8, 13, 0, 0 },
-	{ 1, 1, 1, 2, 2, 3, 2, 4, 3, 5, 3, 6, 4, 7, 4, 8, 5, 9, 5, 10, 6, 11, 6, 12, 7, 13, 0, 0, 0, 0 },
-	{ 0, 1, 1, 2, 1, 3, 2, 4, 2, 5, 3, 6, 3, 7, 3, 8, 4, 9, 4, 10, 5, 11, 5, 12, 6, 13, 6, 14, 0, 0 },
-	{ 0, 1, 1, 2, 1, 3, 1, 4, 2, 5, 2, 6, 3, 7, 3, 8, 3, 9, 4, 10, 4, 11, 4, 12, 5, 13, 5, 14, 0, 0 },
-	{ 0, 1, 1, 2, 1, 3, 1, 4, 1, 5, 2, 6, 2, 7, 2, 8, 3, 9, 3, 10, 3, 11, 3, 12, 4, 13, 4, 14, 0, 0 },
-	{ 0, 1, 0, 2, 1, 3, 1, 4, 1, 5, 1, 6, 1, 7, 2, 8, 2, 9, 2, 10, 2, 11, 2, 12, 3, 13, 3, 14, 3, 15 },
-	{ 0, 1, 0, 2, 0, 3, 1, 4, 1, 5, 1, 6, 1, 7, 1, 8, 1, 9, 1, 10, 1, 11, 2, 12, 2, 13, 2, 14, 2, 15 },
-	{ 0, 1, 0, 2, 0, 3, 0, 4, 0, 5, 0, 6, 0, 7, 1, 8, 1, 9, 1, 10, 1, 11, 1, 12, 1, 13, 1, 14, 1, 15 },
-	{ 0, 1, 0, 2, 0, 3, 0, 4, 0, 5, 0, 6, 0, 7, 0, 8, 0, 9, 0, 10, 0, 11, 0, 12, 0, 13, 0, 14, 0, 15 }
-};
-/** unused */
-BYTE byte_49463C[18][18] = {
-	{ 0, 3, 3, 3, 3, 3, 3, 3, 3, 3, 3, 3, 3, 3, 3, 3, 3, 3 },
-	{ 0, 1, 3, 3, 3, 3, 3, 3, 3, 3, 3, 3, 3, 3, 3, 3, 3, 3 },
-	{ 0, 1, 2, 3, 3, 3, 3, 3, 3, 3, 3, 3, 3, 3, 3, 3, 3, 3 },
-	{ 0, 0, 1, 2, 3, 3, 3, 3, 3, 3, 3, 3, 3, 3, 3, 3, 3, 3 },
-	{ 0, 0, 1, 1, 2, 3, 3, 3, 3, 3, 3, 3, 3, 3, 3, 3, 3, 3 },
-	{ 0, 0, 1, 1, 2, 2, 3, 3, 3, 3, 3, 3, 3, 3, 3, 3, 3, 3 },
-	{ 0, 0, 0, 1, 1, 2, 2, 3, 3, 3, 3, 3, 3, 3, 3, 3, 3, 3 },
-	{ 0, 0, 0, 1, 1, 1, 2, 2, 3, 3, 3, 3, 3, 3, 3, 3, 3, 3 },
-	{ 0, 0, 0, 0, 1, 1, 2, 2, 2, 3, 3, 3, 3, 3, 3, 3, 3, 3 },
-	{ 0, 0, 0, 0, 1, 1, 1, 2, 2, 2, 3, 3, 3, 3, 3, 3, 3, 3 },
-	{ 0, 0, 0, 0, 0, 1, 1, 1, 2, 2, 2, 3, 3, 3, 3, 3, 3, 3 },
-	{ 0, 0, 0, 0, 0, 1, 1, 1, 2, 2, 2, 2, 3, 3, 3, 3, 3, 3 },
-	{ 0, 0, 0, 0, 0, 1, 1, 1, 1, 2, 2, 2, 2, 3, 3, 3, 3, 3 },
-	{ 0, 0, 0, 0, 0, 0, 1, 1, 1, 1, 1, 2, 2, 2, 2, 3, 3, 3 },
-	{ 0, 0, 0, 0, 0, 0, 1, 1, 1, 1, 1, 2, 2, 2, 2, 2, 3, 3 },
-	{ 0, 0, 0, 0, 0, 0, 1, 1, 1, 1, 1, 2, 2, 2, 2, 2, 3, 3 },
-	{ 0, 0, 0, 0, 0, 0, 0, 1, 1, 1, 1, 1, 2, 2, 2, 2, 2, 3 },
-	{ 0, 0, 0, 0, 0, 0, 0, 0, 1, 1, 1, 1, 1, 2, 2, 2, 2, 2 }
-};
-
-/** RadiusAdj maps from vCrawlTable index to lighting vision radius adjustment. */
-BYTE RadiusAdj[23] = { 0, 0, 0, 0, 1, 1, 1, 2, 2, 2, 3, 4, 3, 2, 2, 2, 1, 1, 1, 0, 0, 0, 0 };
-
-void RotateRadius(int *x, int *y, int *dx, int *dy, int *lx, int *ly, int *bx, int *by)
-{
-	int swap;
-
-	*bx = 0;
-	*by = 0;
-
-	swap = *dx;
-	*dx = 7 - *dy;
-	*dy = swap;
-	swap = *lx;
-	*lx = 7 - *ly;
-	*ly = swap;
-
-	*x = *dx - *lx;
-	*y = *dy - *ly;
-
-	if (*x < 0) {
-		*x += 8;
-		*bx = 1;
-	}
-	if (*y < 0) {
-		*y += 8;
-		*by = 1;
-	}
-}
-
-void DoLighting(int nXPos, int nYPos, int nRadius, int Lnum)
-{
-	int x, y, v, xoff, yoff, mult, radius_block;
-	int min_x, max_x, min_y, max_y;
-	int dist_x, dist_y, light_x, light_y, block_x, block_y, temp_x, temp_y;
-
-	xoff = 0;
-	yoff = 0;
-	light_x = 0;
-	light_y = 0;
-	block_x = 0;
-	block_y = 0;
-
-	if (Lnum >= 0) {
-		xoff = LightList[Lnum]._xoff;
-		yoff = LightList[Lnum]._yoff;
-		if (xoff < 0) {
-			xoff += 8;
-			nXPos--;
-		}
-		if (yoff < 0) {
-			yoff += 8;
-			nYPos--;
-		}
-	}
-
-	dist_x = xoff;
-	dist_y = yoff;
-
-	if (nXPos - 15 < 0) {
-		min_x = nXPos + 1;
-	} else {
-		min_x = 15;
-	}
-	if (nXPos + 15 > MAXDUNX) {
-		max_x = MAXDUNX - nXPos;
-	} else {
-		max_x = 15;
-	}
-	if (nYPos - 15 < 0) {
-		min_y = nYPos + 1;
-	} else {
-		min_y = 15;
-	}
-	if (nYPos + 15 > MAXDUNY) {
-		max_y = MAXDUNY - nYPos;
-	} else {
-		max_y = 15;
-	}
-
-	if (nXPos >= 0 && nXPos < MAXDUNX && nYPos >= 0 && nYPos < MAXDUNY) {
-		dLight[nXPos][nYPos] = 0;
-	}
-
-	mult = xoff + 8 * yoff;
-	for (y = 0; y < min_y; y++) {
-		for (x = 1; x < max_x; x++) {
-			radius_block = lightblock[mult][y][x];
-			if (radius_block < 128) {
-				temp_x = nXPos + x;
-				temp_y = nYPos + y;
-				v = lightradius[nRadius][radius_block];
-				if (temp_x >= 0 && temp_x < MAXDUNX && temp_y >= 0 && temp_y < MAXDUNY) {
-					if (v < dLight[temp_x][temp_y]) {
-						dLight[temp_x][temp_y] = v;
-					}
-				}
-			}
-		}
-	}
-	RotateRadius(&xoff, &yoff, &dist_x, &dist_y, &light_x, &light_y, &block_x, &block_y);
-	mult = xoff + 8 * yoff;
-	for (y = 0; y < max_y; y++) {
-		for (x = 1; x < max_x; x++) {
-			radius_block = lightblock[mult][y + block_y][x + block_x];
-			if (radius_block < 128) {
-				temp_x = nXPos + y;
-				temp_y = nYPos - x;
-				v = lightradius[nRadius][radius_block];
-				if (temp_x >= 0 && temp_x < MAXDUNX && temp_y >= 0 && temp_y < MAXDUNY) {
-					if (v < dLight[temp_x][temp_y]) {
-						dLight[temp_x][temp_y] = v;
-					}
-				}
-			}
-		}
-	}
-	RotateRadius(&xoff, &yoff, &dist_x, &dist_y, &light_x, &light_y, &block_x, &block_y);
-	mult = xoff + 8 * yoff;
-	for (y = 0; y < max_y; y++) {
-		for (x = 1; x < min_x; x++) {
-			radius_block = lightblock[mult][y + block_y][x + block_x];
-			if (radius_block < 128) {
-				temp_x = nXPos - x;
-				temp_y = nYPos - y;
-				v = lightradius[nRadius][radius_block];
-				if (temp_x >= 0 && temp_x < MAXDUNX && temp_y >= 0 && temp_y < MAXDUNY) {
-					if (v < dLight[temp_x][temp_y]) {
-						dLight[temp_x][temp_y] = v;
-					}
-				}
-			}
-		}
-	}
-	RotateRadius(&xoff, &yoff, &dist_x, &dist_y, &light_x, &light_y, &block_x, &block_y);
-	mult = xoff + 8 * yoff;
-	for (y = 0; y < min_y; y++) {
-		for (x = 1; x < min_x; x++) {
-			radius_block = lightblock[mult][y + block_y][x + block_x];
-			if (radius_block < 128) {
-				temp_x = nXPos - y;
-				temp_y = nYPos + x;
-				v = lightradius[nRadius][radius_block];
-				if (temp_x >= 0 && temp_x < MAXDUNX && temp_y >= 0 && temp_y < MAXDUNY) {
-					if (v < dLight[temp_x][temp_y]) {
-						dLight[temp_x][temp_y] = v;
-					}
-				}
-			}
-		}
-	}
-}
-
-void DoUnLight(int nXPos, int nYPos, int nRadius)
-{
-	int x, y, min_x, min_y, max_x, max_y;
-
-	nRadius++;
-	min_y = nYPos - nRadius;
-	max_y = nYPos + nRadius;
-	min_x = nXPos - nRadius;
-	max_x = nXPos + nRadius;
-
-	if (min_y < 0) {
-		min_y = 0;
-	}
-	if (max_y > MAXDUNY) {
-		max_y = MAXDUNY;
-	}
-	if (min_x < 0) {
-		min_x = 0;
-	}
-	if (max_x > MAXDUNX) {
-		max_x = MAXDUNX;
-	}
-
-	for (y = min_y; y < max_y; y++) {
-		for (x = min_x; x < max_x; x++) {
-			if (x >= 0 && x < MAXDUNX && y >= 0 && y < MAXDUNY)
-				dLight[x][y] = dPreLight[x][y];
-		}
-	}
-}
-
-void DoUnVision(int nXPos, int nYPos, int nRadius)
-{
-	int i, j, x1, y1, x2, y2;
-
-	nRadius++;
-	y1 = nYPos - nRadius;
-	y2 = nYPos + nRadius;
-	x1 = nXPos - nRadius;
-	x2 = nXPos + nRadius;
-
-	if (y1 < 0) {
-		y1 = 0;
-	}
-	if (y2 > MAXDUNY) {
-		y2 = MAXDUNY;
-	}
-	if (x1 < 0) {
-		x1 = 0;
-	}
-	if (x2 > MAXDUNX) {
-		x2 = MAXDUNX;
-	}
-
-	for (i = x1; i < x2; i++) {
-		for (j = y1; j < y2; j++) {
-			dFlags[i][j] &= ~(BFLAG_VISIBLE | BFLAG_LIT);
-		}
-	}
-}
-
-void DoVision(int nXPos, int nYPos, int nRadius, BOOL doautomap, BOOL visible)
-{
-	BOOL nBlockerFlag;
-	int nCrawlX, nCrawlY, nLineLen, nTrans;
-	int j, k, v, x1adj, x2adj, y1adj, y2adj;
-
-	if (nXPos >= 0 && nXPos <= MAXDUNX && nYPos >= 0 && nYPos <= MAXDUNY) {
-		if (doautomap) {
-			if (dFlags[nXPos][nYPos] >= 0) {
-				SetAutomapView(nXPos, nXPos);
-			}
-			dFlags[nXPos][nYPos] |= BFLAG_EXPLORED;
-		}
-		if (visible) {
-			dFlags[nXPos][nYPos] |= BFLAG_LIT;
-		}
-		dFlags[nXPos][nYPos] |= BFLAG_VISIBLE;
-	}
-
-	for (v = 0; v < 4; v++) {
-		for (j = 0; j < 23; j++) {
-			nBlockerFlag = FALSE;
-			nLineLen = 2 * (nRadius - RadiusAdj[j]);
-			for (k = 0; k < nLineLen && !nBlockerFlag; k += 2) {
-				x1adj = 0;
-				x2adj = 0;
-				y1adj = 0;
-				y2adj = 0;
-				switch (v) {
-				case 0:
-					nCrawlX = nXPos + vCrawlTable[j][k];
-					nCrawlY = nYPos + vCrawlTable[j][k + 1];
-					if (vCrawlTable[j][k] > 0 && vCrawlTable[j][k + 1] > 0) {
-						x1adj = -1;
-						y2adj = -1;
-					}
-					break;
-				case 1:
-					nCrawlX = nXPos - vCrawlTable[j][k];
-					nCrawlY = nYPos - vCrawlTable[j][k + 1];
-					if (vCrawlTable[j][k] > 0 && vCrawlTable[j][k + 1] > 0) {
-						y1adj = 1;
-						x2adj = 1;
-					}
-					break;
-				case 2:
-					nCrawlX = nXPos + vCrawlTable[j][k];
-					nCrawlY = nYPos - vCrawlTable[j][k + 1];
-					if (vCrawlTable[j][k] > 0 && vCrawlTable[j][k + 1] > 0) {
-						x1adj = -1;
-						y2adj = 1;
-					}
-					break;
-				case 3:
-					nCrawlX = nXPos - vCrawlTable[j][k];
-					nCrawlY = nYPos + vCrawlTable[j][k + 1];
-					if (vCrawlTable[j][k] > 0 && vCrawlTable[j][k + 1] > 0) {
-						y1adj = -1;
-						x2adj = 1;
-					}
-					break;
-				}
-				if (nCrawlX >= 0 && nCrawlX < MAXDUNX && nCrawlY >= 0 && nCrawlY < MAXDUNY) {
-					nBlockerFlag = nBlockTable[dPiece[nCrawlX][nCrawlY]];
-					if ((x1adj + nCrawlX >= 0 && x1adj + nCrawlX < MAXDUNX && y1adj + nCrawlY >= 0 && y1adj + nCrawlY < MAXDUNY
-						&& !nBlockTable[dPiece[x1adj + nCrawlX][y1adj + nCrawlY]])
-					    || (x2adj + nCrawlX >= 0 && x2adj + nCrawlX < MAXDUNX && y2adj + nCrawlY >= 0 && y2adj + nCrawlY < MAXDUNY
-						&& !nBlockTable[dPiece[x2adj + nCrawlX][y2adj + nCrawlY]])) {
-						if (doautomap) {
-							if (dFlags[nCrawlX][nCrawlY] >= 0) {
-								SetAutomapView(nCrawlX, nCrawlY);
-							}
-							dFlags[nCrawlX][nCrawlY] |= BFLAG_EXPLORED;
-						}
-						if (visible) {
-							dFlags[nCrawlX][nCrawlY] |= BFLAG_LIT;
-						}
-						dFlags[nCrawlX][nCrawlY] |= BFLAG_VISIBLE;
-						if (!nBlockerFlag) {
-							nTrans = dTransVal[nCrawlX][nCrawlY];
-							if (nTrans != 0) {
-								TransList[nTrans] = TRUE;
-							}
-						}
-					}
-				}
-			}
-		}
-	}
-}
-
-void FreeLightTable()
-{
-	MemFreeDbg(pLightTbl);
-}
-
-void InitLightTable()
-{
-	assert(!pLightTbl);
-	pLightTbl = DiabloAllocPtr(LIGHTSIZE);
-}
-
-void MakeLightTable()
-{
-	int i, j, k, l, lights, shade, l1, l2, cnt, rem, div;
-	double fs, fa;
-	BYTE col, max;
-	BYTE *tbl, *trn;
-	BYTE blood[16];
-
-	tbl = pLightTbl;
-	shade = 0;
-
-	if (light4flag) {
-		lights = 3;
-	} else {
-		lights = 15;
-	}
-
-	for (i = 0; i < lights; i++) {
-		*tbl++ = 0;
-		for (j = 0; j < 8; j++) {
-			col = 16 * j + shade;
-			max = 16 * j + 15;
-			for (k = 0; k < 16; k++) {
-				if (k != 0 || j != 0) {
-					*tbl++ = col;
-				}
-				if (col < max) {
-					col++;
-				} else {
-					max = 0;
-					col = 0;
-				}
-			}
-		}
-		for (j = 16; j < 20; j++) {
-			col = 8 * j + (shade >> 1);
-			max = 8 * j + 7;
-			for (k = 0; k < 8; k++) {
-				*tbl++ = col;
-				if (col < max) {
-					col++;
-				} else {
-					max = 0;
-					col = 0;
-				}
-			}
-		}
-		for (j = 10; j < 16; j++) {
-			col = 16 * j + shade;
-			max = 16 * j + 15;
-			for (k = 0; k < 16; k++) {
-				*tbl++ = col;
-				if (col < max) {
-					col++;
-				} else {
-					max = 0;
-					col = 0;
-				}
-				if (col == 255) {
-					max = 0;
-					col = 0;
-				}
-			}
-		}
-		if (light4flag) {
-			shade += 5;
-		} else {
-			shade++;
-		}
-	}
-
-	for (i = 0; i < 256; i++) {
-		*tbl++ = 0;
-	}
-
-	if (leveltype == DTYPE_HELL) {
-		tbl = pLightTbl;
-		for (i = 0; i < lights; i++) {
-			l1 = lights - i;
-			l2 = l1;
-			div = lights / l1;
-			rem = lights % l1;
-			cnt = 0;
-			blood[0] = 0;
-			col = 1;
-			for (j = 1; j < 16; j++) {
-				blood[j] = col;
-				l2 += rem;
-				if (l2 > l1 && j < 15) {
-					j++;
-					blood[j] = col;
-					l2 -= l1;
-				}
-				cnt++;
-				if (cnt == div) {
-					col++;
-					cnt = 0;
-				}
-			}
-			*tbl++ = 0;
-			for (j = 1; j <= 15; j++) {
-				*tbl++ = blood[j];
-			}
-			for (j = 15; j > 0; j--) {
-				*tbl++ = blood[j];
-			}
-			*tbl++ = 1;
-			tbl += 224;
-		}
-		*tbl++ = 0;
-		for (j = 0; j < 31; j++) {
-			*tbl++ = 1;
-		}
-		tbl += 224;
-	}
-
-	trn = LoadFileInMem("PlrGFX\\Infra.TRN", NULL);
-	for (i = 0; i < 256; i++) {
-		*tbl++ = trn[i];
-	}
-	mem_free_dbg(trn);
-
-	trn = LoadFileInMem("PlrGFX\\Stone.TRN", NULL);
-	for (i = 0; i < 256; i++) {
-		*tbl++ = trn[i];
-	}
-	mem_free_dbg(trn);
-
-	for (i = 0; i < 8; i++) {
-		for (col = 226; col < 239; col++) {
-			if (i != 0 || col != 226) {
-				*tbl++ = col;
-			} else {
-				*tbl++ = 0;
-			}
-		}
-		*tbl++ = 0;
-		*tbl++ = 0;
-		*tbl++ = 0;
-	}
-	for (i = 0; i < 4; i++) {
-		col = 224;
-		for (j = 224; j < 239; j += 2) {
-			*tbl++ = col;
-			col += 2;
-		}
-	}
-	for (i = 0; i < 6; i++) {
-		for (col = 224; col < 239; col++) {
-			*tbl++ = col;
-		}
-		*tbl++ = 0;
-	}
-
-	for (k = 0; k < 16; k++) {
-		for (l = 0; l < 128; l++) {
-			if (l > (k + 1) * 8) {
-				lightradius[k][l] = 15;
-			} else {
-				lightradius[k][l] = l * 15.0 / ((k + 1) * 8.0) + 0.5;
-			}
-		}
-	}
-
-	for (i = 0; i < 8; i++) {
-		for (j = 0; j < 8; j++) {
-			for (k = 0; k < 16; k++) {
-				for (l = 0; l < 16; l++) {
-					fs = (BYTE)sqrt((8 * l - j) * (8 * l - j) + (8 * k - i) * (8 * k - i));
-					if (fs < 0.0) {
-						fa = -0.5;
-					} else {
-						fa = 0.5;
-					}
-					lightblock[i * 8 + j][k][l] = fs + fa;
-				}
-			}
-		}
-	}
-}
-
-#ifdef _DEBUG
-<<<<<<< HEAD
-=======
-void ToggleLighting_2()
-{
-	int i;
-
-	if (lightflag) {
-		memset(dLight, 0, sizeof(dLight));
-	} else {
-		memset(dLight, lightmax, sizeof(dLight));
-		for (i = 0; i < MAX_PLRS; i++) {
-			if (plr[i].plractive && plr[i].plrlevel == currlevel) {
-				DoLighting(plr[i]._px, plr[i]._py, plr[i]._pLightRad, -1);
-			}
-		}
-	}
-}
-
->>>>>>> 46224337
-void ToggleLighting()
-{
-	int i;
-
-	lightflag ^= TRUE;
-
-	if (lightflag != 0) {
-		memset(dLight, 0, sizeof(dLight));
-	} else {
-		memcpy(dLight, dPreLight, sizeof(dLight));
-		for (i = 0; i < MAX_PLRS; i++) {
-			if (plr[i].plractive && plr[i].plrlevel == currlevel) {
-				DoLighting(plr[i]._px, plr[i]._py, plr[i]._pLightRad, -1);
-			}
-		}
-	}
-}
-#endif
-
-void InitLightMax()
-{
-	if (light4flag) {
-		lightmax = 3;
-	} else {
-		lightmax = 15;
-	}
-}
-
-void InitLighting()
-{
-	int i;
-
-	numlights = 0;
-	dolighting = FALSE;
-	lightflag = FALSE;
-
-	for (i = 0; i < MAXLIGHTS; i++) {
-		lightactive[i] = i;
-	}
-}
-
-int AddLight(int x, int y, int r)
-{
-	int lid;
-
-	if (lightflag != 0) {
-		return -1;
-	}
-
-	lid = -1;
-
-	if (numlights < MAXLIGHTS) {
-		lid = lightactive[numlights++];
-		LightList[lid]._lx = x;
-		LightList[lid]._ly = y;
-		LightList[lid]._lradius = r;
-		LightList[lid]._xoff = 0;
-		LightList[lid]._yoff = 0;
-		LightList[lid]._ldel = FALSE;
-		LightList[lid]._lunflag = FALSE;
-		dolighting = TRUE;
-	}
-
-	return lid;
-}
-
-void AddUnLight(int i)
-{
-	if (lightflag || i == -1) {
-		return;
-	}
-
-	LightList[i]._ldel = TRUE;
-	dolighting = TRUE;
-}
-
-void ChangeLightRadius(int i, int r)
-{
-	if (lightflag || i == -1) {
-		return;
-	}
-
-	LightList[i]._lunflag = TRUE;
-	LightList[i]._lunx = LightList[i]._lx;
-	LightList[i]._luny = LightList[i]._ly;
-	LightList[i]._lunr = LightList[i]._lradius;
-	LightList[i]._lradius = r;
-	dolighting = TRUE;
-}
-
-void ChangeLightXY(int i, int x, int y)
-{
-	if (lightflag || i == -1) {
-		return;
-	}
-
-	LightList[i]._lunflag = TRUE;
-	LightList[i]._lunx = LightList[i]._lx;
-	LightList[i]._luny = LightList[i]._ly;
-	LightList[i]._lunr = LightList[i]._lradius;
-	LightList[i]._lx = x;
-	LightList[i]._ly = y;
-	dolighting = TRUE;
-}
-
-void ChangeLightOff(int i, int x, int y)
-{
-	if (lightflag || i == -1) {
-		return;
-	}
-
-	LightList[i]._lunflag = TRUE;
-	LightList[i]._lunx = LightList[i]._lx;
-	LightList[i]._luny = LightList[i]._ly;
-	LightList[i]._lunr = LightList[i]._lradius;
-	LightList[i]._xoff = x;
-	LightList[i]._yoff = y;
-	dolighting = TRUE;
-}
-
-void ChangeLight(int i, int x, int y, int r)
-{
-	if (lightflag || i == -1) {
-		return;
-	}
-
-	LightList[i]._lunflag = TRUE;
-	LightList[i]._lunx = LightList[i]._lx;
-	LightList[i]._luny = LightList[i]._ly;
-	LightList[i]._lunr = LightList[i]._lradius;
-	LightList[i]._lx = x;
-	LightList[i]._ly = y;
-	LightList[i]._lradius = r;
-	dolighting = TRUE;
-}
-
-void ProcessLightList()
-{
-	int i, j;
-	BYTE temp;
-
-	if (lightflag != 0) {
-		return;
-	}
-
-	if (dolighting) {
-		for (i = 0; i < numlights; i++) {
-			j = lightactive[i];
-			if (LightList[j]._ldel) {
-				DoUnLight(LightList[j]._lx, LightList[j]._ly, LightList[j]._lradius);
-			}
-			if (LightList[j]._lunflag) {
-				DoUnLight(LightList[j]._lunx, LightList[j]._luny, LightList[j]._lunr);
-				LightList[j]._lunflag = FALSE;
-			}
-		}
-		for (i = 0; i < numlights; i++) {
-			j = lightactive[i];
-			if (!LightList[j]._ldel) {
-				DoLighting(LightList[j]._lx, LightList[j]._ly, LightList[j]._lradius, j);
-			}
-		}
-		i = 0;
-		while (i < numlights) {
-			if (LightList[lightactive[i]]._ldel) {
-				numlights--;
-				temp = lightactive[numlights];
-				lightactive[numlights] = lightactive[i];
-				lightactive[i] = temp;
-			} else {
-				i++;
-			}
-		}
-	}
-
-	dolighting = FALSE;
-}
-
-void SavePreLighting()
-{
-	memcpy(dPreLight, dLight, sizeof(dPreLight));
-}
-
-void InitVision()
-{
-	int i;
-
-	numvision = 0;
-	dovision = FALSE;
-	visionid = 1;
-
-	for (i = 0; i < TransVal; i++) {
-		TransList[i] = FALSE;
-	}
-}
-
-int AddVision(int x, int y, int r, BOOL mine)
-{
-	int vid; // BUGFIX: if numvision >= MAXVISION behavior is undefined
-
-	if (numvision < MAXVISION) {
-		VisionList[numvision]._lx = x;
-		VisionList[numvision]._ly = y;
-		VisionList[numvision]._lradius = r;
-		vid = visionid++;
-		VisionList[numvision]._lid = vid;
-		VisionList[numvision]._ldel = 0;
-		VisionList[numvision]._lunflag = 0;
-		VisionList[numvision]._lflags = mine != 0;
-		numvision++;
-		dovision = TRUE;
-	}
-
-	return vid;
-}
-
-void ChangeVisionRadius(int id, int r)
-{
-	int i;
-
-	for (i = 0; i < numvision; i++) {
-		if (VisionList[i]._lid == id) {
-			VisionList[i]._lunflag = TRUE;
-			VisionList[i]._lunx = VisionList[i]._lx;
-			VisionList[i]._luny = VisionList[i]._ly;
-			VisionList[i]._lunr = VisionList[i]._lradius;
-			VisionList[i]._lradius = r;
-			dovision = TRUE;
-		}
-	}
-}
-
-void ChangeVisionXY(int id, int x, int y)
-{
-	int i;
-
-	for (i = 0; i < numvision; i++) {
-		if (VisionList[i]._lid == id) {
-			VisionList[i]._lunflag = TRUE;
-			VisionList[i]._lunx = VisionList[i]._lx;
-			VisionList[i]._luny = VisionList[i]._ly;
-			VisionList[i]._lunr = VisionList[i]._lradius;
-			VisionList[i]._lx = x;
-			VisionList[i]._ly = y;
-			dovision = TRUE;
-		}
-	}
-}
-
-void ProcessVisionList()
-{
-	int i;
-	BOOL delflag;
-
-	if (dovision) {
-		for (i = 0; i < numvision; i++) {
-			if (VisionList[i]._ldel) {
-				DoUnVision(VisionList[i]._lx, VisionList[i]._ly, VisionList[i]._lradius);
-			}
-			if (VisionList[i]._lunflag) {
-				DoUnVision(VisionList[i]._lunx, VisionList[i]._luny, VisionList[i]._lunr);
-				VisionList[i]._lunflag = FALSE;
-			}
-		}
-		for (i = 0; i < TransVal; i++) {
-			TransList[i] = FALSE;
-		}
-		for (i = 0; i < numvision; i++) {
-			if (!VisionList[i]._ldel) {
-				DoVision(
-				    VisionList[i]._lx,
-				    VisionList[i]._ly,
-				    VisionList[i]._lradius,
-				    VisionList[i]._lflags & 1,
-				    VisionList[i]._lflags & 1);
-			}
-		}
-		do {
-			delflag = FALSE;
-			for (i = 0; i < numvision; i++) {
-				if (VisionList[i]._ldel) {
-					numvision--;
-					if (numvision > 0 && i != numvision) {
-						VisionList[i] = VisionList[numvision];
-					}
-					delflag = TRUE;
-				}
-			}
-		} while (delflag);
-	}
-
-	dovision = FALSE;
-}
-
-void lighting_color_cycling()
-{
-	int i, j, l;
-	BYTE col;
-	BYTE *tbl;
-
-	l = light4flag ? 4 : 16;
-
-	if (leveltype != DTYPE_HELL) {
-		return;
-	}
-
-	tbl = pLightTbl;
-
-	for (j = 0; j < l; j++) {
-		tbl++;
-		col = *tbl;
-		for (i = 0; i < 30; i++) {
-			tbl[0] = tbl[1];
-			tbl++;
-		}
-		*tbl = col;
-		tbl += 225;
-	}
-}
-
-DEVILUTION_END_NAMESPACE
+/**
+ * @file lighting.cpp
+ *
+ * Implementation of light and vision.
+ */
+#include "all.h"
+
+DEVILUTION_BEGIN_NAMESPACE
+
+LightListStruct VisionList[MAXVISION];
+BYTE lightactive[MAXLIGHTS];
+LightListStruct LightList[MAXLIGHTS];
+int numlights;
+BYTE lightradius[16][128];
+BOOL dovision;
+int numvision;
+char lightmax;
+BOOL dolighting;
+BYTE lightblock[64][16][16];
+int visionid;
+BYTE *pLightTbl;
+BOOL lightflag;
+
+/**
+ * CrawlTable specifies X- and Y-coordinate deltas from a missile target coordinate.
+ *
+ * n=4
+ *
+ *    y
+ *    ^
+ *    |  1
+ *    | 3#4
+ *    |  2
+ *    +-----> x
+ *
+ * n=16
+ *
+ *    y
+ *    ^
+ *    |  314
+ *    | B7 8C
+ *    | F # G
+ *    | D9 AE
+ *    |  526
+ *    +-------> x
+ */
+char CrawlTable[2749] = {
+	1,
+	0, 0,
+	4,
+	0, 1, 0, -1, -1, 0, 1, 0,
+	16,
+	0, 2, 0, -2, -1, 2, 1, 2,
+	-1, -2, 1, -2, -1, 1, 1, 1,
+	-1, -1, 1, -1, -2, 1, 2, 1,
+	-2, -1, 2, -1, -2, 0, 2, 0,
+	24,
+	0, 3, 0, -3, -1, 3, 1, 3,
+	-1, -3, 1, -3, -2, 3, 2, 3,
+	-2, -3, 2, -3, -2, 2, 2, 2,
+	-2, -2, 2, -2, -3, 2, 3, 2,
+	-3, -2, 3, -2, -3, 1, 3, 1,
+	-3, -1, 3, -1, -3, 0, 3, 0,
+	32,
+	0, 4, 0, -4, -1, 4, 1, 4,
+	-1, -4, 1, -4, -2, 4, 2, 4,
+	-2, -4, 2, -4, -3, 4, 3, 4,
+	-3, -4, 3, -4, -3, 3, 3, 3,
+	-3, -3, 3, -3, -4, 3, 4, 3,
+	-4, -3, 4, -3, -4, 2, 4, 2,
+	-4, -2, 4, -2, -4, 1, 4, 1,
+	-4, -1, 4, -1, -4, 0, 4, 0,
+	40,
+	0, 5, 0, -5, -1, 5, 1, 5,
+	-1, -5, 1, -5, -2, 5, 2, 5,
+	-2, -5, 2, -5, -3, 5, 3, 5,
+	-3, -5, 3, -5, -4, 5, 4, 5,
+	-4, -5, 4, -5, -4, 4, 4, 4,
+	-4, -4, 4, -4, -5, 4, 5, 4,
+	-5, -4, 5, -4, -5, 3, 5, 3,
+	-5, -3, 5, -3, -5, 2, 5, 2,
+	-5, -2, 5, -2, -5, 1, 5, 1,
+	-5, -1, 5, -1, -5, 0, 5, 0,
+	48,
+	0, 6, 0, -6, -1, 6, 1, 6,
+	-1, -6, 1, -6, -2, 6, 2, 6,
+	-2, -6, 2, -6, -3, 6, 3, 6,
+	-3, -6, 3, -6, -4, 6, 4, 6,
+	-4, -6, 4, -6, -5, 6, 5, 6,
+	-5, -6, 5, -6, -5, 5, 5, 5,
+	-5, -5, 5, -5, -6, 5, 6, 5,
+	-6, -5, 6, -5, -6, 4, 6, 4,
+	-6, -4, 6, -4, -6, 3, 6, 3,
+	-6, -3, 6, -3, -6, 2, 6, 2,
+	-6, -2, 6, -2, -6, 1, 6, 1,
+	-6, -1, 6, -1, -6, 0, 6, 0,
+	56,
+	0, 7, 0, -7, -1, 7, 1, 7,
+	-1, -7, 1, -7, -2, 7, 2, 7,
+	-2, -7, 2, -7, -3, 7, 3, 7,
+	-3, -7, 3, -7, -4, 7, 4, 7,
+	-4, -7, 4, -7, -5, 7, 5, 7,
+	-5, -7, 5, -7, -6, 7, 6, 7,
+	-6, -7, 6, -7, -6, 6, 6, 6,
+	-6, -6, 6, -6, -7, 6, 7, 6,
+	-7, -6, 7, -6, -7, 5, 7, 5,
+	-7, -5, 7, -5, -7, 4, 7, 4,
+	-7, -4, 7, -4, -7, 3, 7, 3,
+	-7, -3, 7, -3, -7, 2, 7, 2,
+	-7, -2, 7, -2, -7, 1, 7, 1,
+	-7, -1, 7, -1, -7, 0, 7, 0,
+	64,
+	0, 8, 0, -8, -1, 8, 1, 8,
+	-1, -8, 1, -8, -2, 8, 2, 8,
+	-2, -8, 2, -8, -3, 8, 3, 8,
+	-3, -8, 3, -8, -4, 8, 4, 8,
+	-4, -8, 4, -8, -5, 8, 5, 8,
+	-5, -8, 5, -8, -6, 8, 6, 8,
+	-6, -8, 6, -8, -7, 8, 7, 8,
+	-7, -8, 7, -8, -7, 7, 7, 7,
+	-7, -7, 7, -7, -8, 7, 8, 7,
+	-8, -7, 8, -7, -8, 6, 8, 6,
+	-8, -6, 8, -6, -8, 5, 8, 5,
+	-8, -5, 8, -5, -8, 4, 8, 4,
+	-8, -4, 8, -4, -8, 3, 8, 3,
+	-8, -3, 8, -3, -8, 2, 8, 2,
+	-8, -2, 8, -2, -8, 1, 8, 1,
+	-8, -1, 8, -1, -8, 0, 8, 0,
+	72,
+	0, 9, 0, -9, -1, 9, 1, 9,
+	-1, -9, 1, -9, -2, 9, 2, 9,
+	-2, -9, 2, -9, -3, 9, 3, 9,
+	-3, -9, 3, -9, -4, 9, 4, 9,
+	-4, -9, 4, -9, -5, 9, 5, 9,
+	-5, -9, 5, -9, -6, 9, 6, 9,
+	-6, -9, 6, -9, -7, 9, 7, 9,
+	-7, -9, 7, -9, -8, 9, 8, 9,
+	-8, -9, 8, -9, -8, 8, 8, 8,
+	-8, -8, 8, -8, -9, 8, 9, 8,
+	-9, -8, 9, -8, -9, 7, 9, 7,
+	-9, -7, 9, -7, -9, 6, 9, 6,
+	-9, -6, 9, -6, -9, 5, 9, 5,
+	-9, -5, 9, -5, -9, 4, 9, 4,
+	-9, -4, 9, -4, -9, 3, 9, 3,
+	-9, -3, 9, -3, -9, 2, 9, 2,
+	-9, -2, 9, -2, -9, 1, 9, 1,
+	-9, -1, 9, -1, -9, 0, 9, 0,
+	80,
+	0, 10, 0, -10, -1, 10, 1, 10,
+	-1, -10, 1, -10, -2, 10, 2, 10,
+	-2, -10, 2, -10, -3, 10, 3, 10,
+	-3, -10, 3, -10, -4, 10, 4, 10,
+	-4, -10, 4, -10, -5, 10, 5, 10,
+	-5, -10, 5, -10, -6, 10, 6, 10,
+	-6, -10, 6, -10, -7, 10, 7, 10,
+	-7, -10, 7, -10, -8, 10, 8, 10,
+	-8, -10, 8, -10, -9, 10, 9, 10,
+	-9, -10, 9, -10, -9, 9, 9, 9,
+	-9, -9, 9, -9, -10, 9, 10, 9,
+	-10, -9, 10, -9, -10, 8, 10, 8,
+	-10, -8, 10, -8, -10, 7, 10, 7,
+	-10, -7, 10, -7, -10, 6, 10, 6,
+	-10, -6, 10, -6, -10, 5, 10, 5,
+	-10, -5, 10, -5, -10, 4, 10, 4,
+	-10, -4, 10, -4, -10, 3, 10, 3,
+	-10, -3, 10, -3, -10, 2, 10, 2,
+	-10, -2, 10, -2, -10, 1, 10, 1,
+	-10, -1, 10, -1, -10, 0, 10, 0,
+	88,
+	0, 11, 0, -11, -1, 11, 1, 11,
+	-1, -11, 1, -11, -2, 11, 2, 11,
+	-2, -11, 2, -11, -3, 11, 3, 11,
+	-3, -11, 3, -11, -4, 11, 4, 11,
+	-4, -11, 4, -11, -5, 11, 5, 11,
+	-5, -11, 5, -11, -6, 11, 6, 11,
+	-6, -11, 6, -11, -7, 11, 7, 11,
+	-7, -11, 7, -11, -8, 11, 8, 11,
+	-8, -11, 8, -11, -9, 11, 9, 11,
+	-9, -11, 9, -11, -10, 11, 10, 11,
+	-10, -11, 10, -11, -10, 10, 10, 10,
+	-10, -10, 10, -10, -11, 10, 11, 10,
+	-11, -10, 11, -10, -11, 9, 11, 9,
+	-11, -9, 11, -9, -11, 8, 11, 8,
+	-11, -8, 11, -8, -11, 7, 11, 7,
+	-11, -7, 11, -7, -11, 6, 11, 6,
+	-11, -6, 11, -6, -11, 5, 11, 5,
+	-11, -5, 11, -5, -11, 4, 11, 4,
+	-11, -4, 11, -4, -11, 3, 11, 3,
+	-11, -3, 11, -3, -11, 2, 11, 2,
+	-11, -2, 11, -2, -11, 1, 11, 1,
+	-11, -1, 11, -1, -11, 0, 11, 0,
+	96,
+	0, 12, 0, -12, -1, 12, 1, 12,
+	-1, -12, 1, -12, -2, 12, 2, 12,
+	-2, -12, 2, -12, -3, 12, 3, 12,
+	-3, -12, 3, -12, -4, 12, 4, 12,
+	-4, -12, 4, -12, -5, 12, 5, 12,
+	-5, -12, 5, -12, -6, 12, 6, 12,
+	-6, -12, 6, -12, -7, 12, 7, 12,
+	-7, -12, 7, -12, -8, 12, 8, 12,
+	-8, -12, 8, -12, -9, 12, 9, 12,
+	-9, -12, 9, -12, -10, 12, 10, 12,
+	-10, -12, 10, -12, -11, 12, 11, 12,
+	-11, -12, 11, -12, -11, 11, 11, 11,
+	-11, -11, 11, -11, -12, 11, 12, 11,
+	-12, -11, 12, -11, -12, 10, 12, 10,
+	-12, -10, 12, -10, -12, 9, 12, 9,
+	-12, -9, 12, -9, -12, 8, 12, 8,
+	-12, -8, 12, -8, -12, 7, 12, 7,
+	-12, -7, 12, -7, -12, 6, 12, 6,
+	-12, -6, 12, -6, -12, 5, 12, 5,
+	-12, -5, 12, -5, -12, 4, 12, 4,
+	-12, -4, 12, -4, -12, 3, 12, 3,
+	-12, -3, 12, -3, -12, 2, 12, 2,
+	-12, -2, 12, -2, -12, 1, 12, 1,
+	-12, -1, 12, -1, -12, 0, 12, 0,
+	104,
+	0, 13, 0, -13, -1, 13, 1, 13,
+	-1, -13, 1, -13, -2, 13, 2, 13,
+	-2, -13, 2, -13, -3, 13, 3, 13,
+	-3, -13, 3, -13, -4, 13, 4, 13,
+	-4, -13, 4, -13, -5, 13, 5, 13,
+	-5, -13, 5, -13, -6, 13, 6, 13,
+	-6, -13, 6, -13, -7, 13, 7, 13,
+	-7, -13, 7, -13, -8, 13, 8, 13,
+	-8, -13, 8, -13, -9, 13, 9, 13,
+	-9, -13, 9, -13, -10, 13, 10, 13,
+	-10, -13, 10, -13, -11, 13, 11, 13,
+	-11, -13, 11, -13, -12, 13, 12, 13,
+	-12, -13, 12, -13, -12, 12, 12, 12,
+	-12, -12, 12, -12, -13, 12, 13, 12,
+	-13, -12, 13, -12, -13, 11, 13, 11,
+	-13, -11, 13, -11, -13, 10, 13, 10,
+	-13, -10, 13, -10, -13, 9, 13, 9,
+	-13, -9, 13, -9, -13, 8, 13, 8,
+	-13, -8, 13, -8, -13, 7, 13, 7,
+	-13, -7, 13, -7, -13, 6, 13, 6,
+	-13, -6, 13, -6, -13, 5, 13, 5,
+	-13, -5, 13, -5, -13, 4, 13, 4,
+	-13, -4, 13, -4, -13, 3, 13, 3,
+	-13, -3, 13, -3, -13, 2, 13, 2,
+	-13, -2, 13, -2, -13, 1, 13, 1,
+	-13, -1, 13, -1, -13, 0, 13, 0,
+	112,
+	0, 14, 0, -14, -1, 14, 1, 14,
+	-1, -14, 1, -14, -2, 14, 2, 14,
+	-2, -14, 2, -14, -3, 14, 3, 14,
+	-3, -14, 3, -14, -4, 14, 4, 14,
+	-4, -14, 4, -14, -5, 14, 5, 14,
+	-5, -14, 5, -14, -6, 14, 6, 14,
+	-6, -14, 6, -14, -7, 14, 7, 14,
+	-7, -14, 7, -14, -8, 14, 8, 14,
+	-8, -14, 8, -14, -9, 14, 9, 14,
+	-9, -14, 9, -14, -10, 14, 10, 14,
+	-10, -14, 10, -14, -11, 14, 11, 14,
+	-11, -14, 11, -14, -12, 14, 12, 14,
+	-12, -14, 12, -14, -13, 14, 13, 14,
+	-13, -14, 13, -14, -13, 13, 13, 13,
+	-13, -13, 13, -13, -14, 13, 14, 13,
+	-14, -13, 14, -13, -14, 12, 14, 12,
+	-14, -12, 14, -12, -14, 11, 14, 11,
+	-14, -11, 14, -11, -14, 10, 14, 10,
+	-14, -10, 14, -10, -14, 9, 14, 9,
+	-14, -9, 14, -9, -14, 8, 14, 8,
+	-14, -8, 14, -8, -14, 7, 14, 7,
+	-14, -7, 14, -7, -14, 6, 14, 6,
+	-14, -6, 14, -6, -14, 5, 14, 5,
+	-14, -5, 14, -5, -14, 4, 14, 4,
+	-14, -4, 14, -4, -14, 3, 14, 3,
+	-14, -3, 14, -3, -14, 2, 14, 2,
+	-14, -2, 14, -2, -14, 1, 14, 1,
+	-14, -1, 14, -1, -14, 0, 14, 0,
+	120,
+	0, 15, 0, -15, -1, 15, 1, 15,
+	-1, -15, 1, -15, -2, 15, 2, 15,
+	-2, -15, 2, -15, -3, 15, 3, 15,
+	-3, -15, 3, -15, -4, 15, 4, 15,
+	-4, -15, 4, -15, -5, 15, 5, 15,
+	-5, -15, 5, -15, -6, 15, 6, 15,
+	-6, -15, 6, -15, -7, 15, 7, 15,
+	-7, -15, 7, -15, -8, 15, 8, 15,
+	-8, -15, 8, -15, -9, 15, 9, 15,
+	-9, -15, 9, -15, -10, 15, 10, 15,
+	-10, -15, 10, -15, -11, 15, 11, 15,
+	-11, -15, 11, -15, -12, 15, 12, 15,
+	-12, -15, 12, -15, -13, 15, 13, 15,
+	-13, -15, 13, -15, -14, 15, 14, 15,
+	-14, -15, 14, -15, -14, 14, 14, 14,
+	-14, -14, 14, -14, -15, 14, 15, 14,
+	-15, -14, 15, -14, -15, 13, 15, 13,
+	-15, -13, 15, -13, -15, 12, 15, 12,
+	-15, -12, 15, -12, -15, 11, 15, 11,
+	-15, -11, 15, -11, -15, 10, 15, 10,
+	-15, -10, 15, -10, -15, 9, 15, 9,
+	-15, -9, 15, -9, -15, 8, 15, 8,
+	-15, -8, 15, -8, -15, 7, 15, 7,
+	-15, -7, 15, -7, -15, 6, 15, 6,
+	-15, -6, 15, -6, -15, 5, 15, 5,
+	-15, -5, 15, -5, -15, 4, 15, 4,
+	-15, -4, 15, -4, -15, 3, 15, 3,
+	-15, -3, 15, -3, -15, 2, 15, 2,
+	-15, -2, 15, -2, -15, 1, 15, 1,
+	-15, -1, 15, -1, -15, 0, 15, 0,
+	(char)128,
+	0, 16, 0, -16, -1, 16, 1, 16,
+	-1, -16, 1, -16, -2, 16, 2, 16,
+	-2, -16, 2, -16, -3, 16, 3, 16,
+	-3, -16, 3, -16, -4, 16, 4, 16,
+	-4, -16, 4, -16, -5, 16, 5, 16,
+	-5, -16, 5, -16, -6, 16, 6, 16,
+	-6, -16, 6, -16, -7, 16, 7, 16,
+	-7, -16, 7, -16, -8, 16, 8, 16,
+	-8, -16, 8, -16, -9, 16, 9, 16,
+	-9, -16, 9, -16, -10, 16, 10, 16,
+	-10, -16, 10, -16, -11, 16, 11, 16,
+	-11, -16, 11, -16, -12, 16, 12, 16,
+	-12, -16, 12, -16, -13, 16, 13, 16,
+	-13, -16, 13, -16, -14, 16, 14, 16,
+	-14, -16, 14, -16, -15, 16, 15, 16,
+	-15, -16, 15, -16, -15, 15, 15, 15,
+	-15, -15, 15, -15, -16, 15, 16, 15,
+	-16, -15, 16, -15, -16, 14, 16, 14,
+	-16, -14, 16, -14, -16, 13, 16, 13,
+	-16, -13, 16, -13, -16, 12, 16, 12,
+	-16, -12, 16, -12, -16, 11, 16, 11,
+	-16, -11, 16, -11, -16, 10, 16, 10,
+	-16, -10, 16, -10, -16, 9, 16, 9,
+	-16, -9, 16, -9, -16, 8, 16, 8,
+	-16, -8, 16, -8, -16, 7, 16, 7,
+	-16, -7, 16, -7, -16, 6, 16, 6,
+	-16, -6, 16, -6, -16, 5, 16, 5,
+	-16, -5, 16, -5, -16, 4, 16, 4,
+	-16, -4, 16, -4, -16, 3, 16, 3,
+	-16, -3, 16, -3, -16, 2, 16, 2,
+	-16, -2, 16, -2, -16, 1, 16, 1,
+	-16, -1, 16, -1, -16, 0, 16, 0,
+	(char)136,
+	0, 17, 0, -17, -1, 17, 1, 17,
+	-1, -17, 1, -17, -2, 17, 2, 17,
+	-2, -17, 2, -17, -3, 17, 3, 17,
+	-3, -17, 3, -17, -4, 17, 4, 17,
+	-4, -17, 4, -17, -5, 17, 5, 17,
+	-5, -17, 5, -17, -6, 17, 6, 17,
+	-6, -17, 6, -17, -7, 17, 7, 17,
+	-7, -17, 7, -17, -8, 17, 8, 17,
+	-8, -17, 8, -17, -9, 17, 9, 17,
+	-9, -17, 9, -17, -10, 17, 10, 17,
+	-10, -17, 10, -17, -11, 17, 11, 17,
+	-11, -17, 11, -17, -12, 17, 12, 17,
+	-12, -17, 12, -17, -13, 17, 13, 17,
+	-13, -17, 13, -17, -14, 17, 14, 17,
+	-14, -17, 14, -17, -15, 17, 15, 17,
+	-15, -17, 15, -17, -16, 17, 16, 17,
+	-16, -17, 16, -17, -16, 16, 16, 16,
+	-16, -16, 16, -16, -17, 16, 17, 16,
+	-17, -16, 17, -16, -17, 15, 17, 15,
+	-17, -15, 17, -15, -17, 14, 17, 14,
+	-17, -14, 17, -14, -17, 13, 17, 13,
+	-17, -13, 17, -13, -17, 12, 17, 12,
+	-17, -12, 17, -12, -17, 11, 17, 11,
+	-17, -11, 17, -11, -17, 10, 17, 10,
+	-17, -10, 17, -10, -17, 9, 17, 9,
+	-17, -9, 17, -9, -17, 8, 17, 8,
+	-17, -8, 17, -8, -17, 7, 17, 7,
+	-17, -7, 17, -7, -17, 6, 17, 6,
+	-17, -6, 17, -6, -17, 5, 17, 5,
+	-17, -5, 17, -5, -17, 4, 17, 4,
+	-17, -4, 17, -4, -17, 3, 17, 3,
+	-17, -3, 17, -3, -17, 2, 17, 2,
+	-17, -2, 17, -2, -17, 1, 17, 1,
+	-17, -1, 17, -1, -17, 0, 17, 0,
+	(char)144,
+	0, 18, 0, -18, -1, 18, 1, 18,
+	-1, -18, 1, -18, -2, 18, 2, 18,
+	-2, -18, 2, -18, -3, 18, 3, 18,
+	-3, -18, 3, -18, -4, 18, 4, 18,
+	-4, -18, 4, -18, -5, 18, 5, 18,
+	-5, -18, 5, -18, -6, 18, 6, 18,
+	-6, -18, 6, -18, -7, 18, 7, 18,
+	-7, -18, 7, -18, -8, 18, 8, 18,
+	-8, -18, 8, -18, -9, 18, 9, 18,
+	-9, -18, 9, -18, -10, 18, 10, 18,
+	-10, -18, 10, -18, -11, 18, 11, 18,
+	-11, -18, 11, -18, -12, 18, 12, 18,
+	-12, -18, 12, -18, -13, 18, 13, 18,
+	-13, -18, 13, -18, -14, 18, 14, 18,
+	-14, -18, 14, -18, -15, 18, 15, 18,
+	-15, -18, 15, -18, -16, 18, 16, 18,
+	-16, -18, 16, -18, -17, 18, 17, 18,
+	-17, -18, 17, -18, -17, 17, 17, 17,
+	-17, -17, 17, -17, -18, 17, 18, 17,
+	-18, -17, 18, -17, -18, 16, 18, 16,
+	-18, -16, 18, -16, -18, 15, 18, 15,
+	-18, -15, 18, -15, -18, 14, 18, 14,
+	-18, -14, 18, -14, -18, 13, 18, 13,
+	-18, -13, 18, -13, -18, 12, 18, 12,
+	-18, -12, 18, -12, -18, 11, 18, 11,
+	-18, -11, 18, -11, -18, 10, 18, 10,
+	-18, -10, 18, -10, -18, 9, 18, 9,
+	-18, -9, 18, -9, -18, 8, 18, 8,
+	-18, -8, 18, -8, -18, 7, 18, 7,
+	-18, -7, 18, -7, -18, 6, 18, 6,
+	-18, -6, 18, -6, -18, 5, 18, 5,
+	-18, -5, 18, -5, -18, 4, 18, 4,
+	-18, -4, 18, -4, -18, 3, 18, 3,
+	-18, -3, 18, -3, -18, 2, 18, 2,
+	-18, -2, 18, -2, -18, 1, 18, 1,
+	-18, -1, 18, -1, -18, 0, 18, 0
+};
+
+/** pCrawlTable maps from circle radius to the X- and Y-coordinate deltas from the center of a circle. */
+char *pCrawlTable[19] = {
+	CrawlTable,
+	CrawlTable + 3,
+	CrawlTable + 12,
+	CrawlTable + 45,
+	CrawlTable + 94,
+	CrawlTable + 159,
+	CrawlTable + 240,
+	CrawlTable + 337,
+	CrawlTable + 450,
+	CrawlTable + 579,
+	CrawlTable + 724,
+	CrawlTable + 885,
+	CrawlTable + 1062,
+	CrawlTable + 1255,
+	CrawlTable + 1464,
+	CrawlTable + 1689,
+	CrawlTable + 1930,
+	CrawlTable + 2187,
+	CrawlTable + 2460
+};
+/** vCrawlTable specifies the X- Y-coordinate offsets of lighting visions. */
+BYTE vCrawlTable[23][30] = {
+	{ 1, 0, 2, 0, 3, 0, 4, 0, 5, 0, 6, 0, 7, 0, 8, 0, 9, 0, 10, 0, 11, 0, 12, 0, 13, 0, 14, 0, 15, 0 },
+	{ 1, 0, 2, 0, 3, 0, 4, 0, 5, 0, 6, 0, 7, 0, 8, 1, 9, 1, 10, 1, 11, 1, 12, 1, 13, 1, 14, 1, 15, 1 },
+	{ 1, 0, 2, 0, 3, 0, 4, 1, 5, 1, 6, 1, 7, 1, 8, 1, 9, 1, 10, 1, 11, 1, 12, 2, 13, 2, 14, 2, 15, 2 },
+	{ 1, 0, 2, 0, 3, 1, 4, 1, 5, 1, 6, 1, 7, 1, 8, 2, 9, 2, 10, 2, 11, 2, 12, 2, 13, 3, 14, 3, 15, 3 },
+	{ 1, 0, 2, 1, 3, 1, 4, 1, 5, 1, 6, 2, 7, 2, 8, 2, 9, 3, 10, 3, 11, 3, 12, 3, 13, 4, 14, 4, 0, 0 },
+	{ 1, 0, 2, 1, 3, 1, 4, 1, 5, 2, 6, 2, 7, 3, 8, 3, 9, 3, 10, 4, 11, 4, 12, 4, 13, 5, 14, 5, 0, 0 },
+	{ 1, 0, 2, 1, 3, 1, 4, 2, 5, 2, 6, 3, 7, 3, 8, 3, 9, 4, 10, 4, 11, 5, 12, 5, 13, 6, 14, 6, 0, 0 },
+	{ 1, 1, 2, 1, 3, 2, 4, 2, 5, 3, 6, 3, 7, 4, 8, 4, 9, 5, 10, 5, 11, 6, 12, 6, 13, 7, 0, 0, 0, 0 },
+	{ 1, 1, 2, 1, 3, 2, 4, 2, 5, 3, 6, 4, 7, 4, 8, 5, 9, 6, 10, 6, 11, 7, 12, 7, 12, 8, 13, 8, 0, 0 },
+	{ 1, 1, 2, 2, 3, 2, 4, 3, 5, 4, 6, 5, 7, 5, 8, 6, 9, 7, 10, 7, 10, 8, 11, 8, 12, 9, 0, 0, 0, 0 },
+	{ 1, 1, 2, 2, 3, 3, 4, 4, 5, 5, 6, 5, 7, 6, 8, 7, 9, 8, 10, 9, 11, 9, 11, 10, 0, 0, 0, 0, 0, 0 },
+	{ 1, 1, 2, 2, 3, 3, 4, 4, 5, 5, 6, 6, 7, 7, 8, 8, 9, 9, 10, 10, 11, 11, 0, 0, 0, 0, 0, 0, 0, 0 },
+	{ 1, 1, 2, 2, 3, 3, 4, 4, 5, 5, 5, 6, 6, 7, 7, 8, 8, 9, 9, 10, 9, 11, 10, 11, 0, 0, 0, 0, 0, 0 },
+	{ 1, 1, 2, 2, 2, 3, 3, 4, 4, 5, 5, 6, 5, 7, 6, 8, 7, 9, 7, 10, 8, 10, 8, 11, 9, 12, 0, 0, 0, 0 },
+	{ 1, 1, 1, 2, 2, 3, 2, 4, 3, 5, 4, 6, 4, 7, 5, 8, 6, 9, 6, 10, 7, 11, 7, 12, 8, 12, 8, 13, 0, 0 },
+	{ 1, 1, 1, 2, 2, 3, 2, 4, 3, 5, 3, 6, 4, 7, 4, 8, 5, 9, 5, 10, 6, 11, 6, 12, 7, 13, 0, 0, 0, 0 },
+	{ 0, 1, 1, 2, 1, 3, 2, 4, 2, 5, 3, 6, 3, 7, 3, 8, 4, 9, 4, 10, 5, 11, 5, 12, 6, 13, 6, 14, 0, 0 },
+	{ 0, 1, 1, 2, 1, 3, 1, 4, 2, 5, 2, 6, 3, 7, 3, 8, 3, 9, 4, 10, 4, 11, 4, 12, 5, 13, 5, 14, 0, 0 },
+	{ 0, 1, 1, 2, 1, 3, 1, 4, 1, 5, 2, 6, 2, 7, 2, 8, 3, 9, 3, 10, 3, 11, 3, 12, 4, 13, 4, 14, 0, 0 },
+	{ 0, 1, 0, 2, 1, 3, 1, 4, 1, 5, 1, 6, 1, 7, 2, 8, 2, 9, 2, 10, 2, 11, 2, 12, 3, 13, 3, 14, 3, 15 },
+	{ 0, 1, 0, 2, 0, 3, 1, 4, 1, 5, 1, 6, 1, 7, 1, 8, 1, 9, 1, 10, 1, 11, 2, 12, 2, 13, 2, 14, 2, 15 },
+	{ 0, 1, 0, 2, 0, 3, 0, 4, 0, 5, 0, 6, 0, 7, 1, 8, 1, 9, 1, 10, 1, 11, 1, 12, 1, 13, 1, 14, 1, 15 },
+	{ 0, 1, 0, 2, 0, 3, 0, 4, 0, 5, 0, 6, 0, 7, 0, 8, 0, 9, 0, 10, 0, 11, 0, 12, 0, 13, 0, 14, 0, 15 }
+};
+/** unused */
+BYTE byte_49463C[18][18] = {
+	{ 0, 3, 3, 3, 3, 3, 3, 3, 3, 3, 3, 3, 3, 3, 3, 3, 3, 3 },
+	{ 0, 1, 3, 3, 3, 3, 3, 3, 3, 3, 3, 3, 3, 3, 3, 3, 3, 3 },
+	{ 0, 1, 2, 3, 3, 3, 3, 3, 3, 3, 3, 3, 3, 3, 3, 3, 3, 3 },
+	{ 0, 0, 1, 2, 3, 3, 3, 3, 3, 3, 3, 3, 3, 3, 3, 3, 3, 3 },
+	{ 0, 0, 1, 1, 2, 3, 3, 3, 3, 3, 3, 3, 3, 3, 3, 3, 3, 3 },
+	{ 0, 0, 1, 1, 2, 2, 3, 3, 3, 3, 3, 3, 3, 3, 3, 3, 3, 3 },
+	{ 0, 0, 0, 1, 1, 2, 2, 3, 3, 3, 3, 3, 3, 3, 3, 3, 3, 3 },
+	{ 0, 0, 0, 1, 1, 1, 2, 2, 3, 3, 3, 3, 3, 3, 3, 3, 3, 3 },
+	{ 0, 0, 0, 0, 1, 1, 2, 2, 2, 3, 3, 3, 3, 3, 3, 3, 3, 3 },
+	{ 0, 0, 0, 0, 1, 1, 1, 2, 2, 2, 3, 3, 3, 3, 3, 3, 3, 3 },
+	{ 0, 0, 0, 0, 0, 1, 1, 1, 2, 2, 2, 3, 3, 3, 3, 3, 3, 3 },
+	{ 0, 0, 0, 0, 0, 1, 1, 1, 2, 2, 2, 2, 3, 3, 3, 3, 3, 3 },
+	{ 0, 0, 0, 0, 0, 1, 1, 1, 1, 2, 2, 2, 2, 3, 3, 3, 3, 3 },
+	{ 0, 0, 0, 0, 0, 0, 1, 1, 1, 1, 1, 2, 2, 2, 2, 3, 3, 3 },
+	{ 0, 0, 0, 0, 0, 0, 1, 1, 1, 1, 1, 2, 2, 2, 2, 2, 3, 3 },
+	{ 0, 0, 0, 0, 0, 0, 1, 1, 1, 1, 1, 2, 2, 2, 2, 2, 3, 3 },
+	{ 0, 0, 0, 0, 0, 0, 0, 1, 1, 1, 1, 1, 2, 2, 2, 2, 2, 3 },
+	{ 0, 0, 0, 0, 0, 0, 0, 0, 1, 1, 1, 1, 1, 2, 2, 2, 2, 2 }
+};
+
+/** RadiusAdj maps from vCrawlTable index to lighting vision radius adjustment. */
+BYTE RadiusAdj[23] = { 0, 0, 0, 0, 1, 1, 1, 2, 2, 2, 3, 4, 3, 2, 2, 2, 1, 1, 1, 0, 0, 0, 0 };
+
+void RotateRadius(int *x, int *y, int *dx, int *dy, int *lx, int *ly, int *bx, int *by)
+{
+	int swap;
+
+	*bx = 0;
+	*by = 0;
+
+	swap = *dx;
+	*dx = 7 - *dy;
+	*dy = swap;
+	swap = *lx;
+	*lx = 7 - *ly;
+	*ly = swap;
+
+	*x = *dx - *lx;
+	*y = *dy - *ly;
+
+	if (*x < 0) {
+		*x += 8;
+		*bx = 1;
+	}
+	if (*y < 0) {
+		*y += 8;
+		*by = 1;
+	}
+}
+
+void DoLighting(int nXPos, int nYPos, int nRadius, int Lnum)
+{
+	int x, y, v, xoff, yoff, mult, radius_block;
+	int min_x, max_x, min_y, max_y;
+	int dist_x, dist_y, light_x, light_y, block_x, block_y, temp_x, temp_y;
+
+	xoff = 0;
+	yoff = 0;
+	light_x = 0;
+	light_y = 0;
+	block_x = 0;
+	block_y = 0;
+
+	if (Lnum >= 0) {
+		xoff = LightList[Lnum]._xoff;
+		yoff = LightList[Lnum]._yoff;
+		if (xoff < 0) {
+			xoff += 8;
+			nXPos--;
+		}
+		if (yoff < 0) {
+			yoff += 8;
+			nYPos--;
+		}
+	}
+
+	dist_x = xoff;
+	dist_y = yoff;
+
+	if (nXPos - 15 < 0) {
+		min_x = nXPos + 1;
+	} else {
+		min_x = 15;
+	}
+	if (nXPos + 15 > MAXDUNX) {
+		max_x = MAXDUNX - nXPos;
+	} else {
+		max_x = 15;
+	}
+	if (nYPos - 15 < 0) {
+		min_y = nYPos + 1;
+	} else {
+		min_y = 15;
+	}
+	if (nYPos + 15 > MAXDUNY) {
+		max_y = MAXDUNY - nYPos;
+	} else {
+		max_y = 15;
+	}
+
+	if (nXPos >= 0 && nXPos < MAXDUNX && nYPos >= 0 && nYPos < MAXDUNY) {
+		dLight[nXPos][nYPos] = 0;
+	}
+
+	mult = xoff + 8 * yoff;
+	for (y = 0; y < min_y; y++) {
+		for (x = 1; x < max_x; x++) {
+			radius_block = lightblock[mult][y][x];
+			if (radius_block < 128) {
+				temp_x = nXPos + x;
+				temp_y = nYPos + y;
+				v = lightradius[nRadius][radius_block];
+				if (temp_x >= 0 && temp_x < MAXDUNX && temp_y >= 0 && temp_y < MAXDUNY) {
+					if (v < dLight[temp_x][temp_y]) {
+						dLight[temp_x][temp_y] = v;
+					}
+				}
+			}
+		}
+	}
+	RotateRadius(&xoff, &yoff, &dist_x, &dist_y, &light_x, &light_y, &block_x, &block_y);
+	mult = xoff + 8 * yoff;
+	for (y = 0; y < max_y; y++) {
+		for (x = 1; x < max_x; x++) {
+			radius_block = lightblock[mult][y + block_y][x + block_x];
+			if (radius_block < 128) {
+				temp_x = nXPos + y;
+				temp_y = nYPos - x;
+				v = lightradius[nRadius][radius_block];
+				if (temp_x >= 0 && temp_x < MAXDUNX && temp_y >= 0 && temp_y < MAXDUNY) {
+					if (v < dLight[temp_x][temp_y]) {
+						dLight[temp_x][temp_y] = v;
+					}
+				}
+			}
+		}
+	}
+	RotateRadius(&xoff, &yoff, &dist_x, &dist_y, &light_x, &light_y, &block_x, &block_y);
+	mult = xoff + 8 * yoff;
+	for (y = 0; y < max_y; y++) {
+		for (x = 1; x < min_x; x++) {
+			radius_block = lightblock[mult][y + block_y][x + block_x];
+			if (radius_block < 128) {
+				temp_x = nXPos - x;
+				temp_y = nYPos - y;
+				v = lightradius[nRadius][radius_block];
+				if (temp_x >= 0 && temp_x < MAXDUNX && temp_y >= 0 && temp_y < MAXDUNY) {
+					if (v < dLight[temp_x][temp_y]) {
+						dLight[temp_x][temp_y] = v;
+					}
+				}
+			}
+		}
+	}
+	RotateRadius(&xoff, &yoff, &dist_x, &dist_y, &light_x, &light_y, &block_x, &block_y);
+	mult = xoff + 8 * yoff;
+	for (y = 0; y < min_y; y++) {
+		for (x = 1; x < min_x; x++) {
+			radius_block = lightblock[mult][y + block_y][x + block_x];
+			if (radius_block < 128) {
+				temp_x = nXPos - y;
+				temp_y = nYPos + x;
+				v = lightradius[nRadius][radius_block];
+				if (temp_x >= 0 && temp_x < MAXDUNX && temp_y >= 0 && temp_y < MAXDUNY) {
+					if (v < dLight[temp_x][temp_y]) {
+						dLight[temp_x][temp_y] = v;
+					}
+				}
+			}
+		}
+	}
+}
+
+void DoUnLight(int nXPos, int nYPos, int nRadius)
+{
+	int x, y, min_x, min_y, max_x, max_y;
+
+	nRadius++;
+	min_y = nYPos - nRadius;
+	max_y = nYPos + nRadius;
+	min_x = nXPos - nRadius;
+	max_x = nXPos + nRadius;
+
+	if (min_y < 0) {
+		min_y = 0;
+	}
+	if (max_y > MAXDUNY) {
+		max_y = MAXDUNY;
+	}
+	if (min_x < 0) {
+		min_x = 0;
+	}
+	if (max_x > MAXDUNX) {
+		max_x = MAXDUNX;
+	}
+
+	for (y = min_y; y < max_y; y++) {
+		for (x = min_x; x < max_x; x++) {
+			if (x >= 0 && x < MAXDUNX && y >= 0 && y < MAXDUNY)
+				dLight[x][y] = dPreLight[x][y];
+		}
+	}
+}
+
+void DoUnVision(int nXPos, int nYPos, int nRadius)
+{
+	int i, j, x1, y1, x2, y2;
+
+	nRadius++;
+	y1 = nYPos - nRadius;
+	y2 = nYPos + nRadius;
+	x1 = nXPos - nRadius;
+	x2 = nXPos + nRadius;
+
+	if (y1 < 0) {
+		y1 = 0;
+	}
+	if (y2 > MAXDUNY) {
+		y2 = MAXDUNY;
+	}
+	if (x1 < 0) {
+		x1 = 0;
+	}
+	if (x2 > MAXDUNX) {
+		x2 = MAXDUNX;
+	}
+
+	for (i = x1; i < x2; i++) {
+		for (j = y1; j < y2; j++) {
+			dFlags[i][j] &= ~(BFLAG_VISIBLE | BFLAG_LIT);
+		}
+	}
+}
+
+void DoVision(int nXPos, int nYPos, int nRadius, BOOL doautomap, BOOL visible)
+{
+	BOOL nBlockerFlag;
+	int nCrawlX, nCrawlY, nLineLen, nTrans;
+	int j, k, v, x1adj, x2adj, y1adj, y2adj;
+
+	if (nXPos >= 0 && nXPos <= MAXDUNX && nYPos >= 0 && nYPos <= MAXDUNY) {
+		if (doautomap) {
+			if (dFlags[nXPos][nYPos] >= 0) {
+				SetAutomapView(nXPos, nXPos);
+			}
+			dFlags[nXPos][nYPos] |= BFLAG_EXPLORED;
+		}
+		if (visible) {
+			dFlags[nXPos][nYPos] |= BFLAG_LIT;
+		}
+		dFlags[nXPos][nYPos] |= BFLAG_VISIBLE;
+	}
+
+	for (v = 0; v < 4; v++) {
+		for (j = 0; j < 23; j++) {
+			nBlockerFlag = FALSE;
+			nLineLen = 2 * (nRadius - RadiusAdj[j]);
+			for (k = 0; k < nLineLen && !nBlockerFlag; k += 2) {
+				x1adj = 0;
+				x2adj = 0;
+				y1adj = 0;
+				y2adj = 0;
+				switch (v) {
+				case 0:
+					nCrawlX = nXPos + vCrawlTable[j][k];
+					nCrawlY = nYPos + vCrawlTable[j][k + 1];
+					if (vCrawlTable[j][k] > 0 && vCrawlTable[j][k + 1] > 0) {
+						x1adj = -1;
+						y2adj = -1;
+					}
+					break;
+				case 1:
+					nCrawlX = nXPos - vCrawlTable[j][k];
+					nCrawlY = nYPos - vCrawlTable[j][k + 1];
+					if (vCrawlTable[j][k] > 0 && vCrawlTable[j][k + 1] > 0) {
+						y1adj = 1;
+						x2adj = 1;
+					}
+					break;
+				case 2:
+					nCrawlX = nXPos + vCrawlTable[j][k];
+					nCrawlY = nYPos - vCrawlTable[j][k + 1];
+					if (vCrawlTable[j][k] > 0 && vCrawlTable[j][k + 1] > 0) {
+						x1adj = -1;
+						y2adj = 1;
+					}
+					break;
+				case 3:
+					nCrawlX = nXPos - vCrawlTable[j][k];
+					nCrawlY = nYPos + vCrawlTable[j][k + 1];
+					if (vCrawlTable[j][k] > 0 && vCrawlTable[j][k + 1] > 0) {
+						y1adj = -1;
+						x2adj = 1;
+					}
+					break;
+				}
+				if (nCrawlX >= 0 && nCrawlX < MAXDUNX && nCrawlY >= 0 && nCrawlY < MAXDUNY) {
+					nBlockerFlag = nBlockTable[dPiece[nCrawlX][nCrawlY]];
+					if ((x1adj + nCrawlX >= 0 && x1adj + nCrawlX < MAXDUNX && y1adj + nCrawlY >= 0 && y1adj + nCrawlY < MAXDUNY
+					        && !nBlockTable[dPiece[x1adj + nCrawlX][y1adj + nCrawlY]])
+					    || (x2adj + nCrawlX >= 0 && x2adj + nCrawlX < MAXDUNX && y2adj + nCrawlY >= 0 && y2adj + nCrawlY < MAXDUNY
+					           && !nBlockTable[dPiece[x2adj + nCrawlX][y2adj + nCrawlY]])) {
+						if (doautomap) {
+							if (dFlags[nCrawlX][nCrawlY] >= 0) {
+								SetAutomapView(nCrawlX, nCrawlY);
+							}
+							dFlags[nCrawlX][nCrawlY] |= BFLAG_EXPLORED;
+						}
+						if (visible) {
+							dFlags[nCrawlX][nCrawlY] |= BFLAG_LIT;
+						}
+						dFlags[nCrawlX][nCrawlY] |= BFLAG_VISIBLE;
+						if (!nBlockerFlag) {
+							nTrans = dTransVal[nCrawlX][nCrawlY];
+							if (nTrans != 0) {
+								TransList[nTrans] = TRUE;
+							}
+						}
+					}
+				}
+			}
+		}
+	}
+}
+
+void FreeLightTable()
+{
+	MemFreeDbg(pLightTbl);
+}
+
+void InitLightTable()
+{
+	assert(!pLightTbl);
+	pLightTbl = DiabloAllocPtr(LIGHTSIZE);
+}
+
+void MakeLightTable()
+{
+	int i, j, k, l, lights, shade, l1, l2, cnt, rem, div;
+	double fs, fa;
+	BYTE col, max;
+	BYTE *tbl, *trn;
+	BYTE blood[16];
+
+	tbl = pLightTbl;
+	shade = 0;
+
+	if (light4flag) {
+		lights = 3;
+	} else {
+		lights = 15;
+	}
+
+	for (i = 0; i < lights; i++) {
+		*tbl++ = 0;
+		for (j = 0; j < 8; j++) {
+			col = 16 * j + shade;
+			max = 16 * j + 15;
+			for (k = 0; k < 16; k++) {
+				if (k != 0 || j != 0) {
+					*tbl++ = col;
+				}
+				if (col < max) {
+					col++;
+				} else {
+					max = 0;
+					col = 0;
+				}
+			}
+		}
+		for (j = 16; j < 20; j++) {
+			col = 8 * j + (shade >> 1);
+			max = 8 * j + 7;
+			for (k = 0; k < 8; k++) {
+				*tbl++ = col;
+				if (col < max) {
+					col++;
+				} else {
+					max = 0;
+					col = 0;
+				}
+			}
+		}
+		for (j = 10; j < 16; j++) {
+			col = 16 * j + shade;
+			max = 16 * j + 15;
+			for (k = 0; k < 16; k++) {
+				*tbl++ = col;
+				if (col < max) {
+					col++;
+				} else {
+					max = 0;
+					col = 0;
+				}
+				if (col == 255) {
+					max = 0;
+					col = 0;
+				}
+			}
+		}
+		if (light4flag) {
+			shade += 5;
+		} else {
+			shade++;
+		}
+	}
+
+	for (i = 0; i < 256; i++) {
+		*tbl++ = 0;
+	}
+
+	if (leveltype == DTYPE_HELL) {
+		tbl = pLightTbl;
+		for (i = 0; i < lights; i++) {
+			l1 = lights - i;
+			l2 = l1;
+			div = lights / l1;
+			rem = lights % l1;
+			cnt = 0;
+			blood[0] = 0;
+			col = 1;
+			for (j = 1; j < 16; j++) {
+				blood[j] = col;
+				l2 += rem;
+				if (l2 > l1 && j < 15) {
+					j++;
+					blood[j] = col;
+					l2 -= l1;
+				}
+				cnt++;
+				if (cnt == div) {
+					col++;
+					cnt = 0;
+				}
+			}
+			*tbl++ = 0;
+			for (j = 1; j <= 15; j++) {
+				*tbl++ = blood[j];
+			}
+			for (j = 15; j > 0; j--) {
+				*tbl++ = blood[j];
+			}
+			*tbl++ = 1;
+			tbl += 224;
+		}
+		*tbl++ = 0;
+		for (j = 0; j < 31; j++) {
+			*tbl++ = 1;
+		}
+		tbl += 224;
+	}
+
+	trn = LoadFileInMem("PlrGFX\\Infra.TRN", NULL);
+	for (i = 0; i < 256; i++) {
+		*tbl++ = trn[i];
+	}
+	mem_free_dbg(trn);
+
+	trn = LoadFileInMem("PlrGFX\\Stone.TRN", NULL);
+	for (i = 0; i < 256; i++) {
+		*tbl++ = trn[i];
+	}
+	mem_free_dbg(trn);
+
+	for (i = 0; i < 8; i++) {
+		for (col = 226; col < 239; col++) {
+			if (i != 0 || col != 226) {
+				*tbl++ = col;
+			} else {
+				*tbl++ = 0;
+			}
+		}
+		*tbl++ = 0;
+		*tbl++ = 0;
+		*tbl++ = 0;
+	}
+	for (i = 0; i < 4; i++) {
+		col = 224;
+		for (j = 224; j < 239; j += 2) {
+			*tbl++ = col;
+			col += 2;
+		}
+	}
+	for (i = 0; i < 6; i++) {
+		for (col = 224; col < 239; col++) {
+			*tbl++ = col;
+		}
+		*tbl++ = 0;
+	}
+
+	for (k = 0; k < 16; k++) {
+		for (l = 0; l < 128; l++) {
+			if (l > (k + 1) * 8) {
+				lightradius[k][l] = 15;
+			} else {
+				lightradius[k][l] = l * 15.0 / ((k + 1) * 8.0) + 0.5;
+			}
+		}
+	}
+
+	for (i = 0; i < 8; i++) {
+		for (j = 0; j < 8; j++) {
+			for (k = 0; k < 16; k++) {
+				for (l = 0; l < 16; l++) {
+					fs = (BYTE)sqrt((8 * l - j) * (8 * l - j) + (8 * k - i) * (8 * k - i));
+					if (fs < 0.0) {
+						fa = -0.5;
+					} else {
+						fa = 0.5;
+					}
+					lightblock[i * 8 + j][k][l] = fs + fa;
+				}
+			}
+		}
+	}
+}
+
+#ifdef _DEBUG
+void ToggleLighting()
+{
+	int i;
+
+	lightflag ^= TRUE;
+
+	if (lightflag != 0) {
+		memset(dLight, 0, sizeof(dLight));
+	} else {
+		memcpy(dLight, dPreLight, sizeof(dLight));
+		for (i = 0; i < MAX_PLRS; i++) {
+			if (plr[i].plractive && plr[i].plrlevel == currlevel) {
+				DoLighting(plr[i]._px, plr[i]._py, plr[i]._pLightRad, -1);
+			}
+		}
+	}
+}
+#endif
+
+void InitLightMax()
+{
+	if (light4flag) {
+		lightmax = 3;
+	} else {
+		lightmax = 15;
+	}
+}
+
+void InitLighting()
+{
+	int i;
+
+	numlights = 0;
+	dolighting = FALSE;
+	lightflag = FALSE;
+
+	for (i = 0; i < MAXLIGHTS; i++) {
+		lightactive[i] = i;
+	}
+}
+
+int AddLight(int x, int y, int r)
+{
+	int lid;
+
+	if (lightflag != 0) {
+		return -1;
+	}
+
+	lid = -1;
+
+	if (numlights < MAXLIGHTS) {
+		lid = lightactive[numlights++];
+		LightList[lid]._lx = x;
+		LightList[lid]._ly = y;
+		LightList[lid]._lradius = r;
+		LightList[lid]._xoff = 0;
+		LightList[lid]._yoff = 0;
+		LightList[lid]._ldel = FALSE;
+		LightList[lid]._lunflag = FALSE;
+		dolighting = TRUE;
+	}
+
+	return lid;
+}
+
+void AddUnLight(int i)
+{
+	if (lightflag || i == -1) {
+		return;
+	}
+
+	LightList[i]._ldel = TRUE;
+	dolighting = TRUE;
+}
+
+void ChangeLightRadius(int i, int r)
+{
+	if (lightflag || i == -1) {
+		return;
+	}
+
+	LightList[i]._lunflag = TRUE;
+	LightList[i]._lunx = LightList[i]._lx;
+	LightList[i]._luny = LightList[i]._ly;
+	LightList[i]._lunr = LightList[i]._lradius;
+	LightList[i]._lradius = r;
+	dolighting = TRUE;
+}
+
+void ChangeLightXY(int i, int x, int y)
+{
+	if (lightflag || i == -1) {
+		return;
+	}
+
+	LightList[i]._lunflag = TRUE;
+	LightList[i]._lunx = LightList[i]._lx;
+	LightList[i]._luny = LightList[i]._ly;
+	LightList[i]._lunr = LightList[i]._lradius;
+	LightList[i]._lx = x;
+	LightList[i]._ly = y;
+	dolighting = TRUE;
+}
+
+void ChangeLightOff(int i, int x, int y)
+{
+	if (lightflag || i == -1) {
+		return;
+	}
+
+	LightList[i]._lunflag = TRUE;
+	LightList[i]._lunx = LightList[i]._lx;
+	LightList[i]._luny = LightList[i]._ly;
+	LightList[i]._lunr = LightList[i]._lradius;
+	LightList[i]._xoff = x;
+	LightList[i]._yoff = y;
+	dolighting = TRUE;
+}
+
+void ChangeLight(int i, int x, int y, int r)
+{
+	if (lightflag || i == -1) {
+		return;
+	}
+
+	LightList[i]._lunflag = TRUE;
+	LightList[i]._lunx = LightList[i]._lx;
+	LightList[i]._luny = LightList[i]._ly;
+	LightList[i]._lunr = LightList[i]._lradius;
+	LightList[i]._lx = x;
+	LightList[i]._ly = y;
+	LightList[i]._lradius = r;
+	dolighting = TRUE;
+}
+
+void ProcessLightList()
+{
+	int i, j;
+	BYTE temp;
+
+	if (lightflag != 0) {
+		return;
+	}
+
+	if (dolighting) {
+		for (i = 0; i < numlights; i++) {
+			j = lightactive[i];
+			if (LightList[j]._ldel) {
+				DoUnLight(LightList[j]._lx, LightList[j]._ly, LightList[j]._lradius);
+			}
+			if (LightList[j]._lunflag) {
+				DoUnLight(LightList[j]._lunx, LightList[j]._luny, LightList[j]._lunr);
+				LightList[j]._lunflag = FALSE;
+			}
+		}
+		for (i = 0; i < numlights; i++) {
+			j = lightactive[i];
+			if (!LightList[j]._ldel) {
+				DoLighting(LightList[j]._lx, LightList[j]._ly, LightList[j]._lradius, j);
+			}
+		}
+		i = 0;
+		while (i < numlights) {
+			if (LightList[lightactive[i]]._ldel) {
+				numlights--;
+				temp = lightactive[numlights];
+				lightactive[numlights] = lightactive[i];
+				lightactive[i] = temp;
+			} else {
+				i++;
+			}
+		}
+	}
+
+	dolighting = FALSE;
+}
+
+void SavePreLighting()
+{
+	memcpy(dPreLight, dLight, sizeof(dPreLight));
+}
+
+void InitVision()
+{
+	int i;
+
+	numvision = 0;
+	dovision = FALSE;
+	visionid = 1;
+
+	for (i = 0; i < TransVal; i++) {
+		TransList[i] = FALSE;
+	}
+}
+
+int AddVision(int x, int y, int r, BOOL mine)
+{
+	int vid; // BUGFIX: if numvision >= MAXVISION behavior is undefined
+
+	if (numvision < MAXVISION) {
+		VisionList[numvision]._lx = x;
+		VisionList[numvision]._ly = y;
+		VisionList[numvision]._lradius = r;
+		vid = visionid++;
+		VisionList[numvision]._lid = vid;
+		VisionList[numvision]._ldel = 0;
+		VisionList[numvision]._lunflag = 0;
+		VisionList[numvision]._lflags = mine != 0;
+		numvision++;
+		dovision = TRUE;
+	}
+
+	return vid;
+}
+
+void ChangeVisionRadius(int id, int r)
+{
+	int i;
+
+	for (i = 0; i < numvision; i++) {
+		if (VisionList[i]._lid == id) {
+			VisionList[i]._lunflag = TRUE;
+			VisionList[i]._lunx = VisionList[i]._lx;
+			VisionList[i]._luny = VisionList[i]._ly;
+			VisionList[i]._lunr = VisionList[i]._lradius;
+			VisionList[i]._lradius = r;
+			dovision = TRUE;
+		}
+	}
+}
+
+void ChangeVisionXY(int id, int x, int y)
+{
+	int i;
+
+	for (i = 0; i < numvision; i++) {
+		if (VisionList[i]._lid == id) {
+			VisionList[i]._lunflag = TRUE;
+			VisionList[i]._lunx = VisionList[i]._lx;
+			VisionList[i]._luny = VisionList[i]._ly;
+			VisionList[i]._lunr = VisionList[i]._lradius;
+			VisionList[i]._lx = x;
+			VisionList[i]._ly = y;
+			dovision = TRUE;
+		}
+	}
+}
+
+void ProcessVisionList()
+{
+	int i;
+	BOOL delflag;
+
+	if (dovision) {
+		for (i = 0; i < numvision; i++) {
+			if (VisionList[i]._ldel) {
+				DoUnVision(VisionList[i]._lx, VisionList[i]._ly, VisionList[i]._lradius);
+			}
+			if (VisionList[i]._lunflag) {
+				DoUnVision(VisionList[i]._lunx, VisionList[i]._luny, VisionList[i]._lunr);
+				VisionList[i]._lunflag = FALSE;
+			}
+		}
+		for (i = 0; i < TransVal; i++) {
+			TransList[i] = FALSE;
+		}
+		for (i = 0; i < numvision; i++) {
+			if (!VisionList[i]._ldel) {
+				DoVision(
+				    VisionList[i]._lx,
+				    VisionList[i]._ly,
+				    VisionList[i]._lradius,
+				    VisionList[i]._lflags & 1,
+				    VisionList[i]._lflags & 1);
+			}
+		}
+		do {
+			delflag = FALSE;
+			for (i = 0; i < numvision; i++) {
+				if (VisionList[i]._ldel) {
+					numvision--;
+					if (numvision > 0 && i != numvision) {
+						VisionList[i] = VisionList[numvision];
+					}
+					delflag = TRUE;
+				}
+			}
+		} while (delflag);
+	}
+
+	dovision = FALSE;
+}
+
+void lighting_color_cycling()
+{
+	int i, j, l;
+	BYTE col;
+	BYTE *tbl;
+
+	l = light4flag ? 4 : 16;
+
+	if (leveltype != DTYPE_HELL) {
+		return;
+	}
+
+	tbl = pLightTbl;
+
+	for (j = 0; j < l; j++) {
+		tbl++;
+		col = *tbl;
+		for (i = 0; i < 30; i++) {
+			tbl[0] = tbl[1];
+			tbl++;
+		}
+		*tbl = col;
+		tbl += 225;
+	}
+}
+
+DEVILUTION_END_NAMESPACE
--- conflicted
+++ resolved
@@ -1,521 +1,517 @@
-<<<<<<< HEAD
-#include <cstdint>
-#include <cstring>
-#include <cerrno>
-#include <fstream>
-
-#include "diablo.h"
-#include "../SourceS/file_util.h"
-=======
-#include "all.h"
->>>>>>> 20621a06
-#include "../3rdParty/Storm/Source/storm.h"
-
-DEVILUTION_BEGIN_NAMESPACE
-
-DWORD sgdwMpqOffset;
-char mpq_buf[4096];
-_HASHENTRY *sgpHashTbl;
-BOOL save_archive_modified;
-_BLOCKENTRY *sgpBlockTbl;
-
-//note: 32872 = 32768 + 104 (sizeof(_FILEHEADER))
-
-/* data */
-
-#define LOG_ERRNO_FAIL(prefix, ...) \
-	SDL_Log(prefix " failed with \"%s\" in %s at %s:%d", __VA_ARGS__, std::strerror(errno), __func__, __FILE__, __LINE__)
-
-#define RETURN_IF_FAIL(obj, op, ...)                     \
-	obj->op(__VA_ARGS__);                                \
-	if (obj->fail()) {                                   \
-		LOG_ERRNO_FAIL("%s->%s(%s)", #obj, #op, #__VA_ARGS__); \
-		return FALSE;                                    \
-	}
-
-#define GOTO_IF_FAIL(label, obj, op, ...)                \
-	obj->op(__VA_ARGS__);                                \
-	if (obj->fail()) {                                   \
-		LOG_ERRNO_FAIL("%s->%s(%s)", #obj, #op, #__VA_ARGS__); \
-		goto label;                                      \
-	}
-
-namespace {
-
-static std::fstream *archive = nullptr;
-
-} // namespace
-
-void mpqapi_remove_hash_entry(const char *pszName)
-{
-	_HASHENTRY *pHashTbl;
-	_BLOCKENTRY *blockEntry;
-	int hIdx, block_offset, block_size;
-
-	hIdx = FetchHandle(pszName);
-	if (hIdx != -1) {
-		pHashTbl = &sgpHashTbl[hIdx];
-		blockEntry = &sgpBlockTbl[pHashTbl->block];
-		pHashTbl->block = -2;
-		block_offset = blockEntry->offset;
-		block_size = blockEntry->sizealloc;
-		memset(blockEntry, 0, sizeof(*blockEntry));
-		mpqapi_alloc_block(block_offset, block_size);
-		save_archive_modified = TRUE;
-	}
-}
-
-void mpqapi_alloc_block(int block_offset, int block_size)
-{
-	_BLOCKENTRY *block;
-	int i;
-
-	block = sgpBlockTbl;
-	i = 2048;
-	while (i-- != 0) {
-		if (block->offset && !block->flags && !block->sizefile) {
-			if (block->offset + block->sizealloc == block_offset) {
-				block_offset = block->offset;
-				block_size += block->sizealloc;
-				memset(block, 0, sizeof(_BLOCKENTRY));
-				mpqapi_alloc_block(block_offset, block_size);
-				return;
-			}
-			if (block_offset + block_size == block->offset) {
-				block_size += block->sizealloc;
-				memset(block, 0, sizeof(_BLOCKENTRY));
-				mpqapi_alloc_block(block_offset, block_size);
-				return;
-			}
-		}
-		block++;
-	}
-	if (block_offset + block_size > sgdwMpqOffset) {
-		app_fatal("MPQ free list error");
-	}
-	if (block_offset + block_size == sgdwMpqOffset) {
-		sgdwMpqOffset = block_offset;
-	} else {
-		block = mpqapi_new_block(NULL);
-		block->offset = block_offset;
-		block->sizealloc = block_size;
-		block->sizefile = 0;
-		block->flags = 0;
-	}
-}
-
-_BLOCKENTRY *mpqapi_new_block(int *block_index)
-{
-	_BLOCKENTRY *blockEntry;
-	DWORD i;
-
-	blockEntry = sgpBlockTbl;
-
-	i = 0;
-	while (blockEntry->offset || blockEntry->sizealloc || blockEntry->flags || blockEntry->sizefile) {
-		i++;
-		blockEntry++;
-		if (i >= 2048) {
-			app_fatal("Out of free block entries");
-			return NULL;
-		}
-	}
-	if (block_index)
-		*block_index = i;
-
-	return blockEntry;
-}
-
-int FetchHandle(const char *pszName)
-{
-	return mpqapi_get_hash_index(Hash(pszName, 0), Hash(pszName, 1), Hash(pszName, 2), 0);
-}
-
-int mpqapi_get_hash_index(short index, int hash_a, int hash_b, int locale)
-{
-	int idx, i;
-
-	i = 2048;
-	for (idx = index & 0x7FF; sgpHashTbl[idx].block != -1; idx = (idx + 1) & 0x7FF) {
-		if (!i--)
-			break;
-		if (sgpHashTbl[idx].hashcheck[0] == hash_a && sgpHashTbl[idx].hashcheck[1] == hash_b && sgpHashTbl[idx].lcid == locale && sgpHashTbl[idx].block != -2)
-			return idx;
-	}
-
-	return -1;
-}
-
-void mpqapi_remove_hash_entries(BOOL(*fnGetName)(DWORD, char *))
-{
-	DWORD dwIndex, i;
-	char pszFileName[MAX_PATH];
-
-	dwIndex = 1;
-	for (i = fnGetName(0, pszFileName); i; i = fnGetName(dwIndex++, pszFileName)) {
-		mpqapi_remove_hash_entry(pszFileName);
-	}
-}
-
-BOOL mpqapi_write_file(const char *pszName, const BYTE *pbData, DWORD dwLen)
-{
-	_BLOCKENTRY *blockEntry;
-
-	save_archive_modified = TRUE;
-	mpqapi_remove_hash_entry(pszName);
-	blockEntry = mpqapi_add_file(pszName, 0, 0);
-	if (!mpqapi_write_file_contents(pszName, pbData, dwLen, blockEntry)) {
-		mpqapi_remove_hash_entry(pszName);
-		return FALSE;
-	}
-	return TRUE;
-}
-
-_BLOCKENTRY *mpqapi_add_file(const char *pszName, _BLOCKENTRY *pBlk, int block_index)
-{
-	DWORD h1, h2, h3;
-	int i, hIdx;
-
-	h1 = Hash(pszName, 0);
-	h2 = Hash(pszName, 1);
-	h3 = Hash(pszName, 2);
-	if (mpqapi_get_hash_index(h1, h2, h3, 0) != -1)
-		app_fatal("Hash collision between \"%s\" and existing file\n", pszName);
-	hIdx = h1 & 0x7FF;
-	i = 2048;
-	while (i--) {
-		if (sgpHashTbl[hIdx].block == -1 || sgpHashTbl[hIdx].block == -2)
-			break;
-		hIdx = (hIdx + 1) & 0x7FF;
-	}
-	if (i < 0)
-		app_fatal("Out of hash space");
-	if (!pBlk)
-		pBlk = mpqapi_new_block(&block_index);
-
-	sgpHashTbl[hIdx].hashcheck[0] = h2;
-	sgpHashTbl[hIdx].hashcheck[1] = h3;
-	sgpHashTbl[hIdx].lcid = 0;
-	sgpHashTbl[hIdx].block = block_index;
-
-	return pBlk;
-}
-
-BOOL mpqapi_write_file_contents(const char *pszName, const BYTE *pbData, DWORD dwLen, _BLOCKENTRY *pBlk)
-{
-	DWORD *sectoroffsettable;
-	DWORD destsize, num_bytes, block_size, nNumberOfBytesToWrite;
-	const BYTE *src;
-	const char *tmp, *str_ptr;
-	int i, j;
-
-	str_ptr = pszName;
-	src = pbData;
-	while ((tmp = strchr(str_ptr, ':'))) {
-		str_ptr = tmp + 1;
-	}
-	while ((tmp = strchr(str_ptr, '\\'))) {
-		str_ptr = tmp + 1;
-	}
-	Hash(str_ptr, 3);
-	num_bytes = (dwLen + 4095) >> 12;
-	nNumberOfBytesToWrite = 4 * num_bytes + 4;
-	pBlk->offset = mpqapi_find_free_block(dwLen + nNumberOfBytesToWrite, &pBlk->sizealloc);
-	pBlk->sizefile = dwLen;
-	pBlk->flags = 0x80000100;
-	RETURN_IF_FAIL(archive, seekp, pBlk->offset);
-	j = 0;
-	const auto start_pos = archive->tellp();
-	std::fstream::streampos end_pos;
-	sectoroffsettable = NULL;
-	while (dwLen != 0) {
-		DWORD len;
-		for (i = 0; i < 4096; i++)
-			mpq_buf[i] -= 86;
-		len = dwLen;
-		if (dwLen >= 4096)
-			len = 4096;
-		memcpy(mpq_buf, src, len);
-		src += len;
-		len = PkwareCompress(mpq_buf, len);
-		if (j == 0) {
-			nNumberOfBytesToWrite = 4 * num_bytes + 4;
-			sectoroffsettable = (DWORD *)DiabloAllocPtr(nNumberOfBytesToWrite);
-			memset(sectoroffsettable, 0, nNumberOfBytesToWrite);
-			GOTO_IF_FAIL(on_error, archive, write, reinterpret_cast<const char *>(sectoroffsettable), nNumberOfBytesToWrite);
-		}
-		sectoroffsettable[j] = SwapLE32(archive->tellp() - start_pos);
-		GOTO_IF_FAIL(on_error, archive, write, mpq_buf, len);
-		j++;
-		if (dwLen > 4096)
-			dwLen -= 4096;
-		else
-			dwLen = 0;
-	}
-	end_pos = archive->tellp();
-	destsize = end_pos - start_pos;
-
-	sectoroffsettable[j] = SwapLE32(destsize);
-	GOTO_IF_FAIL(on_error, archive, seekp, start_pos);
-	GOTO_IF_FAIL(on_error, archive, write, reinterpret_cast<const char *>(sectoroffsettable), nNumberOfBytesToWrite);
-	GOTO_IF_FAIL(on_error, archive, seekp, end_pos);
-
-	mem_free_dbg(sectoroffsettable);
-	if (destsize < pBlk->sizealloc) {
-		block_size = pBlk->sizealloc - destsize;
-		if (block_size >= 1024) {
-			pBlk->sizealloc = destsize;
-			mpqapi_alloc_block(pBlk->sizealloc + pBlk->offset, block_size);
-		}
-	}
-	return TRUE;
-on_error:
-	if (sectoroffsettable)
-		mem_free_dbg(sectoroffsettable);
-	return FALSE;
-}
-
-int mpqapi_find_free_block(int size, int *block_size)
-{
-	_BLOCKENTRY *pBlockTbl;
-	int i, result;
-
-	pBlockTbl = sgpBlockTbl;
-	i = 2048;
-	while (1) {
-		i--;
-		if (pBlockTbl->offset && !pBlockTbl->flags && !pBlockTbl->sizefile && (DWORD)pBlockTbl->sizealloc >= size)
-			break;
-		pBlockTbl++;
-		if (!i) {
-			*block_size = size;
-			result = sgdwMpqOffset;
-			sgdwMpqOffset += size;
-			return result;
-		}
-	}
-
-	result = pBlockTbl->offset;
-	*block_size = size;
-	pBlockTbl->offset += size;
-	pBlockTbl->sizealloc -= size;
-
-	if (!pBlockTbl->sizealloc)
-		memset(pBlockTbl, 0, sizeof(*pBlockTbl));
-
-	return result;
-}
-
-void mpqapi_rename(char *pszOld, char *pszNew)
-{
-	int index, block;
-	_HASHENTRY *hashEntry;
-	_BLOCKENTRY *blockEntry;
-
-	index = FetchHandle(pszOld);
-	if (index != -1) {
-		hashEntry = &sgpHashTbl[index];
-		block = hashEntry->block;
-		blockEntry = &sgpBlockTbl[block];
-		hashEntry->block = -2;
-		mpqapi_add_file(pszNew, blockEntry, block);
-		save_archive_modified = TRUE;
-	}
-}
-
-BOOL mpqapi_has_file(const char *pszName)
-{
-	return FetchHandle(pszName) != -1;
-}
-
-BOOL OpenMPQ(const char *pszArchive, DWORD dwChar)
-{
-	DWORD dwFlagsAndAttributes;
-	DWORD key;
-	_FILEHEADER fhdr;
-
-	InitHash();
-
-	if (archive != nullptr) {
-		delete archive;
-		archive = nullptr;
-	}
-	const bool exists = FileExists(pszArchive);
-	if (exists) {
-		archive = new std::fstream(pszArchive, std::ios::in | std::ios::out | std::ios::binary);
-	} else {
-		archive = new std::fstream(pszArchive, std::ios::in | std::ios::out | std::ios::binary | std::ios::trunc);
-	}
-	if (archive->fail()) {
-		LOG_ERRNO_FAIL("Failed to OpenMPQ at %s", pszArchive);
-		delete archive;
-		archive = nullptr;
-		return FALSE;
-	}
-	save_archive_modified = !exists;
-	if (sgpBlockTbl == NULL || sgpHashTbl == NULL) {
-		memset(&fhdr, 0, sizeof(fhdr));
-		if (ParseMPQHeader(&fhdr, &sgdwMpqOffset) == FALSE) {
-			goto on_error;
-		}
-		sgpBlockTbl = (_BLOCKENTRY *)DiabloAllocPtr(0x8000);
-		memset(sgpBlockTbl, 0, 0x8000);
-		if (fhdr.blockcount) {
-			GOTO_IF_FAIL(on_error, archive, seekg, 104);
-			GOTO_IF_FAIL(on_error, archive, read, reinterpret_cast<char *>(sgpBlockTbl), 0x8000);
-			key = Hash("(block table)", 3);
-			Decrypt(sgpBlockTbl, 0x8000, key);
-		}
-		sgpHashTbl = (_HASHENTRY *)DiabloAllocPtr(0x8000);
-		memset(sgpHashTbl, 255, 0x8000);
-		if (fhdr.hashcount) {
-			GOTO_IF_FAIL(on_error, archive, seekg, 32872);
-			GOTO_IF_FAIL(on_error, archive, read, reinterpret_cast<char *>(sgpHashTbl), 0x8000);
-			key = Hash("(hash table)", 3);
-			Decrypt(sgpHashTbl, 0x8000, key);
-		}
-	}
-	// Set output position to the end to ensure the file is not cleared if the MPQ
-	// is closed without having anything written to it.
-	if (exists)
-		GOTO_IF_FAIL(on_error, archive, seekp, 0, std::ios::end);
-	return TRUE;
-on_error:
-	CloseMPQ(pszArchive, TRUE, dwChar);
-	return FALSE;
-}
-
-static void byteSwapHdr(_FILEHEADER *pHdr)
-{
-	pHdr->signature = SDL_SwapLE32(pHdr->signature);
-	pHdr->headersize = SDL_SwapLE32(pHdr->headersize);
-	pHdr->filesize = SDL_SwapLE32(pHdr->filesize);
-	pHdr->version = SDL_SwapLE16(pHdr->version);
-	pHdr->sectorsizeid = SDL_SwapLE16(pHdr->sectorsizeid);
-	pHdr->hashoffset = SDL_SwapLE32(pHdr->hashoffset);
-	pHdr->blockoffset = SDL_SwapLE32(pHdr->blockoffset);
-	pHdr->hashcount = SDL_SwapLE32(pHdr->hashcount);
-	pHdr->blockcount = SDL_SwapLE32(pHdr->blockcount);
-}
-
-BOOL ParseMPQHeader(_FILEHEADER *pHdr, DWORD *pdwNextFileStart)
-{
-	RETURN_IF_FAIL(archive, seekg, 0, std::ios::end);
-	const std::uint32_t size = archive->tellg();
-	*pdwNextFileStart = size;
-
-	bool ok = size >= sizeof(*pHdr);
-	if (ok) {
-		RETURN_IF_FAIL(archive, seekg, 0);
-		RETURN_IF_FAIL(archive, read, reinterpret_cast<char *>(pHdr), sizeof(*pHdr));
-		byteSwapHdr(pHdr);
-	}
-	ok = ok && pHdr->signature == '\x1AQPM'
-	    && pHdr->headersize == 32
-	    && pHdr->version <= 0
-	    && pHdr->sectorsizeid == 3
-	    && pHdr->filesize == size
-	    && pHdr->hashoffset == 32872
-	    && pHdr->blockoffset == 104
-	    && pHdr->hashcount == 2048
-	    && pHdr->blockcount == 2048;
-	if (!ok) {
-		RETURN_IF_FAIL(archive, seekg, 0, std::ios::end);
-		memset(pHdr, 0, sizeof(*pHdr));
-		pHdr->signature = '\x1AQPM';
-		pHdr->headersize = 32;
-		pHdr->sectorsizeid = 3;
-		pHdr->version = 0;
-		*pdwNextFileStart = 0x10068;
-		save_archive_modified = TRUE;
-	}
-
-	return TRUE;
-}
-
-void CloseMPQ(const char *pszArchive, BOOL bFree, DWORD dwChar)
-{
-	if (bFree) {
-		MemFreeDbg(sgpBlockTbl);
-		MemFreeDbg(sgpHashTbl);
-	}
-	if (archive != nullptr) {
-		delete archive;
-		archive = nullptr;
-	}
-	save_archive_modified = FALSE;
-}
-
-BOOL mpqapi_flush_and_close(const char *pszArchive, BOOL bFree, DWORD dwChar)
-{
-	BOOL ret = FALSE;
-	if (archive == nullptr)
-		ret = TRUE;
-	else {
-		ret = FALSE;
-		if (!save_archive_modified)
-			ret = TRUE;
-		else if (mpqapi_can_seek() && WriteMPQHeader() && mpqapi_write_block_table()) {
-			if (mpqapi_write_hash_table())
-				ret = TRUE;
-			else
-				ret = FALSE;
-		}
-	}
-	CloseMPQ(pszArchive, bFree, dwChar);
-	if (ret && sgdwMpqOffset)
-		ret = ResizeFile(pszArchive, sgdwMpqOffset);
-	return ret;
-}
-
-BOOL WriteMPQHeader()
-{
-	_FILEHEADER fhdr;
-
-	memset(&fhdr, 0, sizeof(fhdr));
-	fhdr.signature = SDL_SwapLE32('\x1AQPM');
-	fhdr.headersize = SDL_SwapLE32(32);
-	fhdr.filesize = SDL_SwapLE32(sgdwMpqOffset);
-	fhdr.version = SDL_SwapLE16(0);
-	fhdr.sectorsizeid = SDL_SwapLE16(3);
-	fhdr.hashoffset = SDL_SwapLE32(32872);
-	fhdr.blockoffset = SDL_SwapLE32(104);
-	fhdr.hashcount = SDL_SwapLE32(2048);
-	fhdr.blockcount = SDL_SwapLE32(2048);
-
-	RETURN_IF_FAIL(archive, seekp, 0);
-	RETURN_IF_FAIL(archive, write, reinterpret_cast<const char *>(&fhdr), sizeof(fhdr));
-	return TRUE;
-}
-
-BOOL mpqapi_write_block_table()
-{
-	RETURN_IF_FAIL(archive, seekp, 104);
-	Encrypt(sgpBlockTbl, 0x8000, Hash("(block table)", 3));
-	const BOOL success = [=]() {
-		RETURN_IF_FAIL(archive, write, reinterpret_cast<const char *>(sgpBlockTbl), 0x8000);
-		return TRUE;
-	}();
-	Decrypt(sgpBlockTbl, 0x8000, Hash("(block table)", 3));
-	return success;
-}
-
-BOOL mpqapi_write_hash_table()
-{
-	RETURN_IF_FAIL(archive, seekp, 32872);
-	Encrypt(sgpHashTbl, 0x8000, Hash("(hash table)", 3));
-	const BOOL success = [=]() {
-		RETURN_IF_FAIL(archive, write, reinterpret_cast<const char *>(sgpHashTbl), 0x8000);
-		return TRUE;
-	}();
-	Decrypt(sgpHashTbl, 0x8000, Hash("(hash table)", 3));
-	return success;
-}
-
-BOOL mpqapi_can_seek()
-{
-	RETURN_IF_FAIL(archive, seekp, sgdwMpqOffset);
-	return TRUE;
-}
-
-DEVILUTION_END_NAMESPACE
+#include <cstdint>
+#include <cstring>
+#include <cerrno>
+#include <fstream>
+
+#include "all.h"
+#include "../SourceS/file_util.h"
+#include "../3rdParty/Storm/Source/storm.h"
+
+DEVILUTION_BEGIN_NAMESPACE
+
+DWORD sgdwMpqOffset;
+char mpq_buf[4096];
+_HASHENTRY *sgpHashTbl;
+BOOL save_archive_modified;
+_BLOCKENTRY *sgpBlockTbl;
+
+//note: 32872 = 32768 + 104 (sizeof(_FILEHEADER))
+
+/* data */
+
+#define LOG_ERRNO_FAIL(prefix, ...) \
+	SDL_Log(prefix " failed with \"%s\" in %s at %s:%d", __VA_ARGS__, std::strerror(errno), __func__, __FILE__, __LINE__)
+
+#define RETURN_IF_FAIL(obj, op, ...)                     \
+	obj->op(__VA_ARGS__);                                \
+	if (obj->fail()) {                                   \
+		LOG_ERRNO_FAIL("%s->%s(%s)", #obj, #op, #__VA_ARGS__); \
+		return FALSE;                                    \
+	}
+
+#define GOTO_IF_FAIL(label, obj, op, ...)                \
+	obj->op(__VA_ARGS__);                                \
+	if (obj->fail()) {                                   \
+		LOG_ERRNO_FAIL("%s->%s(%s)", #obj, #op, #__VA_ARGS__); \
+		goto label;                                      \
+	}
+
+namespace {
+
+static std::fstream *archive = nullptr;
+
+} // namespace
+
+void mpqapi_remove_hash_entry(const char *pszName)
+{
+	_HASHENTRY *pHashTbl;
+	_BLOCKENTRY *blockEntry;
+	int hIdx, block_offset, block_size;
+
+	hIdx = FetchHandle(pszName);
+	if (hIdx != -1) {
+		pHashTbl = &sgpHashTbl[hIdx];
+		blockEntry = &sgpBlockTbl[pHashTbl->block];
+		pHashTbl->block = -2;
+		block_offset = blockEntry->offset;
+		block_size = blockEntry->sizealloc;
+		memset(blockEntry, 0, sizeof(*blockEntry));
+		mpqapi_alloc_block(block_offset, block_size);
+		save_archive_modified = TRUE;
+	}
+}
+
+void mpqapi_alloc_block(int block_offset, int block_size)
+{
+	_BLOCKENTRY *block;
+	int i;
+
+	block = sgpBlockTbl;
+	i = 2048;
+	while (i-- != 0) {
+		if (block->offset && !block->flags && !block->sizefile) {
+			if (block->offset + block->sizealloc == block_offset) {
+				block_offset = block->offset;
+				block_size += block->sizealloc;
+				memset(block, 0, sizeof(_BLOCKENTRY));
+				mpqapi_alloc_block(block_offset, block_size);
+				return;
+			}
+			if (block_offset + block_size == block->offset) {
+				block_size += block->sizealloc;
+				memset(block, 0, sizeof(_BLOCKENTRY));
+				mpqapi_alloc_block(block_offset, block_size);
+				return;
+			}
+		}
+		block++;
+	}
+	if (block_offset + block_size > sgdwMpqOffset) {
+		app_fatal("MPQ free list error");
+	}
+	if (block_offset + block_size == sgdwMpqOffset) {
+		sgdwMpqOffset = block_offset;
+	} else {
+		block = mpqapi_new_block(NULL);
+		block->offset = block_offset;
+		block->sizealloc = block_size;
+		block->sizefile = 0;
+		block->flags = 0;
+	}
+}
+
+_BLOCKENTRY *mpqapi_new_block(int *block_index)
+{
+	_BLOCKENTRY *blockEntry;
+	DWORD i;
+
+	blockEntry = sgpBlockTbl;
+
+	i = 0;
+	while (blockEntry->offset || blockEntry->sizealloc || blockEntry->flags || blockEntry->sizefile) {
+		i++;
+		blockEntry++;
+		if (i >= 2048) {
+			app_fatal("Out of free block entries");
+			return NULL;
+		}
+	}
+	if (block_index)
+		*block_index = i;
+
+	return blockEntry;
+}
+
+int FetchHandle(const char *pszName)
+{
+	return mpqapi_get_hash_index(Hash(pszName, 0), Hash(pszName, 1), Hash(pszName, 2), 0);
+}
+
+int mpqapi_get_hash_index(short index, int hash_a, int hash_b, int locale)
+{
+	int idx, i;
+
+	i = 2048;
+	for (idx = index & 0x7FF; sgpHashTbl[idx].block != -1; idx = (idx + 1) & 0x7FF) {
+		if (!i--)
+			break;
+		if (sgpHashTbl[idx].hashcheck[0] == hash_a && sgpHashTbl[idx].hashcheck[1] == hash_b && sgpHashTbl[idx].lcid == locale && sgpHashTbl[idx].block != -2)
+			return idx;
+	}
+
+	return -1;
+}
+
+void mpqapi_remove_hash_entries(BOOL(*fnGetName)(DWORD, char *))
+{
+	DWORD dwIndex, i;
+	char pszFileName[MAX_PATH];
+
+	dwIndex = 1;
+	for (i = fnGetName(0, pszFileName); i; i = fnGetName(dwIndex++, pszFileName)) {
+		mpqapi_remove_hash_entry(pszFileName);
+	}
+}
+
+BOOL mpqapi_write_file(const char *pszName, const BYTE *pbData, DWORD dwLen)
+{
+	_BLOCKENTRY *blockEntry;
+
+	save_archive_modified = TRUE;
+	mpqapi_remove_hash_entry(pszName);
+	blockEntry = mpqapi_add_file(pszName, 0, 0);
+	if (!mpqapi_write_file_contents(pszName, pbData, dwLen, blockEntry)) {
+		mpqapi_remove_hash_entry(pszName);
+		return FALSE;
+	}
+	return TRUE;
+}
+
+_BLOCKENTRY *mpqapi_add_file(const char *pszName, _BLOCKENTRY *pBlk, int block_index)
+{
+	DWORD h1, h2, h3;
+	int i, hIdx;
+
+	h1 = Hash(pszName, 0);
+	h2 = Hash(pszName, 1);
+	h3 = Hash(pszName, 2);
+	if (mpqapi_get_hash_index(h1, h2, h3, 0) != -1)
+		app_fatal("Hash collision between \"%s\" and existing file\n", pszName);
+	hIdx = h1 & 0x7FF;
+	i = 2048;
+	while (i--) {
+		if (sgpHashTbl[hIdx].block == -1 || sgpHashTbl[hIdx].block == -2)
+			break;
+		hIdx = (hIdx + 1) & 0x7FF;
+	}
+	if (i < 0)
+		app_fatal("Out of hash space");
+	if (!pBlk)
+		pBlk = mpqapi_new_block(&block_index);
+
+	sgpHashTbl[hIdx].hashcheck[0] = h2;
+	sgpHashTbl[hIdx].hashcheck[1] = h3;
+	sgpHashTbl[hIdx].lcid = 0;
+	sgpHashTbl[hIdx].block = block_index;
+
+	return pBlk;
+}
+
+BOOL mpqapi_write_file_contents(const char *pszName, const BYTE *pbData, DWORD dwLen, _BLOCKENTRY *pBlk)
+{
+	DWORD *sectoroffsettable;
+	DWORD destsize, num_bytes, block_size, nNumberOfBytesToWrite;
+	const BYTE *src;
+	const char *tmp, *str_ptr;
+	int i, j;
+
+	str_ptr = pszName;
+	src = pbData;
+	while ((tmp = strchr(str_ptr, ':'))) {
+		str_ptr = tmp + 1;
+	}
+	while ((tmp = strchr(str_ptr, '\\'))) {
+		str_ptr = tmp + 1;
+	}
+	Hash(str_ptr, 3);
+	num_bytes = (dwLen + 4095) >> 12;
+	nNumberOfBytesToWrite = 4 * num_bytes + 4;
+	pBlk->offset = mpqapi_find_free_block(dwLen + nNumberOfBytesToWrite, &pBlk->sizealloc);
+	pBlk->sizefile = dwLen;
+	pBlk->flags = 0x80000100;
+	RETURN_IF_FAIL(archive, seekp, pBlk->offset);
+	j = 0;
+	const auto start_pos = archive->tellp();
+	std::fstream::streampos end_pos;
+	sectoroffsettable = NULL;
+	while (dwLen != 0) {
+		DWORD len;
+		for (i = 0; i < 4096; i++)
+			mpq_buf[i] -= 86;
+		len = dwLen;
+		if (dwLen >= 4096)
+			len = 4096;
+		memcpy(mpq_buf, src, len);
+		src += len;
+		len = PkwareCompress(mpq_buf, len);
+		if (j == 0) {
+			nNumberOfBytesToWrite = 4 * num_bytes + 4;
+			sectoroffsettable = (DWORD *)DiabloAllocPtr(nNumberOfBytesToWrite);
+			memset(sectoroffsettable, 0, nNumberOfBytesToWrite);
+			GOTO_IF_FAIL(on_error, archive, write, reinterpret_cast<const char *>(sectoroffsettable), nNumberOfBytesToWrite);
+		}
+		sectoroffsettable[j] = SwapLE32(archive->tellp() - start_pos);
+		GOTO_IF_FAIL(on_error, archive, write, mpq_buf, len);
+		j++;
+		if (dwLen > 4096)
+			dwLen -= 4096;
+		else
+			dwLen = 0;
+	}
+	end_pos = archive->tellp();
+	destsize = end_pos - start_pos;
+
+	sectoroffsettable[j] = SwapLE32(destsize);
+	GOTO_IF_FAIL(on_error, archive, seekp, start_pos);
+	GOTO_IF_FAIL(on_error, archive, write, reinterpret_cast<const char *>(sectoroffsettable), nNumberOfBytesToWrite);
+	GOTO_IF_FAIL(on_error, archive, seekp, end_pos);
+
+	mem_free_dbg(sectoroffsettable);
+	if (destsize < pBlk->sizealloc) {
+		block_size = pBlk->sizealloc - destsize;
+		if (block_size >= 1024) {
+			pBlk->sizealloc = destsize;
+			mpqapi_alloc_block(pBlk->sizealloc + pBlk->offset, block_size);
+		}
+	}
+	return TRUE;
+on_error:
+	if (sectoroffsettable)
+		mem_free_dbg(sectoroffsettable);
+	return FALSE;
+}
+
+int mpqapi_find_free_block(int size, int *block_size)
+{
+	_BLOCKENTRY *pBlockTbl;
+	int i, result;
+
+	pBlockTbl = sgpBlockTbl;
+	i = 2048;
+	while (1) {
+		i--;
+		if (pBlockTbl->offset && !pBlockTbl->flags && !pBlockTbl->sizefile && (DWORD)pBlockTbl->sizealloc >= size)
+			break;
+		pBlockTbl++;
+		if (!i) {
+			*block_size = size;
+			result = sgdwMpqOffset;
+			sgdwMpqOffset += size;
+			return result;
+		}
+	}
+
+	result = pBlockTbl->offset;
+	*block_size = size;
+	pBlockTbl->offset += size;
+	pBlockTbl->sizealloc -= size;
+
+	if (!pBlockTbl->sizealloc)
+		memset(pBlockTbl, 0, sizeof(*pBlockTbl));
+
+	return result;
+}
+
+void mpqapi_rename(char *pszOld, char *pszNew)
+{
+	int index, block;
+	_HASHENTRY *hashEntry;
+	_BLOCKENTRY *blockEntry;
+
+	index = FetchHandle(pszOld);
+	if (index != -1) {
+		hashEntry = &sgpHashTbl[index];
+		block = hashEntry->block;
+		blockEntry = &sgpBlockTbl[block];
+		hashEntry->block = -2;
+		mpqapi_add_file(pszNew, blockEntry, block);
+		save_archive_modified = TRUE;
+	}
+}
+
+BOOL mpqapi_has_file(const char *pszName)
+{
+	return FetchHandle(pszName) != -1;
+}
+
+BOOL OpenMPQ(const char *pszArchive, DWORD dwChar)
+{
+	DWORD dwFlagsAndAttributes;
+	DWORD key;
+	_FILEHEADER fhdr;
+
+	InitHash();
+
+	if (archive != nullptr) {
+		delete archive;
+		archive = nullptr;
+	}
+	const bool exists = FileExists(pszArchive);
+	if (exists) {
+		archive = new std::fstream(pszArchive, std::ios::in | std::ios::out | std::ios::binary);
+	} else {
+		archive = new std::fstream(pszArchive, std::ios::in | std::ios::out | std::ios::binary | std::ios::trunc);
+	}
+	if (archive->fail()) {
+		LOG_ERRNO_FAIL("Failed to OpenMPQ at %s", pszArchive);
+		delete archive;
+		archive = nullptr;
+		return FALSE;
+	}
+	save_archive_modified = !exists;
+	if (sgpBlockTbl == NULL || sgpHashTbl == NULL) {
+		memset(&fhdr, 0, sizeof(fhdr));
+		if (ParseMPQHeader(&fhdr, &sgdwMpqOffset) == FALSE) {
+			goto on_error;
+		}
+		sgpBlockTbl = (_BLOCKENTRY *)DiabloAllocPtr(0x8000);
+		memset(sgpBlockTbl, 0, 0x8000);
+		if (fhdr.blockcount) {
+			GOTO_IF_FAIL(on_error, archive, seekg, 104);
+			GOTO_IF_FAIL(on_error, archive, read, reinterpret_cast<char *>(sgpBlockTbl), 0x8000);
+			key = Hash("(block table)", 3);
+			Decrypt(sgpBlockTbl, 0x8000, key);
+		}
+		sgpHashTbl = (_HASHENTRY *)DiabloAllocPtr(0x8000);
+		memset(sgpHashTbl, 255, 0x8000);
+		if (fhdr.hashcount) {
+			GOTO_IF_FAIL(on_error, archive, seekg, 32872);
+			GOTO_IF_FAIL(on_error, archive, read, reinterpret_cast<char *>(sgpHashTbl), 0x8000);
+			key = Hash("(hash table)", 3);
+			Decrypt(sgpHashTbl, 0x8000, key);
+		}
+	}
+	// Set output position to the end to ensure the file is not cleared if the MPQ
+	// is closed without having anything written to it.
+	if (exists)
+		GOTO_IF_FAIL(on_error, archive, seekp, 0, std::ios::end);
+	return TRUE;
+on_error:
+	CloseMPQ(pszArchive, TRUE, dwChar);
+	return FALSE;
+}
+
+static void byteSwapHdr(_FILEHEADER *pHdr)
+{
+	pHdr->signature = SDL_SwapLE32(pHdr->signature);
+	pHdr->headersize = SDL_SwapLE32(pHdr->headersize);
+	pHdr->filesize = SDL_SwapLE32(pHdr->filesize);
+	pHdr->version = SDL_SwapLE16(pHdr->version);
+	pHdr->sectorsizeid = SDL_SwapLE16(pHdr->sectorsizeid);
+	pHdr->hashoffset = SDL_SwapLE32(pHdr->hashoffset);
+	pHdr->blockoffset = SDL_SwapLE32(pHdr->blockoffset);
+	pHdr->hashcount = SDL_SwapLE32(pHdr->hashcount);
+	pHdr->blockcount = SDL_SwapLE32(pHdr->blockcount);
+}
+
+BOOL ParseMPQHeader(_FILEHEADER *pHdr, DWORD *pdwNextFileStart)
+{
+	RETURN_IF_FAIL(archive, seekg, 0, std::ios::end);
+	const std::uint32_t size = archive->tellg();
+	*pdwNextFileStart = size;
+
+	bool ok = size >= sizeof(*pHdr);
+	if (ok) {
+		RETURN_IF_FAIL(archive, seekg, 0);
+		RETURN_IF_FAIL(archive, read, reinterpret_cast<char *>(pHdr), sizeof(*pHdr));
+		byteSwapHdr(pHdr);
+	}
+	ok = ok && pHdr->signature == '\x1AQPM'
+	    && pHdr->headersize == 32
+	    && pHdr->version <= 0
+	    && pHdr->sectorsizeid == 3
+	    && pHdr->filesize == size
+	    && pHdr->hashoffset == 32872
+	    && pHdr->blockoffset == 104
+	    && pHdr->hashcount == 2048
+	    && pHdr->blockcount == 2048;
+	if (!ok) {
+		RETURN_IF_FAIL(archive, seekg, 0, std::ios::end);
+		memset(pHdr, 0, sizeof(*pHdr));
+		pHdr->signature = '\x1AQPM';
+		pHdr->headersize = 32;
+		pHdr->sectorsizeid = 3;
+		pHdr->version = 0;
+		*pdwNextFileStart = 0x10068;
+		save_archive_modified = TRUE;
+	}
+
+	return TRUE;
+}
+
+void CloseMPQ(const char *pszArchive, BOOL bFree, DWORD dwChar)
+{
+	if (bFree) {
+		MemFreeDbg(sgpBlockTbl);
+		MemFreeDbg(sgpHashTbl);
+	}
+	if (archive != nullptr) {
+		delete archive;
+		archive = nullptr;
+	}
+	save_archive_modified = FALSE;
+}
+
+BOOL mpqapi_flush_and_close(const char *pszArchive, BOOL bFree, DWORD dwChar)
+{
+	BOOL ret = FALSE;
+	if (archive == nullptr)
+		ret = TRUE;
+	else {
+		ret = FALSE;
+		if (!save_archive_modified)
+			ret = TRUE;
+		else if (mpqapi_can_seek() && WriteMPQHeader() && mpqapi_write_block_table()) {
+			if (mpqapi_write_hash_table())
+				ret = TRUE;
+			else
+				ret = FALSE;
+		}
+	}
+	CloseMPQ(pszArchive, bFree, dwChar);
+	if (ret && sgdwMpqOffset)
+		ret = ResizeFile(pszArchive, sgdwMpqOffset);
+	return ret;
+}
+
+BOOL WriteMPQHeader()
+{
+	_FILEHEADER fhdr;
+
+	memset(&fhdr, 0, sizeof(fhdr));
+	fhdr.signature = SDL_SwapLE32('\x1AQPM');
+	fhdr.headersize = SDL_SwapLE32(32);
+	fhdr.filesize = SDL_SwapLE32(sgdwMpqOffset);
+	fhdr.version = SDL_SwapLE16(0);
+	fhdr.sectorsizeid = SDL_SwapLE16(3);
+	fhdr.hashoffset = SDL_SwapLE32(32872);
+	fhdr.blockoffset = SDL_SwapLE32(104);
+	fhdr.hashcount = SDL_SwapLE32(2048);
+	fhdr.blockcount = SDL_SwapLE32(2048);
+
+	RETURN_IF_FAIL(archive, seekp, 0);
+	RETURN_IF_FAIL(archive, write, reinterpret_cast<const char *>(&fhdr), sizeof(fhdr));
+	return TRUE;
+}
+
+BOOL mpqapi_write_block_table()
+{
+	RETURN_IF_FAIL(archive, seekp, 104);
+	Encrypt(sgpBlockTbl, 0x8000, Hash("(block table)", 3));
+	const BOOL success = [=]() {
+		RETURN_IF_FAIL(archive, write, reinterpret_cast<const char *>(sgpBlockTbl), 0x8000);
+		return TRUE;
+	}();
+	Decrypt(sgpBlockTbl, 0x8000, Hash("(block table)", 3));
+	return success;
+}
+
+BOOL mpqapi_write_hash_table()
+{
+	RETURN_IF_FAIL(archive, seekp, 32872);
+	Encrypt(sgpHashTbl, 0x8000, Hash("(hash table)", 3));
+	const BOOL success = [=]() {
+		RETURN_IF_FAIL(archive, write, reinterpret_cast<const char *>(sgpHashTbl), 0x8000);
+		return TRUE;
+	}();
+	Decrypt(sgpHashTbl, 0x8000, Hash("(hash table)", 3));
+	return success;
+}
+
+BOOL mpqapi_can_seek()
+{
+	RETURN_IF_FAIL(archive, seekp, sgdwMpqOffset);
+	return TRUE;
+}
+
+DEVILUTION_END_NAMESPACE
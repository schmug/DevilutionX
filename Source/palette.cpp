/**
 * @file palette.cpp
 *
 * Implementation of functions for handling the engines color palette.
 */
#include "all.h"
#include "../SourceX/display.h"
#include "../3rdParty/Storm/Source/storm.h"

DEVILUTION_BEGIN_NAMESPACE

SDL_Color logical_palette[256];
SDL_Color system_palette[256];
SDL_Color orig_palette[256];

/* data */

/** Specifies the gamma correction level. */
int gamma_correction = 100;
#ifndef HELLFIRE
/** Specifies whether colour cycling is enabled. */
BOOL color_cycling_enabled = TRUE;
#endif
/** Specifies whether the palette has max brightness. */
BOOLEAN sgbFadedIn = TRUE;

void palette_update()
{
	assert(palette);
	if (SDLC_SetSurfaceAndPaletteColors(pal_surface, palette, system_palette, 0, 256) < 0) {
		ErrSdl();
	}
	pal_surface_palette_version++;
}

void ApplyGamma(SDL_Color *dst, const SDL_Color *src, int n)
{
	int i;
	double g;

	g = gamma_correction / 100.0;

	for (i = 0; i < n; i++) {
		dst[i].r = pow(src[i].r / 256.0, g) * 256.0;
		dst[i].g = pow(src[i].g / 256.0, g) * 256.0;
		dst[i].b = pow(src[i].b / 256.0, g) * 256.0;
	}
	force_redraw = 255;
}

void SaveGamma()
{
	SRegSaveValue(APP_NAME, "Gamma Correction", 0, gamma_correction);
#ifndef HELLFIRE
	SRegSaveValue(APP_NAME, "Color Cycling", FALSE, color_cycling_enabled);
#endif
}

static void LoadGamma()
{
	int gamma_value;
	int value;

	value = gamma_correction;
	if (!SRegLoadValue(APP_NAME, "Gamma Correction", 0, &value))
		value = 100;
	gamma_value = value;
	if (value < 30) {
		gamma_value = 30;
	} else if (value > 100) {
		gamma_value = 100;
	}
	gamma_correction = gamma_value - gamma_value % 5;
#ifndef HELLFIRE
	if (!SRegLoadValue(APP_NAME, "Color Cycling", 0, &value))
		value = 1;
	color_cycling_enabled = value;
#endif
}

void palette_init()
{
	LoadGamma();
	memcpy(system_palette, orig_palette, sizeof(orig_palette));
<<<<<<< HEAD
	InitPalette();
=======
	LoadSysPal();
#ifdef HELLFIRE
	error_code = lpDDInterface->CreatePalette(DDPCAPS_ALLOW256 | DDPCAPS_INITIALIZE | DDPCAPS_8BIT, system_palette, &lpDDPalette, NULL);
#else
	error_code = lpDDInterface->CreatePalette(DDPCAPS_ALLOW256 | DDPCAPS_8BIT, system_palette, &lpDDPalette, NULL);
#endif
	if (error_code)
		ErrDlg(IDD_DIALOG8, error_code, "C:\\Src\\Diablo\\Source\\PALETTE.CPP", 143);
	error_code = lpDDSPrimary->SetPalette(lpDDPalette);
#ifndef RGBMODE
	if (error_code)
		ErrDlg(IDD_DIALOG8, error_code, "C:\\Src\\Diablo\\Source\\PALETTE.CPP", 146);
#endif
>>>>>>> 1d84a096
}

void LoadPalette(char *pszFileName)
{
	int i;
	void *pBuf;
	BYTE PalData[256][3];

	assert(pszFileName);

	WOpenFile(pszFileName, &pBuf, FALSE);
	WReadFile(pBuf, (char *)PalData, sizeof(PalData), pszFileName);
	WCloseFile(pBuf);

	for (i = 0; i < 256; i++) {
		orig_palette[i].r = PalData[i][0];
		orig_palette[i].g = PalData[i][1];
		orig_palette[i].b = PalData[i][2];
#ifndef USE_SDL1
		orig_palette[i].a = SDL_ALPHA_OPAQUE;
#endif
	}
}

void LoadRndLvlPal(int l)
{
	int rv;
	char szFileName[MAX_PATH];

	if (l == DTYPE_TOWN) {
		LoadPalette("Levels\\TownData\\Town.pal");
	} else {
		rv = random_(0, 4) + 1;
		sprintf(szFileName, "Levels\\L%iData\\L%i_%i.PAL", l, l, rv);
#ifdef HELLFIRE
		if (l == 5) {
			sprintf(szFileName, "NLevels\\L5Data\\L5Base.PAL");
		}
		if (l == 6) {
			if (!UseNestArt) {
				rv++;
			}
			sprintf(szFileName, "NLevels\\L%iData\\L%iBase%i.PAL", 6, 6, rv);
		}
#endif
		LoadPalette(szFileName);
	}
}

void ResetPal()
{
}

void IncreaseGamma()
{
	if (gamma_correction < 100) {
		gamma_correction += 5;
		if (gamma_correction > 100)
			gamma_correction = 100;
		ApplyGamma(system_palette, logical_palette, 256);
		palette_update();
	}
}

void DecreaseGamma()
{
	if (gamma_correction > 30) {
		gamma_correction -= 5;
		if (gamma_correction < 30)
			gamma_correction = 30;
		ApplyGamma(system_palette, logical_palette, 256);
		palette_update();
	}
}

int UpdateGamma(int gamma)
{
	if (gamma) {
		gamma_correction = 130 - gamma;
		ApplyGamma(system_palette, logical_palette, 256);
		palette_update();
	}
	SaveGamma();
	return 130 - gamma_correction;
}

void SetFadeLevel(DWORD fadeval)
{
	int i;

	for (i = 0; i < 256; i++) { // BUGFIX: should be 256 (fixed)
		system_palette[i].r = (fadeval * logical_palette[i].r) >> 8;
		system_palette[i].g = (fadeval * logical_palette[i].g) >> 8;
		system_palette[i].b = (fadeval * logical_palette[i].b) >> 8;
	}
	palette_update();
}

void BlackPalette()
{
	SetFadeLevel(0);
}

void PaletteFadeIn(int fr)
{
	int i;

	ApplyGamma(logical_palette, orig_palette, 256);
	DWORD tc = SDL_GetTicks();
	for (i = 0; i < 256; i = (SDL_GetTicks() - tc) / 2.083) { // 32 frames @ 60hz
		SetFadeLevel(i);
		SDL_Rect SrcRect = { SCREEN_X, SCREEN_Y, SCREEN_WIDTH, SCREEN_HEIGHT };
		BltFast(&SrcRect, NULL);
		RenderPresent();
	}
	SetFadeLevel(256);
	memcpy(logical_palette, orig_palette, sizeof(orig_palette));
	sgbFadedIn = TRUE;
}

void PaletteFadeOut(int fr)
{
	int i;

	if (sgbFadedIn) {
		DWORD tc = SDL_GetTicks();
		for (i = 256; i > 0; i = 256 - (SDL_GetTicks() - tc) / 2.083) { // 32 frames @ 60hz
			SetFadeLevel(i);
			SDL_Rect SrcRect = { SCREEN_X, SCREEN_Y, SCREEN_WIDTH, SCREEN_HEIGHT };
			BltFast(&SrcRect, NULL);
			RenderPresent();
		}
		SetFadeLevel(0);
		sgbFadedIn = FALSE;
	}
}

void palette_update_caves()
{
	int i;
	SDL_Color col;

	col = system_palette[1];
	for (i = 1; i < 31; i++) {
		system_palette[i] = system_palette[i + 1];
	}
	system_palette[i] = col;

	palette_update();
}

#ifdef HELLFIRE
int dword_6E2D58;
int dword_6E2D54;
void palette_update_crypt()
{
	int i;
	PALETTEENTRY col;

	if (dword_6E2D58 > 1) {
		col = system_palette[15];
		for (i = 15; i > 0; i--) {
			system_palette[i].peRed = system_palette[i - 1].peRed;
			system_palette[i].peGreen = system_palette[i - 1].peGreen;
			system_palette[i].peBlue = system_palette[i - 1].peBlue;
		}
		system_palette[i].peRed = col.peRed;
		system_palette[i].peGreen = col.peGreen;
		system_palette[i].peBlue = col.peBlue;



		dword_6E2D58 = 0;
	} else {
		dword_6E2D58++;
	}
	if (dword_6E2D54 > 0) {
		col = system_palette[31];
		for (i = 31; i > 16; i--) {
			system_palette[i].peRed = system_palette[i - 1].peRed;
			system_palette[i].peGreen = system_palette[i - 1].peGreen;
			system_palette[i].peBlue = system_palette[i - 1].peBlue;
		}
		system_palette[i].peRed = col.peRed;
		system_palette[i].peGreen = col.peGreen;
		system_palette[i].peBlue = col.peBlue;
		palette_update();
		dword_6E2D54++;
	} else {
		dword_6E2D54 = 1;
	}
}

int dword_6E2D5C;
int dword_6E2D60;
void palette_update_hive()
{
	int i;
	PALETTEENTRY col;

	if (dword_6E2D60 == 2) {
		col = system_palette[8];
		for (i = 8; i > 0; i--) {
			system_palette[i].peRed = system_palette[i - 1].peRed;
			system_palette[i].peGreen = system_palette[i - 1].peGreen;
			system_palette[i].peBlue = system_palette[i - 1].peBlue;
		}
		system_palette[i].peRed = col.peRed;
		system_palette[i].peGreen = col.peGreen;
		system_palette[i].peBlue = col.peBlue;
		dword_6E2D60 = 0;
	} else {
		dword_6E2D60++;
	}
	if (dword_6E2D5C == 2) {
		col = system_palette[15];
		for (i = 15; i > 9; i--) {
			system_palette[i].peRed = system_palette[i - 1].peRed;
			system_palette[i].peGreen = system_palette[i - 1].peGreen;
			system_palette[i].peBlue = system_palette[i - 1].peBlue;
		}
		system_palette[i].peRed = col.peRed;
		system_palette[i].peGreen = col.peGreen;
		system_palette[i].peBlue = col.peBlue;
		palette_update();
		dword_6E2D5C = 0;
	} else {
		dword_6E2D5C++;
	}
}

#endif
#ifndef SPAWN
void palette_update_quest_palette(int n)
{
	int i;

	for (i = 32 - n; i >= 0; i--) {
		logical_palette[i] = orig_palette[i];
	}
	ApplyGamma(system_palette, logical_palette, 32);
	palette_update();
}
#endif

#ifndef HELLFIRE
BOOL palette_get_color_cycling()
{
	return color_cycling_enabled;
}

BOOL palette_set_color_cycling(BOOL enabled)
{
	color_cycling_enabled = enabled;
	return enabled;
}
<<<<<<< HEAD

DEVILUTION_END_NAMESPACE

=======
#endif

>>>>>>> 1d84a096
<|MERGE_RESOLUTION|>--- conflicted
+++ resolved
@@ -1,365 +1,340 @@
-/**
- * @file palette.cpp
- *
- * Implementation of functions for handling the engines color palette.
- */
-#include "all.h"
-#include "../SourceX/display.h"
-#include "../3rdParty/Storm/Source/storm.h"
-
-DEVILUTION_BEGIN_NAMESPACE
-
-SDL_Color logical_palette[256];
-SDL_Color system_palette[256];
-SDL_Color orig_palette[256];
-
-/* data */
-
-/** Specifies the gamma correction level. */
-int gamma_correction = 100;
-#ifndef HELLFIRE
-/** Specifies whether colour cycling is enabled. */
-BOOL color_cycling_enabled = TRUE;
-#endif
-/** Specifies whether the palette has max brightness. */
-BOOLEAN sgbFadedIn = TRUE;
-
-void palette_update()
-{
-	assert(palette);
-	if (SDLC_SetSurfaceAndPaletteColors(pal_surface, palette, system_palette, 0, 256) < 0) {
-		ErrSdl();
-	}
-	pal_surface_palette_version++;
-}
-
-void ApplyGamma(SDL_Color *dst, const SDL_Color *src, int n)
-{
-	int i;
-	double g;
-
-	g = gamma_correction / 100.0;
-
-	for (i = 0; i < n; i++) {
-		dst[i].r = pow(src[i].r / 256.0, g) * 256.0;
-		dst[i].g = pow(src[i].g / 256.0, g) * 256.0;
-		dst[i].b = pow(src[i].b / 256.0, g) * 256.0;
-	}
-	force_redraw = 255;
-}
-
-void SaveGamma()
-{
-	SRegSaveValue(APP_NAME, "Gamma Correction", 0, gamma_correction);
-#ifndef HELLFIRE
-	SRegSaveValue(APP_NAME, "Color Cycling", FALSE, color_cycling_enabled);
-#endif
-}
-
-static void LoadGamma()
-{
-	int gamma_value;
-	int value;
-
-	value = gamma_correction;
-	if (!SRegLoadValue(APP_NAME, "Gamma Correction", 0, &value))
-		value = 100;
-	gamma_value = value;
-	if (value < 30) {
-		gamma_value = 30;
-	} else if (value > 100) {
-		gamma_value = 100;
-	}
-	gamma_correction = gamma_value - gamma_value % 5;
-#ifndef HELLFIRE
-	if (!SRegLoadValue(APP_NAME, "Color Cycling", 0, &value))
-		value = 1;
-	color_cycling_enabled = value;
-#endif
-}
-
-void palette_init()
-{
-	LoadGamma();
-	memcpy(system_palette, orig_palette, sizeof(orig_palette));
-<<<<<<< HEAD
-	InitPalette();
-=======
-	LoadSysPal();
-#ifdef HELLFIRE
-	error_code = lpDDInterface->CreatePalette(DDPCAPS_ALLOW256 | DDPCAPS_INITIALIZE | DDPCAPS_8BIT, system_palette, &lpDDPalette, NULL);
-#else
-	error_code = lpDDInterface->CreatePalette(DDPCAPS_ALLOW256 | DDPCAPS_8BIT, system_palette, &lpDDPalette, NULL);
-#endif
-	if (error_code)
-		ErrDlg(IDD_DIALOG8, error_code, "C:\\Src\\Diablo\\Source\\PALETTE.CPP", 143);
-	error_code = lpDDSPrimary->SetPalette(lpDDPalette);
-#ifndef RGBMODE
-	if (error_code)
-		ErrDlg(IDD_DIALOG8, error_code, "C:\\Src\\Diablo\\Source\\PALETTE.CPP", 146);
-#endif
->>>>>>> 1d84a096
-}
-
-void LoadPalette(char *pszFileName)
-{
-	int i;
-	void *pBuf;
-	BYTE PalData[256][3];
-
-	assert(pszFileName);
-
-	WOpenFile(pszFileName, &pBuf, FALSE);
-	WReadFile(pBuf, (char *)PalData, sizeof(PalData), pszFileName);
-	WCloseFile(pBuf);
-
-	for (i = 0; i < 256; i++) {
-		orig_palette[i].r = PalData[i][0];
-		orig_palette[i].g = PalData[i][1];
-		orig_palette[i].b = PalData[i][2];
-#ifndef USE_SDL1
-		orig_palette[i].a = SDL_ALPHA_OPAQUE;
-#endif
-	}
-}
-
-void LoadRndLvlPal(int l)
-{
-	int rv;
-	char szFileName[MAX_PATH];
-
-	if (l == DTYPE_TOWN) {
-		LoadPalette("Levels\\TownData\\Town.pal");
-	} else {
-		rv = random_(0, 4) + 1;
-		sprintf(szFileName, "Levels\\L%iData\\L%i_%i.PAL", l, l, rv);
-#ifdef HELLFIRE
-		if (l == 5) {
-			sprintf(szFileName, "NLevels\\L5Data\\L5Base.PAL");
-		}
-		if (l == 6) {
-			if (!UseNestArt) {
-				rv++;
-			}
-			sprintf(szFileName, "NLevels\\L%iData\\L%iBase%i.PAL", 6, 6, rv);
-		}
-#endif
-		LoadPalette(szFileName);
-	}
-}
-
-void ResetPal()
-{
-}
-
-void IncreaseGamma()
-{
-	if (gamma_correction < 100) {
-		gamma_correction += 5;
-		if (gamma_correction > 100)
-			gamma_correction = 100;
-		ApplyGamma(system_palette, logical_palette, 256);
-		palette_update();
-	}
-}
-
-void DecreaseGamma()
-{
-	if (gamma_correction > 30) {
-		gamma_correction -= 5;
-		if (gamma_correction < 30)
-			gamma_correction = 30;
-		ApplyGamma(system_palette, logical_palette, 256);
-		palette_update();
-	}
-}
-
-int UpdateGamma(int gamma)
-{
-	if (gamma) {
-		gamma_correction = 130 - gamma;
-		ApplyGamma(system_palette, logical_palette, 256);
-		palette_update();
-	}
-	SaveGamma();
-	return 130 - gamma_correction;
-}
-
-void SetFadeLevel(DWORD fadeval)
-{
-	int i;
-
-	for (i = 0; i < 256; i++) { // BUGFIX: should be 256 (fixed)
-		system_palette[i].r = (fadeval * logical_palette[i].r) >> 8;
-		system_palette[i].g = (fadeval * logical_palette[i].g) >> 8;
-		system_palette[i].b = (fadeval * logical_palette[i].b) >> 8;
-	}
-	palette_update();
-}
-
-void BlackPalette()
-{
-	SetFadeLevel(0);
-}
-
-void PaletteFadeIn(int fr)
-{
-	int i;
-
-	ApplyGamma(logical_palette, orig_palette, 256);
-	DWORD tc = SDL_GetTicks();
-	for (i = 0; i < 256; i = (SDL_GetTicks() - tc) / 2.083) { // 32 frames @ 60hz
-		SetFadeLevel(i);
-		SDL_Rect SrcRect = { SCREEN_X, SCREEN_Y, SCREEN_WIDTH, SCREEN_HEIGHT };
-		BltFast(&SrcRect, NULL);
-		RenderPresent();
-	}
-	SetFadeLevel(256);
-	memcpy(logical_palette, orig_palette, sizeof(orig_palette));
-	sgbFadedIn = TRUE;
-}
-
-void PaletteFadeOut(int fr)
-{
-	int i;
-
-	if (sgbFadedIn) {
-		DWORD tc = SDL_GetTicks();
-		for (i = 256; i > 0; i = 256 - (SDL_GetTicks() - tc) / 2.083) { // 32 frames @ 60hz
-			SetFadeLevel(i);
-			SDL_Rect SrcRect = { SCREEN_X, SCREEN_Y, SCREEN_WIDTH, SCREEN_HEIGHT };
-			BltFast(&SrcRect, NULL);
-			RenderPresent();
-		}
-		SetFadeLevel(0);
-		sgbFadedIn = FALSE;
-	}
-}
-
-void palette_update_caves()
-{
-	int i;
-	SDL_Color col;
-
-	col = system_palette[1];
-	for (i = 1; i < 31; i++) {
-		system_palette[i] = system_palette[i + 1];
-	}
-	system_palette[i] = col;
-
-	palette_update();
-}
-
-#ifdef HELLFIRE
-int dword_6E2D58;
-int dword_6E2D54;
-void palette_update_crypt()
-{
-	int i;
-	PALETTEENTRY col;
-
-	if (dword_6E2D58 > 1) {
-		col = system_palette[15];
-		for (i = 15; i > 0; i--) {
-			system_palette[i].peRed = system_palette[i - 1].peRed;
-			system_palette[i].peGreen = system_palette[i - 1].peGreen;
-			system_palette[i].peBlue = system_palette[i - 1].peBlue;
-		}
-		system_palette[i].peRed = col.peRed;
-		system_palette[i].peGreen = col.peGreen;
-		system_palette[i].peBlue = col.peBlue;
-
-
-
-		dword_6E2D58 = 0;
-	} else {
-		dword_6E2D58++;
-	}
-	if (dword_6E2D54 > 0) {
-		col = system_palette[31];
-		for (i = 31; i > 16; i--) {
-			system_palette[i].peRed = system_palette[i - 1].peRed;
-			system_palette[i].peGreen = system_palette[i - 1].peGreen;
-			system_palette[i].peBlue = system_palette[i - 1].peBlue;
-		}
-		system_palette[i].peRed = col.peRed;
-		system_palette[i].peGreen = col.peGreen;
-		system_palette[i].peBlue = col.peBlue;
-		palette_update();
-		dword_6E2D54++;
-	} else {
-		dword_6E2D54 = 1;
-	}
-}
-
-int dword_6E2D5C;
-int dword_6E2D60;
-void palette_update_hive()
-{
-	int i;
-	PALETTEENTRY col;
-
-	if (dword_6E2D60 == 2) {
-		col = system_palette[8];
-		for (i = 8; i > 0; i--) {
-			system_palette[i].peRed = system_palette[i - 1].peRed;
-			system_palette[i].peGreen = system_palette[i - 1].peGreen;
-			system_palette[i].peBlue = system_palette[i - 1].peBlue;
-		}
-		system_palette[i].peRed = col.peRed;
-		system_palette[i].peGreen = col.peGreen;
-		system_palette[i].peBlue = col.peBlue;
-		dword_6E2D60 = 0;
-	} else {
-		dword_6E2D60++;
-	}
-	if (dword_6E2D5C == 2) {
-		col = system_palette[15];
-		for (i = 15; i > 9; i--) {
-			system_palette[i].peRed = system_palette[i - 1].peRed;
-			system_palette[i].peGreen = system_palette[i - 1].peGreen;
-			system_palette[i].peBlue = system_palette[i - 1].peBlue;
-		}
-		system_palette[i].peRed = col.peRed;
-		system_palette[i].peGreen = col.peGreen;
-		system_palette[i].peBlue = col.peBlue;
-		palette_update();
-		dword_6E2D5C = 0;
-	} else {
-		dword_6E2D5C++;
-	}
-}
-
-#endif
-#ifndef SPAWN
-void palette_update_quest_palette(int n)
-{
-	int i;
-
-	for (i = 32 - n; i >= 0; i--) {
-		logical_palette[i] = orig_palette[i];
-	}
-	ApplyGamma(system_palette, logical_palette, 32);
-	palette_update();
-}
-#endif
-
-#ifndef HELLFIRE
-BOOL palette_get_color_cycling()
-{
-	return color_cycling_enabled;
-}
-
-BOOL palette_set_color_cycling(BOOL enabled)
-{
-	color_cycling_enabled = enabled;
-	return enabled;
-}
-<<<<<<< HEAD
-
-DEVILUTION_END_NAMESPACE
-
-=======
-#endif
-
->>>>>>> 1d84a096
+/**
+ * @file palette.cpp
+ *
+ * Implementation of functions for handling the engines color palette.
+ */
+#include "all.h"
+#include "../SourceX/display.h"
+#include "../3rdParty/Storm/Source/storm.h"
+
+DEVILUTION_BEGIN_NAMESPACE
+
+SDL_Color logical_palette[256];
+SDL_Color system_palette[256];
+SDL_Color orig_palette[256];
+
+/* data */
+
+/** Specifies the gamma correction level. */
+int gamma_correction = 100;
+/** Specifies whether colour cycling is enabled. */
+BOOL color_cycling_enabled = TRUE;
+/** Specifies whether the palette has max brightness. */
+BOOLEAN sgbFadedIn = TRUE;
+
+void palette_update()
+{
+	assert(palette);
+	if (SDLC_SetSurfaceAndPaletteColors(pal_surface, palette, system_palette, 0, 256) < 0) {
+		ErrSdl();
+	}
+	pal_surface_palette_version++;
+}
+
+void ApplyGamma(SDL_Color *dst, const SDL_Color *src, int n)
+{
+	int i;
+	double g;
+
+	g = gamma_correction / 100.0;
+
+	for (i = 0; i < n; i++) {
+		dst[i].r = pow(src[i].r / 256.0, g) * 256.0;
+		dst[i].g = pow(src[i].g / 256.0, g) * 256.0;
+		dst[i].b = pow(src[i].b / 256.0, g) * 256.0;
+	}
+	force_redraw = 255;
+}
+
+void SaveGamma()
+{
+	SRegSaveValue(APP_NAME, "Gamma Correction", 0, gamma_correction);
+#ifndef HELLFIRE
+	SRegSaveValue(APP_NAME, "Color Cycling", FALSE, color_cycling_enabled);
+#endif
+}
+
+static void LoadGamma()
+{
+	int gamma_value;
+	int value;
+
+	value = gamma_correction;
+	if (!SRegLoadValue(APP_NAME, "Gamma Correction", 0, &value))
+		value = 100;
+	gamma_value = value;
+	if (value < 30) {
+		gamma_value = 30;
+	} else if (value > 100) {
+		gamma_value = 100;
+	}
+	gamma_correction = gamma_value - gamma_value % 5;
+#ifndef HELLFIRE
+	if (!SRegLoadValue(APP_NAME, "Color Cycling", 0, &value))
+		value = 1;
+	color_cycling_enabled = value;
+#endif
+}
+
+void palette_init()
+{
+	LoadGamma();
+	memcpy(system_palette, orig_palette, sizeof(orig_palette));
+	InitPalette();
+}
+
+void LoadPalette(char *pszFileName)
+{
+	int i;
+	void *pBuf;
+	BYTE PalData[256][3];
+
+	assert(pszFileName);
+
+	WOpenFile(pszFileName, &pBuf, FALSE);
+	WReadFile(pBuf, (char *)PalData, sizeof(PalData), pszFileName);
+	WCloseFile(pBuf);
+
+	for (i = 0; i < 256; i++) {
+		orig_palette[i].r = PalData[i][0];
+		orig_palette[i].g = PalData[i][1];
+		orig_palette[i].b = PalData[i][2];
+#ifndef USE_SDL1
+		orig_palette[i].a = SDL_ALPHA_OPAQUE;
+#endif
+	}
+}
+
+void LoadRndLvlPal(int l)
+{
+	int rv;
+	char szFileName[MAX_PATH];
+
+	if (l == DTYPE_TOWN) {
+		LoadPalette("Levels\\TownData\\Town.pal");
+	} else {
+		rv = random_(0, 4) + 1;
+		sprintf(szFileName, "Levels\\L%iData\\L%i_%i.PAL", l, l, rv);
+#ifdef HELLFIRE
+		if (l == 5) {
+			sprintf(szFileName, "NLevels\\L5Data\\L5Base.PAL");
+		}
+		if (l == 6) {
+			if (!UseNestArt) {
+				rv++;
+			}
+			sprintf(szFileName, "NLevels\\L%iData\\L%iBase%i.PAL", 6, 6, rv);
+		}
+#endif
+		LoadPalette(szFileName);
+	}
+}
+
+void ResetPal()
+{
+}
+
+void IncreaseGamma()
+{
+	if (gamma_correction < 100) {
+		gamma_correction += 5;
+		if (gamma_correction > 100)
+			gamma_correction = 100;
+		ApplyGamma(system_palette, logical_palette, 256);
+		palette_update();
+	}
+}
+
+void DecreaseGamma()
+{
+	if (gamma_correction > 30) {
+		gamma_correction -= 5;
+		if (gamma_correction < 30)
+			gamma_correction = 30;
+		ApplyGamma(system_palette, logical_palette, 256);
+		palette_update();
+	}
+}
+
+int UpdateGamma(int gamma)
+{
+	if (gamma) {
+		gamma_correction = 130 - gamma;
+		ApplyGamma(system_palette, logical_palette, 256);
+		palette_update();
+	}
+	SaveGamma();
+	return 130 - gamma_correction;
+}
+
+void SetFadeLevel(DWORD fadeval)
+{
+	int i;
+
+	for (i = 0; i < 256; i++) { // BUGFIX: should be 256 (fixed)
+		system_palette[i].r = (fadeval * logical_palette[i].r) >> 8;
+		system_palette[i].g = (fadeval * logical_palette[i].g) >> 8;
+		system_palette[i].b = (fadeval * logical_palette[i].b) >> 8;
+	}
+	palette_update();
+}
+
+void BlackPalette()
+{
+	SetFadeLevel(0);
+}
+
+void PaletteFadeIn(int fr)
+{
+	int i;
+
+	ApplyGamma(logical_palette, orig_palette, 256);
+	DWORD tc = SDL_GetTicks();
+	for (i = 0; i < 256; i = (SDL_GetTicks() - tc) / 2.083) { // 32 frames @ 60hz
+		SetFadeLevel(i);
+		SDL_Rect SrcRect = { SCREEN_X, SCREEN_Y, SCREEN_WIDTH, SCREEN_HEIGHT };
+		BltFast(&SrcRect, NULL);
+		RenderPresent();
+	}
+	SetFadeLevel(256);
+	memcpy(logical_palette, orig_palette, sizeof(orig_palette));
+	sgbFadedIn = TRUE;
+}
+
+void PaletteFadeOut(int fr)
+{
+	int i;
+
+	if (sgbFadedIn) {
+		DWORD tc = SDL_GetTicks();
+		for (i = 256; i > 0; i = 256 - (SDL_GetTicks() - tc) / 2.083) { // 32 frames @ 60hz
+			SetFadeLevel(i);
+			SDL_Rect SrcRect = { SCREEN_X, SCREEN_Y, SCREEN_WIDTH, SCREEN_HEIGHT };
+			BltFast(&SrcRect, NULL);
+			RenderPresent();
+		}
+		SetFadeLevel(0);
+		sgbFadedIn = FALSE;
+	}
+}
+
+void palette_update_caves()
+{
+	int i;
+	SDL_Color col;
+
+	col = system_palette[1];
+	for (i = 1; i < 31; i++) {
+		system_palette[i] = system_palette[i + 1];
+	}
+	system_palette[i] = col;
+
+	palette_update();
+}
+
+#ifdef HELLFIRE
+int dword_6E2D58;
+int dword_6E2D54;
+void palette_update_crypt()
+{
+	int i;
+	SDL_Color col;
+
+	if (dword_6E2D58 > 1) {
+		col = system_palette[15];
+		for (i = 15; i > 0; i--) {
+			system_palette[i].r = system_palette[i - 1].r;
+			system_palette[i].g = system_palette[i - 1].g;
+			system_palette[i].b = system_palette[i - 1].b;
+		}
+		system_palette[i].r = col.r;
+		system_palette[i].g = col.g;
+		system_palette[i].b = col.b;
+
+
+
+		dword_6E2D58 = 0;
+	} else {
+		dword_6E2D58++;
+	}
+	if (dword_6E2D54 > 0) {
+		col = system_palette[31];
+		for (i = 31; i > 16; i--) {
+			system_palette[i].r = system_palette[i - 1].r;
+			system_palette[i].g = system_palette[i - 1].g;
+			system_palette[i].b = system_palette[i - 1].b;
+		}
+		system_palette[i].r = col.r;
+		system_palette[i].g = col.g;
+		system_palette[i].b = col.b;
+		palette_update();
+		dword_6E2D54++;
+	} else {
+		dword_6E2D54 = 1;
+	}
+}
+
+int dword_6E2D5C;
+int dword_6E2D60;
+void palette_update_hive()
+{
+	int i;
+	SDL_Color col;
+
+	if (dword_6E2D60 == 2) {
+		col = system_palette[8];
+		for (i = 8; i > 0; i--) {
+			system_palette[i].r = system_palette[i - 1].r;
+			system_palette[i].g = system_palette[i - 1].g;
+			system_palette[i].b = system_palette[i - 1].b;
+		}
+		system_palette[i].r = col.r;
+		system_palette[i].g = col.g;
+		system_palette[i].b = col.b;
+		dword_6E2D60 = 0;
+	} else {
+		dword_6E2D60++;
+	}
+	if (dword_6E2D5C == 2) {
+		col = system_palette[15];
+		for (i = 15; i > 9; i--) {
+			system_palette[i].r = system_palette[i - 1].r;
+			system_palette[i].g = system_palette[i - 1].g;
+			system_palette[i].b = system_palette[i - 1].b;
+		}
+		system_palette[i].r = col.r;
+		system_palette[i].g = col.g;
+		system_palette[i].b = col.b;
+		palette_update();
+		dword_6E2D5C = 0;
+	} else {
+		dword_6E2D5C++;
+	}
+}
+
+#endif
+#ifndef SPAWN
+void palette_update_quest_palette(int n)
+{
+	int i;
+
+	for (i = 32 - n; i >= 0; i--) {
+		logical_palette[i] = orig_palette[i];
+	}
+	ApplyGamma(system_palette, logical_palette, 32);
+	palette_update();
+}
+#endif
+
+BOOL palette_get_color_cycling()
+{
+	return color_cycling_enabled;
+}
+
+BOOL palette_set_color_cycling(BOOL enabled)
+{
+	color_cycling_enabled = enabled;
+	return enabled;
+}
+
+DEVILUTION_END_NAMESPACE
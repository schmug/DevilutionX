--- conflicted
+++ resolved
@@ -1,28 +1,25 @@
-<<<<<<< HEAD
-=======
-/**
- * @file render.h
- *
- * Interface of functionality for rendering the level tiles.
- */
->>>>>>> c803c6aa
-#ifndef __RENDER_H__
-#define __RENDER_H__
-
-DEVILUTION_BEGIN_NAMESPACE
-
-#ifdef __cplusplus
-extern "C" {
-#endif
-
-void RenderTile(BYTE *pBuff);
-void world_draw_black_tile(int sx, int sy);
-void trans_rect(int sx, int sy, int width, int height);
-
-#ifdef __cplusplus
-}
-#endif
-
-DEVILUTION_END_NAMESPACE
-
-#endif /* __RENDER_H__ */
+/**
+ * @file render.h
+ *
+ * Interface of functionality for rendering the level tiles.
+ */
+#ifndef __RENDER_H__
+#define __RENDER_H__
+
+DEVILUTION_BEGIN_NAMESPACE
+
+#ifdef __cplusplus
+extern "C" {
+#endif
+
+void RenderTile(BYTE *pBuff);
+void world_draw_black_tile(int sx, int sy);
+void trans_rect(int sx, int sy, int width, int height);
+
+#ifdef __cplusplus
+}
+#endif
+
+DEVILUTION_END_NAMESPACE
+
+#endif /* __RENDER_H__ */
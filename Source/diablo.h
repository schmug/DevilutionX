--- conflicted
+++ resolved
@@ -1,148 +1,135 @@
-/**
- * @file diablo.h
- *
- * Interface of the main game initialization functions.
- */
-#ifndef __DIABLO_H__
-#define __DIABLO_H__
-
-DEVILUTION_BEGIN_NAMESPACE
-
-#ifdef __cplusplus
-extern "C" {
-#endif
-
-extern SDL_Window *ghMainWnd;
-extern DWORD glSeedTbl[NUMLEVELS];
-extern int gnLevelTypeTbl[NUMLEVELS];
-#ifndef HELLFIRE
-extern int glEndSeed[NUMLEVELS];
-extern int glMid1Seed[NUMLEVELS];
-extern int glMid2Seed[NUMLEVELS];
-extern int glMid3Seed[NUMLEVELS];
-#else
-extern int glEndSeed[NUMLEVELS + 1];
-extern int glMid1Seed[NUMLEVELS + 1];
-extern int glMid2Seed[NUMLEVELS + 1];
-extern int glMid3Seed[NUMLEVELS + 1];
-#endif
-extern int MouseX;
-extern int MouseY;
-extern BOOL gbGameLoopStartup;
-extern BOOL gbRunGame;
-extern BOOL gbRunGameResult;
-extern BOOL zoomflag;
-extern BOOL gbProcessPlayers;
-extern BOOL gbLoadGame;
-extern HINSTANCE ghInst;
-extern int DebugMonsters[10];
-extern BOOLEAN cineflag;
-extern int force_redraw;
-extern BOOL visiondebug;
-/* These are defined in fonts.h */
-extern BOOL was_fonts_init;
-extern void FontsCleanup();
-/** unused */
-extern BOOL scrollflag;
-extern BOOL light4flag;
-extern BOOL leveldebug;
-extern BOOL monstdebug;
-/** unused */
-extern BOOL trigdebug;
-extern int setseed;
-extern int debugmonsttypes;
-extern int PauseMode;
-#ifdef HELLFIRE
-extern BOOLEAN UseTheoQuest;
-extern BOOLEAN UseCowFarmer;
-extern BOOLEAN UseNestArt;
-extern BOOLEAN UseBardTest;
-extern BOOLEAN UseBarbarianTest;
-extern BOOLEAN UseMultiTest;
-#endif
-extern char sgbMouseDown;
-extern int color_cycle_timer;
-extern int ticks_per_sec;
-extern WORD tick_delay;
-
-void FreeGameMem();
-BOOL StartGame(BOOL bNewGame, BOOL bSinglePlayer);
-void run_game_loop(unsigned int uMsg);
-void start_game(unsigned int uMsg);
-void free_game();
-<<<<<<< HEAD
-int DiabloMain(int argc, char **argv);
-void diablo_parse_flags(int argc, char **argv);
-=======
-BOOL diablo_get_not_running();
-int APIENTRY WinMain(HINSTANCE hInstance, HINSTANCE hPrevInstance, LPSTR lpCmdLine, int nCmdShow);
-void diablo_parse_flags(char *args);
-#ifdef HELLFIRE
-LONG __stdcall diablo_TopLevelExceptionFilter(PEXCEPTION_POINTERS pExc);
-#endif
->>>>>>> 1d84a096
-void diablo_init_screen();
-void diablo_reload_process(HINSTANCE hInstance);
-void diablo_quit(int exitStatus);
-BOOL PressEscKey();
-LRESULT DisableInputWndProc(HWND hWnd, UINT uMsg, WPARAM wParam, LPARAM lParam);
-LRESULT GM_Game(HWND hWnd, UINT uMsg, WPARAM wParam, LPARAM lParam);
-BOOL LeftMouseDown(int wParam);
-BOOL LeftMouseCmd(BOOL bShift);
-BOOL TryIconCurs();
-void LeftMouseUp();
-void RightMouseDown();
-void j_gmenu_on_mouse_move(LPARAM lParam);
-BOOL PressSysKey(int wParam);
-void diablo_hotkey_msg(DWORD dwMsg);
-void ReleaseKey(int vkey);
-void PressKey(int vkey);
-void diablo_pause_game();
-void PressChar(int vkey);
-void LoadLvlGFX();
-void LoadAllGFX();
-void CreateLevel(int lvldir);
-void LoadGameLevel(BOOL firstflag, int lvldir);
-void game_loop(BOOL bStartup);
-void game_logic();
-void timeout_cursor(BOOL bTimeout);
-void diablo_color_cyc_logic();
-#ifdef HELLFIRE
-void alloc_plr();
-PlayerStruct *get_plr_mem(PlayerStruct *p);
-#endif
-
-/* data */
-
-/* rdata */
-
-extern BOOL fullscreen;
-extern int showintrodebug;
-#ifdef _DEBUG
-extern int questdebug;
-extern int debug_mode_key_s;
-extern int debug_mode_key_w;
-extern int debug_mode_key_inverted_v;
-extern int debug_mode_dollar_sign;
-extern int debug_mode_key_d;
-extern int debug_mode_key_i;
-extern int dbgplr;
-extern int dbgqst;
-extern int dbgmon;
-extern int arrowdebug;
-#endif
-extern int frameflag;
-extern int frameend;
-extern int framerate;
-extern int framestart;
-extern BOOL FriendlyMode;
-extern char *spszMsgTbl[4];
-extern char *spszMsgHotKeyTbl[4];
-
-#ifdef __cplusplus
-}
-#endif
-
-DEVILUTION_END_NAMESPACE
-
-#endif /* __DIABLO_H__ */
+/**
+ * @file diablo.h
+ *
+ * Interface of the main game initialization functions.
+ */
+#ifndef __DIABLO_H__
+#define __DIABLO_H__
+
+DEVILUTION_BEGIN_NAMESPACE
+
+#ifdef __cplusplus
+extern "C" {
+#endif
+
+extern SDL_Window *ghMainWnd;
+extern DWORD glSeedTbl[NUMLEVELS];
+extern int gnLevelTypeTbl[NUMLEVELS];
+#ifndef HELLFIRE
+extern int glEndSeed[NUMLEVELS];
+extern int glMid1Seed[NUMLEVELS];
+extern int glMid2Seed[NUMLEVELS];
+extern int glMid3Seed[NUMLEVELS];
+#else
+extern int glEndSeed[NUMLEVELS + 1];
+extern int glMid1Seed[NUMLEVELS + 1];
+extern int glMid2Seed[NUMLEVELS + 1];
+extern int glMid3Seed[NUMLEVELS + 1];
+#endif
+extern int MouseX;
+extern int MouseY;
+extern BOOL gbGameLoopStartup;
+extern BOOL gbRunGame;
+extern BOOL gbRunGameResult;
+extern BOOL zoomflag;
+extern BOOL gbProcessPlayers;
+extern BOOL gbLoadGame;
+extern HINSTANCE ghInst;
+extern int DebugMonsters[10];
+extern BOOLEAN cineflag;
+extern int force_redraw;
+extern BOOL visiondebug;
+/* These are defined in fonts.h */
+extern BOOL was_fonts_init;
+extern void FontsCleanup();
+/** unused */
+extern BOOL scrollflag;
+extern BOOL light4flag;
+extern BOOL leveldebug;
+extern BOOL monstdebug;
+/** unused */
+extern BOOL trigdebug;
+extern int setseed;
+extern int debugmonsttypes;
+extern int PauseMode;
+#ifdef HELLFIRE
+extern BOOLEAN UseTheoQuest;
+extern BOOLEAN UseCowFarmer;
+extern BOOLEAN UseNestArt;
+extern BOOLEAN UseBardTest;
+extern BOOLEAN UseBarbarianTest;
+extern BOOLEAN UseMultiTest;
+#endif
+extern char sgbMouseDown;
+extern int color_cycle_timer;
+extern int ticks_per_sec;
+extern WORD tick_delay;
+
+void FreeGameMem();
+BOOL StartGame(BOOL bNewGame, BOOL bSinglePlayer);
+void run_game_loop(unsigned int uMsg);
+void start_game(unsigned int uMsg);
+void free_game();
+int DiabloMain(int argc, char **argv);
+void diablo_parse_flags(int argc, char **argv);
+void diablo_init_screen();
+void diablo_reload_process(HINSTANCE hInstance);
+void diablo_quit(int exitStatus);
+BOOL PressEscKey();
+LRESULT DisableInputWndProc(HWND hWnd, UINT uMsg, WPARAM wParam, LPARAM lParam);
+LRESULT GM_Game(HWND hWnd, UINT uMsg, WPARAM wParam, LPARAM lParam);
+BOOL LeftMouseDown(int wParam);
+BOOL LeftMouseCmd(BOOL bShift);
+BOOL TryIconCurs();
+void LeftMouseUp();
+void RightMouseDown();
+void j_gmenu_on_mouse_move(LPARAM lParam);
+BOOL PressSysKey(int wParam);
+void diablo_hotkey_msg(DWORD dwMsg);
+void ReleaseKey(int vkey);
+void PressKey(int vkey);
+void diablo_pause_game();
+void PressChar(int vkey);
+void LoadLvlGFX();
+void LoadAllGFX();
+void CreateLevel(int lvldir);
+void LoadGameLevel(BOOL firstflag, int lvldir);
+void game_loop(BOOL bStartup);
+void game_logic();
+void timeout_cursor(BOOL bTimeout);
+void diablo_color_cyc_logic();
+
+/* data */
+
+/* rdata */
+
+extern BOOL fullscreen;
+extern int showintrodebug;
+#ifdef _DEBUG
+extern int questdebug;
+extern int debug_mode_key_s;
+extern int debug_mode_key_w;
+extern int debug_mode_key_inverted_v;
+extern int debug_mode_dollar_sign;
+extern int debug_mode_key_d;
+extern int debug_mode_key_i;
+extern int dbgplr;
+extern int dbgqst;
+extern int dbgmon;
+extern int arrowdebug;
+#endif
+extern int frameflag;
+extern int frameend;
+extern int framerate;
+extern int framestart;
+extern BOOL FriendlyMode;
+extern char *spszMsgTbl[4];
+extern char *spszMsgHotKeyTbl[4];
+
+#ifdef __cplusplus
+}
+#endif
+
+DEVILUTION_END_NAMESPACE
+
+#endif /* __DIABLO_H__ */